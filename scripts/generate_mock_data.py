--- conflicted
+++ resolved
@@ -1,550 +1,546 @@
-import logging
-from datetime import timezone
-from enum import StrEnum
-from typing import Any, Optional
-
-import requests
-from faker import Faker
-
-fake = Faker("en_GB")
-
-API_URL = "http://localhost:8000"
-
-MAX_LEVELS_DEEP = 3
-MAX_NUMBER_PER_PARENT = 10
-PROBABILITY_CATEGORY_IS_LEAF = 0.3  # All MAX_LEVEL_DEEP categories are populated, this just allows them to end earlier
-PROBABILITY_CATALOGUE_CATEGORY_HAS_EXTRA_FIELDS = 0.5
-MAX_EXTRA_CATALOGUE_CATEGORY_FIELDS = 2
-PROBABILITY_CATALOGUE_ITEM_HAS_OPTIONAL_FIELD = 0.5
-PROBABILITY_ADDRESS_HAS_OPTIONAL_FIELD = 0.5
-PROBABILITY_ITEM_HAS_OPTIONAL_FIELD = 0.5
-NUMBER_OF_MANUFACTURERS = 20
-PROBABILITY_CATALOGUE_ITEM_HAS_ITEMS = 0.5
-MAX_NUMBER_OF_ITEMS_PER_CATALOGUE_ITEM = 5
-SEED = 0
-
-logging.basicConfig(level=logging.INFO)
-
-
-units = ["mm", "degrees", "nm", "ns", "Hz", "ppm", "J/cm²", "J", "W"]
-usage_statuses = ["New", "Used", "In Use", "Scrapped"]
-
-manufacturer_names = [
-    "Tech Innovators Inc.",
-    "Global Gadgets Co.",
-    "Precision Electronics Ltd.",
-    "Innovate Solutions Group",
-    "FutureTech Industries",
-    "Smart Devices Innovations",
-    "Pinnacle Manufacturing",
-    "Infinite Innovations Corp.",
-    "Quantum Electronics Ltd.",
-    "Advanced Tech Solutions",
-    "Innovative Designs Co.",
-    "Eco-Tech Manufacturing",
-    "Digital Dynamics Inc.",
-    "Mega Machines Ltd.",
-    "Dynamic Devices Innovations",
-    "Ultimate Electronics Corp.",
-    "Infinite Innovations Ltd.",
-    "Precision Tech Solutions",
-    "Global Innovators Group",
-    "Dynamic Designs Inc.",
-]
-
-catalogue_category_names = [
-    "Laser Diodes",
-    "Beam Splitters",
-    "Fiber OpticCables",
-    "Collimating Lens'",
-    "Pulse Modulators",
-    "Optical Isolators",
-    "Laser Crystals",
-    "Diffraction Gratings",
-    "QSwitchs",
-    "Beam Expanders",
-    "Output Couplers",
-    "Laser Amplifiers",
-    "Laser Cavities",
-    "Laser Prisms",
-    "Photodetectors",
-    "Laser Mirrors",
-    "Laser Controllers",
-    "Laser Spectrometers",
-    "Laser Interferometers",
-    "Fiber Couplers",
-]
-
-
-class PropertyType(StrEnum):
-    STRING = "string"
-    NUMBER = "number"
-    BOOLEAN = "boolean"
-
-
-available_catalogue_item_properties = [
-    {
-        "name": "Mirror diameter",
-        "type": PropertyType.NUMBER,
-        "mandatory": True,
-        "unit": "mm",
-        "allowed_values": None,
-    },
-    {
-        "name": "Focal length",
-        "type": PropertyType.NUMBER,
-        "mandatory": False,
-        "unit": "mm",
-        "allowed_values": None,
-    },
-    {
-        "name": "Angle",
-        "type": PropertyType.NUMBER,
-        "mandatory": True,
-        "unit": "degrees",
-        "allowed_values": None,
-    },
-    {
-        "name": "Wavelength",
-        "type": PropertyType.NUMBER,
-        "mandatory": True,
-        "unit": "nm",
-        "allowed_values": {"type": "list", "values": [100, 500, 1000, 2000]},
-    },
-    {
-        "name": "Bandwidth",
-        "type": PropertyType.NUMBER,
-        "mandatory": True,
-        "unit": "nm",
-        "allowed_values": None,
-    },
-    {
-        "name": "Pulse length",
-        "type": PropertyType.NUMBER,
-        "mandatory": False,
-        "unit": "ns",
-        "allowed_values": None,
-    },
-    {
-        "name": "Frequency",
-        "type": PropertyType.NUMBER,
-        "mandatory": True,
-        "unit": "Hz",
-        "allowed_values": None,
-    },
-    {
-        "name": "Absorption",
-        "type": PropertyType.NUMBER,
-        "mandatory": True,
-        "unit": "ppm",
-        "allowed_values": None,
-    },
-    {
-        "name": "Laser Incident Damage Threshold (LIDT)",
-        "type": PropertyType.NUMBER,
-        "mandatory": True,
-        "unit": "J/cm²",
-        "allowed_values": None,
-    },
-    {
-        "name": "Flatness",
-        "type": PropertyType.NUMBER,
-        "mandatory": True,
-        "unit": "nm",
-        "allowed_values": None,
-    },
-    {
-        "name": "Energy",
-        "type": PropertyType.NUMBER,
-        "mandatory": True,
-        "unit": "J",
-        "allowed_values": None,
-    },
-    {
-        "name": "Output optical power",
-        "type": PropertyType.NUMBER,
-        "mandatory": True,
-        "unit": "W",
-        "allowed_values": None,
-    },
-    {
-        "name": "Reflectance",
-        "type": PropertyType.STRING,
-        "mandatory": True,
-        "unit": None,
-        "allowed_values": {
-            "type": "list",
-            "values": [
-                "< 0.5% (400 - 700 nm, Average)",
-                "< 0.3% (450 nm, 700 nm, per Surface, Average)",
-                "< 1% (per Surface, Average)",
-            ],
-        },
-    },
-    {
-        "name": "Extra details",
-        "type": PropertyType.STRING,
-        "mandatory": False,
-        "unit": None,
-        "allowed_values": None,
-    },
-    {
-        "name": "Recently used",
-        "type": PropertyType.BOOLEAN,
-        "mandatory": False,
-        "unit": None,
-        "allowed_values": None,
-    },
-]
-
-system_names = [
-    "Laser Star",
-    "Photon Wave",
-    "Laser Fusion",
-    "Laser Strike",
-    "Opti Laser",
-    "Laser Jet",
-    "Pulse Laser",
-    "Beam Blaster",
-    "Laser Link",
-    "Spectralaser",
-    "Fiber Pulse",
-    "Laser Xpress",
-    "Plasma Beam",
-    "Quantum Laser",
-    "Laser Pulse",
-    "Laser Focus",
-    "Pico Laser",
-    "Mega Beam",
-    "Laser Tech",
-    "Laser Wave",
-]
-
-Faker.seed(0)
-
-# Dictionary with key=id and value=list of dictionaries of the properties
-generated_catalogue_categories: dict[str, list[dict]] = {}
-
-# So that replacement item ids can be chosen
-# Key is the id and value is the catalogue category it is from
-generated_catalogue_items: dict[str, list[str]] = {}
-
-# So that systems can be assigned in items
-generated_system_ids: list[str] = []
-
-# Dictionary with key=id and value=list of dictionaries of the usage_status
-generated_usage_statuses: dict[str, list[dict]] = {}
-
-
-def optional_address_field(function):
-    return function() if fake.random.random() < PROBABILITY_ADDRESS_HAS_OPTIONAL_FIELD else None
-
-
-def optional_catalogue_item_field(function):
-    return function() if fake.random.random() < PROBABILITY_CATALOGUE_ITEM_HAS_OPTIONAL_FIELD else None
-
-
-def optional_item_field(function):
-    return function() if fake.random.random() < PROBABILITY_ITEM_HAS_OPTIONAL_FIELD else None
-
-
-def generate_random_catalogue_category(parent_id: str, is_leaf: bool):
-    catalogue_item_properties = (
-        fake.random.sample(
-            available_catalogue_item_properties,
-            fake.random.randint(1, MAX_EXTRA_CATALOGUE_CATEGORY_FIELDS),
-        )
-        if is_leaf and fake.random.random() < PROBABILITY_CATALOGUE_CATEGORY_HAS_EXTRA_FIELDS
-        else None
-    )
-
-    category: dict = {
-        "name": f"{fake.random.choice(catalogue_category_names)}",
-        "is_leaf": is_leaf,
-        "parent_id": parent_id,
-        "catalogue_item_properties": catalogue_item_properties,
-    }
-
-    return category
-
-
-def generate_unit(value: str):
-    return {
-        "value": value,
-    }
-
-
-def generate_random_manufacturer():
-    return {
-        "name": fake.random.choice(manufacturer_names),
-        "url": fake.url(),
-        "address": {
-            "address_line": f"{fake.secondary_address()}, {fake.street_name()}",
-            "town": optional_address_field(fake.city),
-            "county": optional_address_field(fake.county),
-            "country": fake.country(),
-            "postcode": fake.postcode(),
-        },
-        "telephone": fake.phone_number(),
-    }
-
-
-def generate_usage_status(value: str):
-    return {
-        "value": value,
-    }
-
-
-def generate_random_catalogue_item_property(catalogue_category_property: dict):
-    prop = {"id": catalogue_category_property["id"]}
-
-    allowed_values = catalogue_category_property["allowed_values"]
-    if allowed_values is not None:
-        if allowed_values["type"] == "list":
-            return {**prop, "value": fake.random.choice(allowed_values["values"])}
-    if catalogue_category_property["type"] == PropertyType.STRING:
-        return {**prop, "value": fake.sentence()}
-    elif catalogue_category_property["type"] == PropertyType.NUMBER:
-        return {**prop, "value": fake.random.random() * 10}
-    elif catalogue_category_property["type"] == PropertyType.BOOLEAN:
-        return {**prop, "value": fake.random.random() < 0.5}
-
-
-def generate_random_catalogue_item(
-    catalogue_category_id: str,
-    manufacturer_id: str,
-    catalogue_item_properties: Optional[list[dict]],
-):
-    obsolete_replacement_catalogue_item_id = optional_catalogue_item_field(
-        lambda: (
-            fake.random.choice(list(generated_catalogue_items.keys())) if len(generated_catalogue_items) > 0 else None
-        )
-    )
-
-    properties = None
-    if catalogue_item_properties is not None:
-        properties = []
-        for prop in catalogue_item_properties:
-            if prop["mandatory"] or fake.random.random() < PROBABILITY_CATALOGUE_ITEM_HAS_OPTIONAL_FIELD:
-                properties.append(generate_random_catalogue_item_property(catalogue_category_property=prop))
-
-    return {
-        "catalogue_category_id": catalogue_category_id,
-        "manufacturer_id": manufacturer_id,
-        "name": fake.random.choice(catalogue_category_names),
-        "description": optional_catalogue_item_field(lambda: fake.paragraph(nb_sentences=2)),
-        "cost_gbp": fake.random.randint(0, 1000),
-        "cost_to_rework_gbp": optional_catalogue_item_field(lambda: fake.random.randint(0, 1000)),
-        "days_to_replace": fake.random.randint(0, 100),
-        "days_to_rework": optional_catalogue_item_field(lambda: fake.random.randint(0, 100)),
-        "drawing_number": optional_catalogue_item_field(lambda: str(fake.random.randint(1000, 10000))),
-        "drawing_link": optional_catalogue_item_field(fake.image_url),
-        "item_model_number": optional_catalogue_item_field(fake.isbn13),
-        "is_obsolete": bool(obsolete_replacement_catalogue_item_id),
-        "obsolete_replacement_catalogue_item_id": obsolete_replacement_catalogue_item_id,
-        "obsolete_reason": (fake.sentence() if obsolete_replacement_catalogue_item_id is not None else None),
-        "manufacturer": {
-            "name": fake.name(),
-            "address": fake.address(),
-            "url": fake.url(),
-        },
-        "notes": optional_catalogue_item_field(lambda: fake.paragraph(nb_sentences=2)),
-        "properties": properties,
-    }
-
-
-def generate_random_item(catalogue_item_id: str):
-    properties = None
-    category_properties = generated_catalogue_categories[generated_catalogue_items[catalogue_item_id]][
-        "catalogue_item_properties"
-    ]
-    if category_properties is not None:
-        properties = [
-            generate_random_catalogue_item_property(catalogue_category_property)
-            for catalogue_category_property in category_properties
-        ]
-
-    return {
-        "catalogue_item_id": catalogue_item_id,
-        "system_id": fake.random.choice(generated_system_ids),
-        "purchase_order_number": fake.isbn10(),
-        "is_defective": fake.random.randint(0, 100) > 90,
-        "usage_status_id": fake.random.choice(list(generated_usage_statuses.keys())),
-        "warranty_end_date": optional_item_field(lambda: fake.date_time(tzinfo=timezone.utc).isoformat()),
-        "asset_number": optional_item_field(fake.isbn10),
-        "serial_number": optional_item_field(fake.isbn10),
-        "delivered_date": optional_item_field(lambda: fake.date_time(tzinfo=timezone.utc).isoformat()),
-        "notes": optional_item_field(lambda: fake.paragraph(nb_sentences=2)),
-        "properties": properties,
-    }
-
-
-def generate_random_system(parent_id):
-    return {
-        "name": fake.random.choice(system_names),
-        "location": fake.address(),
-        "owner": fake.name(),
-        "importance": fake.random.choice(["low", "medium", "high"]),
-        "description": fake.paragraph(nb_sentences=2),
-        "parent_id": parent_id,
-    }
-
-
-def post_avoiding_duplicates(endpoint: str, field: str, json: dict) -> dict[str, Any]:
-    """Posts an entity's data to the given endpoint, but adds - n to the end to avoid
-    duplicates when a 409 is returned
-
-    Returns:
-        str - The ID of the entity created
-    """
-    index = 0
-    status_code = 409
-    while status_code == 409:
-        response = requests.post(
-            f"{API_URL}{endpoint}",
-            json=json if index == 0 else {**json, field: f"{json[field]} - {index}"},
-            timeout=10,
-        )
-        status_code = response.status_code
-        index += 1
-    return response.json()
-
-
-def create_manufacturer(manufacturer_data: dict) -> dict[str, Any]:
-    return post_avoiding_duplicates(endpoint="/v1/manufacturers", field="name", json=manufacturer_data)
-
-
-<<<<<<< HEAD
-def create_unit(unit_data: dict) -> str:
-    return post_avoiding_duplicates(endpoint="/v1/units", field="value", json=unit_data)
-
-
-def create_usage_status(usage_status_data: dict) -> str:
-=======
-def create_usage_status(usage_status_data: dict) -> dict[str, Any]:
->>>>>>> 00c2f017
-    return post_avoiding_duplicates(endpoint="/v1/usage-statuses", field="value", json=usage_status_data)
-
-
-def create_catalogue_category(category_data: dict) -> dict[str, Any]:
-    return post_avoiding_duplicates(endpoint="/v1/catalogue-categories", field="name", json=category_data)
-
-
-def create_catalogue_item(item_data: dict) -> dict[str, Any]:
-    return post_avoiding_duplicates(endpoint="/v1/catalogue-items", field="name", json=item_data)
-
-
-def create_system(system_data: dict) -> dict[str, Any]:
-    return post_avoiding_duplicates(endpoint="/v1/systems", field="name", json=system_data)
-
-
-def create_item(item_data: dict) -> dict[str, Any]:
-    return post_avoiding_duplicates(endpoint="/v1/items", field="name", json=item_data)
-
-
-def populate_random_manufacturers() -> list[str]:
-    # Usually faster than append
-    manufacturer_ids = [None] * NUMBER_OF_MANUFACTURERS
-    for i in range(0, NUMBER_OF_MANUFACTURERS):
-        manufacturer_ids[i] = create_manufacturer(generate_random_manufacturer())["id"]
-    return manufacturer_ids
-
-
-def populate_units() -> list[str]:
-    # Usually faster than append
-
-    for i, unit in enumerate(units):
-        unit = generate_unit(unit)
-        create_unit(unit)
-
-
-def populate_usage_statuses() -> list[str]:
-    # Usually faster than append
-
-    for i, usage_status in enumerate(usage_statuses):
-        usage_status = generate_usage_status(usage_status)
-        usage_status = create_usage_status(usage_status)
-        generated_usage_statuses[usage_status["id"]] = usage_status
-
-
-def populate_random_catalogue_categories(
-    available_manufacturers: list[str],
-    levels_deep: int = 0,
-    parent_id=None,
-    is_leaf: bool = False,
-    parent_catalogue_category: Optional[dict] = None,
-):
-    if levels_deep > MAX_LEVELS_DEEP:
-        return
-    else:
-        logging.debug("Populating category with depth %s and is_leaf %s", levels_deep, is_leaf)
-        num_to_generate = MAX_NUMBER_PER_PARENT if levels_deep == 0 else fake.random.randint(0, MAX_NUMBER_PER_PARENT)
-
-        for i in range(0, num_to_generate):
-            if is_leaf:
-                item = generate_random_catalogue_item(
-                    catalogue_category_id=parent_id,
-                    manufacturer_id=fake.random.choice(available_manufacturers),
-                    catalogue_item_properties=(
-                        parent_catalogue_category["catalogue_item_properties"] if parent_catalogue_category else None
-                    ),
-                )
-                item_id = create_catalogue_item(item)["id"]
-                generated_catalogue_items[item_id] = parent_id
-            else:
-                # Always make the last level a leaf
-                if levels_deep == MAX_LEVELS_DEEP - 1:
-                    new_is_leaf = True
-                else:
-                    new_is_leaf = fake.random.random() < PROBABILITY_CATEGORY_IS_LEAF
-                catalogue_category = generate_random_catalogue_category(parent_id, new_is_leaf)
-                catalogue_category = create_catalogue_category(catalogue_category)
-                generated_catalogue_categories[catalogue_category["id"]] = catalogue_category
-                populate_random_catalogue_categories(
-                    available_manufacturers=available_manufacturers,
-                    levels_deep=levels_deep + 1,
-                    parent_id=catalogue_category["id"],
-                    is_leaf=new_is_leaf,
-                    parent_catalogue_category=catalogue_category,
-                )
-
-
-def populate_random_items():
-    for catalogue_item_id in list(generated_catalogue_items.keys()):
-        if fake.random.random() < PROBABILITY_CATALOGUE_ITEM_HAS_ITEMS:
-            number_to_generate = fake.random.randint(1, MAX_NUMBER_OF_ITEMS_PER_CATALOGUE_ITEM)
-            for i in range(0, number_to_generate):
-                item = generate_random_item(catalogue_item_id=catalogue_item_id)
-                create_item(item)
-
-
-def populate_random_systems(levels_deep: int = 0, parent_id=None):
-    if levels_deep > MAX_LEVELS_DEEP:
-        return
-    else:
-        logging.debug("Populating system with depth %s", levels_deep)
-        num_to_generate = MAX_NUMBER_PER_PARENT if levels_deep == 0 else fake.random.randint(0, MAX_NUMBER_PER_PARENT)
-        for i in range(0, num_to_generate):
-            system = generate_random_system(parent_id)
-            system_id = create_system(system)["id"]
-            populate_random_systems(levels_deep=levels_deep + 1, parent_id=system_id)
-            generated_system_ids.append(system_id)
-
-
-def generate_mock_data():
-    logging.info("Populating units...")
-    populate_units()
-    logging.info("Populating usage statuses...")
-    populate_usage_statuses()
-    logging.info("Populating manufacturers...")
-    manufacturer_ids = populate_random_manufacturers()
-    logging.info("Populating catalogue categories...")
-    populate_random_catalogue_categories(available_manufacturers=manufacturer_ids)
-    logging.info("Populating systems...")
-    populate_random_systems()
-    logging.info("Populating items...")
-    populate_random_items()
-
-
-if __name__ == "__main__":
-    generate_mock_data()
+import logging
+from datetime import timezone
+from enum import StrEnum
+from typing import Any, Optional
+
+import requests
+from faker import Faker
+
+fake = Faker("en_GB")
+
+API_URL = "http://localhost:8000"
+
+MAX_LEVELS_DEEP = 3
+MAX_NUMBER_PER_PARENT = 10
+PROBABILITY_CATEGORY_IS_LEAF = 0.3  # All MAX_LEVEL_DEEP categories are populated, this just allows them to end earlier
+PROBABILITY_CATALOGUE_CATEGORY_HAS_EXTRA_FIELDS = 0.5
+MAX_EXTRA_CATALOGUE_CATEGORY_FIELDS = 2
+PROBABILITY_CATALOGUE_ITEM_HAS_OPTIONAL_FIELD = 0.5
+PROBABILITY_ADDRESS_HAS_OPTIONAL_FIELD = 0.5
+PROBABILITY_ITEM_HAS_OPTIONAL_FIELD = 0.5
+NUMBER_OF_MANUFACTURERS = 20
+PROBABILITY_CATALOGUE_ITEM_HAS_ITEMS = 0.5
+MAX_NUMBER_OF_ITEMS_PER_CATALOGUE_ITEM = 5
+SEED = 0
+
+logging.basicConfig(level=logging.INFO)
+
+
+units = ["mm", "degrees", "nm", "ns", "Hz", "ppm", "J/cm²", "J", "W"]
+usage_statuses = ["New", "Used", "In Use", "Scrapped"]
+
+manufacturer_names = [
+    "Tech Innovators Inc.",
+    "Global Gadgets Co.",
+    "Precision Electronics Ltd.",
+    "Innovate Solutions Group",
+    "FutureTech Industries",
+    "Smart Devices Innovations",
+    "Pinnacle Manufacturing",
+    "Infinite Innovations Corp.",
+    "Quantum Electronics Ltd.",
+    "Advanced Tech Solutions",
+    "Innovative Designs Co.",
+    "Eco-Tech Manufacturing",
+    "Digital Dynamics Inc.",
+    "Mega Machines Ltd.",
+    "Dynamic Devices Innovations",
+    "Ultimate Electronics Corp.",
+    "Infinite Innovations Ltd.",
+    "Precision Tech Solutions",
+    "Global Innovators Group",
+    "Dynamic Designs Inc.",
+]
+
+catalogue_category_names = [
+    "Laser Diodes",
+    "Beam Splitters",
+    "Fiber OpticCables",
+    "Collimating Lens'",
+    "Pulse Modulators",
+    "Optical Isolators",
+    "Laser Crystals",
+    "Diffraction Gratings",
+    "QSwitchs",
+    "Beam Expanders",
+    "Output Couplers",
+    "Laser Amplifiers",
+    "Laser Cavities",
+    "Laser Prisms",
+    "Photodetectors",
+    "Laser Mirrors",
+    "Laser Controllers",
+    "Laser Spectrometers",
+    "Laser Interferometers",
+    "Fiber Couplers",
+]
+
+
+class PropertyType(StrEnum):
+    STRING = "string"
+    NUMBER = "number"
+    BOOLEAN = "boolean"
+
+
+available_catalogue_item_properties = [
+    {
+        "name": "Mirror diameter",
+        "type": PropertyType.NUMBER,
+        "mandatory": True,
+        "unit": "mm",
+        "allowed_values": None,
+    },
+    {
+        "name": "Focal length",
+        "type": PropertyType.NUMBER,
+        "mandatory": False,
+        "unit": "mm",
+        "allowed_values": None,
+    },
+    {
+        "name": "Angle",
+        "type": PropertyType.NUMBER,
+        "mandatory": True,
+        "unit": "degrees",
+        "allowed_values": None,
+    },
+    {
+        "name": "Wavelength",
+        "type": PropertyType.NUMBER,
+        "mandatory": True,
+        "unit": "nm",
+        "allowed_values": {"type": "list", "values": [100, 500, 1000, 2000]},
+    },
+    {
+        "name": "Bandwidth",
+        "type": PropertyType.NUMBER,
+        "mandatory": True,
+        "unit": "nm",
+        "allowed_values": None,
+    },
+    {
+        "name": "Pulse length",
+        "type": PropertyType.NUMBER,
+        "mandatory": False,
+        "unit": "ns",
+        "allowed_values": None,
+    },
+    {
+        "name": "Frequency",
+        "type": PropertyType.NUMBER,
+        "mandatory": True,
+        "unit": "Hz",
+        "allowed_values": None,
+    },
+    {
+        "name": "Absorption",
+        "type": PropertyType.NUMBER,
+        "mandatory": True,
+        "unit": "ppm",
+        "allowed_values": None,
+    },
+    {
+        "name": "Laser Incident Damage Threshold (LIDT)",
+        "type": PropertyType.NUMBER,
+        "mandatory": True,
+        "unit": "J/cm²",
+        "allowed_values": None,
+    },
+    {
+        "name": "Flatness",
+        "type": PropertyType.NUMBER,
+        "mandatory": True,
+        "unit": "nm",
+        "allowed_values": None,
+    },
+    {
+        "name": "Energy",
+        "type": PropertyType.NUMBER,
+        "mandatory": True,
+        "unit": "J",
+        "allowed_values": None,
+    },
+    {
+        "name": "Output optical power",
+        "type": PropertyType.NUMBER,
+        "mandatory": True,
+        "unit": "W",
+        "allowed_values": None,
+    },
+    {
+        "name": "Reflectance",
+        "type": PropertyType.STRING,
+        "mandatory": True,
+        "unit": None,
+        "allowed_values": {
+            "type": "list",
+            "values": [
+                "< 0.5% (400 - 700 nm, Average)",
+                "< 0.3% (450 nm, 700 nm, per Surface, Average)",
+                "< 1% (per Surface, Average)",
+            ],
+        },
+    },
+    {
+        "name": "Extra details",
+        "type": PropertyType.STRING,
+        "mandatory": False,
+        "unit": None,
+        "allowed_values": None,
+    },
+    {
+        "name": "Recently used",
+        "type": PropertyType.BOOLEAN,
+        "mandatory": False,
+        "unit": None,
+        "allowed_values": None,
+    },
+]
+
+system_names = [
+    "Laser Star",
+    "Photon Wave",
+    "Laser Fusion",
+    "Laser Strike",
+    "Opti Laser",
+    "Laser Jet",
+    "Pulse Laser",
+    "Beam Blaster",
+    "Laser Link",
+    "Spectralaser",
+    "Fiber Pulse",
+    "Laser Xpress",
+    "Plasma Beam",
+    "Quantum Laser",
+    "Laser Pulse",
+    "Laser Focus",
+    "Pico Laser",
+    "Mega Beam",
+    "Laser Tech",
+    "Laser Wave",
+]
+
+Faker.seed(0)
+
+# Dictionary with key=id and value=list of dictionaries of the properties
+generated_catalogue_categories: dict[str, list[dict]] = {}
+
+# So that replacement item ids can be chosen
+# Key is the id and value is the catalogue category it is from
+generated_catalogue_items: dict[str, list[str]] = {}
+
+# So that systems can be assigned in items
+generated_system_ids: list[str] = []
+
+# Dictionary with key=id and value=list of dictionaries of the usage_status
+generated_usage_statuses: dict[str, list[dict]] = {}
+
+
+def optional_address_field(function):
+    return function() if fake.random.random() < PROBABILITY_ADDRESS_HAS_OPTIONAL_FIELD else None
+
+
+def optional_catalogue_item_field(function):
+    return function() if fake.random.random() < PROBABILITY_CATALOGUE_ITEM_HAS_OPTIONAL_FIELD else None
+
+
+def optional_item_field(function):
+    return function() if fake.random.random() < PROBABILITY_ITEM_HAS_OPTIONAL_FIELD else None
+
+
+def generate_random_catalogue_category(parent_id: str, is_leaf: bool):
+    catalogue_item_properties = (
+        fake.random.sample(
+            available_catalogue_item_properties,
+            fake.random.randint(1, MAX_EXTRA_CATALOGUE_CATEGORY_FIELDS),
+        )
+        if is_leaf and fake.random.random() < PROBABILITY_CATALOGUE_CATEGORY_HAS_EXTRA_FIELDS
+        else None
+    )
+
+    category: dict = {
+        "name": f"{fake.random.choice(catalogue_category_names)}",
+        "is_leaf": is_leaf,
+        "parent_id": parent_id,
+        "catalogue_item_properties": catalogue_item_properties,
+    }
+
+    return category
+
+
+def generate_unit(value: str):
+    return {
+        "value": value,
+    }
+
+
+def generate_random_manufacturer():
+    return {
+        "name": fake.random.choice(manufacturer_names),
+        "url": fake.url(),
+        "address": {
+            "address_line": f"{fake.secondary_address()}, {fake.street_name()}",
+            "town": optional_address_field(fake.city),
+            "county": optional_address_field(fake.county),
+            "country": fake.country(),
+            "postcode": fake.postcode(),
+        },
+        "telephone": fake.phone_number(),
+    }
+
+
+def generate_usage_status(value: str):
+    return {
+        "value": value,
+    }
+
+
+def generate_random_catalogue_item_property(catalogue_category_property: dict):
+    prop = {"id": catalogue_category_property["id"]}
+
+    allowed_values = catalogue_category_property["allowed_values"]
+    if allowed_values is not None:
+        if allowed_values["type"] == "list":
+            return {**prop, "value": fake.random.choice(allowed_values["values"])}
+    if catalogue_category_property["type"] == PropertyType.STRING:
+        return {**prop, "value": fake.sentence()}
+    elif catalogue_category_property["type"] == PropertyType.NUMBER:
+        return {**prop, "value": fake.random.random() * 10}
+    elif catalogue_category_property["type"] == PropertyType.BOOLEAN:
+        return {**prop, "value": fake.random.random() < 0.5}
+
+
+def generate_random_catalogue_item(
+    catalogue_category_id: str,
+    manufacturer_id: str,
+    catalogue_item_properties: Optional[list[dict]],
+):
+    obsolete_replacement_catalogue_item_id = optional_catalogue_item_field(
+        lambda: (
+            fake.random.choice(list(generated_catalogue_items.keys())) if len(generated_catalogue_items) > 0 else None
+        )
+    )
+
+    properties = None
+    if catalogue_item_properties is not None:
+        properties = []
+        for prop in catalogue_item_properties:
+            if prop["mandatory"] or fake.random.random() < PROBABILITY_CATALOGUE_ITEM_HAS_OPTIONAL_FIELD:
+                properties.append(generate_random_catalogue_item_property(catalogue_category_property=prop))
+
+    return {
+        "catalogue_category_id": catalogue_category_id,
+        "manufacturer_id": manufacturer_id,
+        "name": fake.random.choice(catalogue_category_names),
+        "description": optional_catalogue_item_field(lambda: fake.paragraph(nb_sentences=2)),
+        "cost_gbp": fake.random.randint(0, 1000),
+        "cost_to_rework_gbp": optional_catalogue_item_field(lambda: fake.random.randint(0, 1000)),
+        "days_to_replace": fake.random.randint(0, 100),
+        "days_to_rework": optional_catalogue_item_field(lambda: fake.random.randint(0, 100)),
+        "drawing_number": optional_catalogue_item_field(lambda: str(fake.random.randint(1000, 10000))),
+        "drawing_link": optional_catalogue_item_field(fake.image_url),
+        "item_model_number": optional_catalogue_item_field(fake.isbn13),
+        "is_obsolete": bool(obsolete_replacement_catalogue_item_id),
+        "obsolete_replacement_catalogue_item_id": obsolete_replacement_catalogue_item_id,
+        "obsolete_reason": (fake.sentence() if obsolete_replacement_catalogue_item_id is not None else None),
+        "manufacturer": {
+            "name": fake.name(),
+            "address": fake.address(),
+            "url": fake.url(),
+        },
+        "notes": optional_catalogue_item_field(lambda: fake.paragraph(nb_sentences=2)),
+        "properties": properties,
+    }
+
+
+def generate_random_item(catalogue_item_id: str):
+    properties = None
+    category_properties = generated_catalogue_categories[generated_catalogue_items[catalogue_item_id]][
+        "catalogue_item_properties"
+    ]
+    if category_properties is not None:
+        properties = [
+            generate_random_catalogue_item_property(catalogue_category_property)
+            for catalogue_category_property in category_properties
+        ]
+
+    return {
+        "catalogue_item_id": catalogue_item_id,
+        "system_id": fake.random.choice(generated_system_ids),
+        "purchase_order_number": fake.isbn10(),
+        "is_defective": fake.random.randint(0, 100) > 90,
+        "usage_status_id": fake.random.choice(list(generated_usage_statuses.keys())),
+        "warranty_end_date": optional_item_field(lambda: fake.date_time(tzinfo=timezone.utc).isoformat()),
+        "asset_number": optional_item_field(fake.isbn10),
+        "serial_number": optional_item_field(fake.isbn10),
+        "delivered_date": optional_item_field(lambda: fake.date_time(tzinfo=timezone.utc).isoformat()),
+        "notes": optional_item_field(lambda: fake.paragraph(nb_sentences=2)),
+        "properties": properties,
+    }
+
+
+def generate_random_system(parent_id):
+    return {
+        "name": fake.random.choice(system_names),
+        "location": fake.address(),
+        "owner": fake.name(),
+        "importance": fake.random.choice(["low", "medium", "high"]),
+        "description": fake.paragraph(nb_sentences=2),
+        "parent_id": parent_id,
+    }
+
+
+def post_avoiding_duplicates(endpoint: str, field: str, json: dict) -> dict[str, Any]:
+    """Posts an entity's data to the given endpoint, but adds - n to the end to avoid
+    duplicates when a 409 is returned
+
+    Returns:
+        str - The ID of the entity created
+    """
+    index = 0
+    status_code = 409
+    while status_code == 409:
+        response = requests.post(
+            f"{API_URL}{endpoint}",
+            json=json if index == 0 else {**json, field: f"{json[field]} - {index}"},
+            timeout=10,
+        )
+        status_code = response.status_code
+        index += 1
+    return response.json()
+
+
+def create_manufacturer(manufacturer_data: dict) -> dict[str, Any]:
+    return post_avoiding_duplicates(endpoint="/v1/manufacturers", field="name", json=manufacturer_data)
+
+
+def create_unit(unit_data: dict) -> dict[str, Any]:
+    return post_avoiding_duplicates(endpoint="/v1/units", field="value", json=unit_data)
+
+
+def create_usage_status(usage_status_data: dict) -> dict[str, Any]:
+    return post_avoiding_duplicates(endpoint="/v1/usage-statuses", field="value", json=usage_status_data)
+
+
+def create_catalogue_category(category_data: dict) -> dict[str, Any]:
+    return post_avoiding_duplicates(endpoint="/v1/catalogue-categories", field="name", json=category_data)
+
+
+def create_catalogue_item(item_data: dict) -> dict[str, Any]:
+    return post_avoiding_duplicates(endpoint="/v1/catalogue-items", field="name", json=item_data)
+
+
+def create_system(system_data: dict) -> dict[str, Any]:
+    return post_avoiding_duplicates(endpoint="/v1/systems", field="name", json=system_data)
+
+
+def create_item(item_data: dict) -> dict[str, Any]:
+    return post_avoiding_duplicates(endpoint="/v1/items", field="name", json=item_data)
+
+
+def populate_random_manufacturers() -> list[str]:
+    # Usually faster than append
+    manufacturer_ids = [None] * NUMBER_OF_MANUFACTURERS
+    for i in range(0, NUMBER_OF_MANUFACTURERS):
+        manufacturer_ids[i] = create_manufacturer(generate_random_manufacturer())["id"]
+    return manufacturer_ids
+
+
+def populate_units() -> list[str]:
+    # Usually faster than append
+
+    for i, unit in enumerate(units):
+        unit = generate_unit(unit)
+        create_unit(unit)
+
+
+def populate_usage_statuses() -> list[str]:
+    # Usually faster than append
+
+    for i, usage_status in enumerate(usage_statuses):
+        usage_status = generate_usage_status(usage_status)
+        usage_status = create_usage_status(usage_status)
+        generated_usage_statuses[usage_status["id"]] = usage_status
+
+
+def populate_random_catalogue_categories(
+    available_manufacturers: list[str],
+    levels_deep: int = 0,
+    parent_id=None,
+    is_leaf: bool = False,
+    parent_catalogue_category: Optional[dict] = None,
+):
+    if levels_deep > MAX_LEVELS_DEEP:
+        return
+    else:
+        logging.debug("Populating category with depth %s and is_leaf %s", levels_deep, is_leaf)
+        num_to_generate = MAX_NUMBER_PER_PARENT if levels_deep == 0 else fake.random.randint(0, MAX_NUMBER_PER_PARENT)
+
+        for i in range(0, num_to_generate):
+            if is_leaf:
+                item = generate_random_catalogue_item(
+                    catalogue_category_id=parent_id,
+                    manufacturer_id=fake.random.choice(available_manufacturers),
+                    catalogue_item_properties=(
+                        parent_catalogue_category["catalogue_item_properties"] if parent_catalogue_category else None
+                    ),
+                )
+                item_id = create_catalogue_item(item)["id"]
+                generated_catalogue_items[item_id] = parent_id
+            else:
+                # Always make the last level a leaf
+                if levels_deep == MAX_LEVELS_DEEP - 1:
+                    new_is_leaf = True
+                else:
+                    new_is_leaf = fake.random.random() < PROBABILITY_CATEGORY_IS_LEAF
+                catalogue_category = generate_random_catalogue_category(parent_id, new_is_leaf)
+                catalogue_category = create_catalogue_category(catalogue_category)
+                generated_catalogue_categories[catalogue_category["id"]] = catalogue_category
+                populate_random_catalogue_categories(
+                    available_manufacturers=available_manufacturers,
+                    levels_deep=levels_deep + 1,
+                    parent_id=catalogue_category["id"],
+                    is_leaf=new_is_leaf,
+                    parent_catalogue_category=catalogue_category,
+                )
+
+
+def populate_random_items():
+    for catalogue_item_id in list(generated_catalogue_items.keys()):
+        if fake.random.random() < PROBABILITY_CATALOGUE_ITEM_HAS_ITEMS:
+            number_to_generate = fake.random.randint(1, MAX_NUMBER_OF_ITEMS_PER_CATALOGUE_ITEM)
+            for i in range(0, number_to_generate):
+                item = generate_random_item(catalogue_item_id=catalogue_item_id)
+                create_item(item)
+
+
+def populate_random_systems(levels_deep: int = 0, parent_id=None):
+    if levels_deep > MAX_LEVELS_DEEP:
+        return
+    else:
+        logging.debug("Populating system with depth %s", levels_deep)
+        num_to_generate = MAX_NUMBER_PER_PARENT if levels_deep == 0 else fake.random.randint(0, MAX_NUMBER_PER_PARENT)
+        for i in range(0, num_to_generate):
+            system = generate_random_system(parent_id)
+            system_id = create_system(system)["id"]
+            populate_random_systems(levels_deep=levels_deep + 1, parent_id=system_id)
+            generated_system_ids.append(system_id)
+
+
+def generate_mock_data():
+    logging.info("Populating units...")
+    populate_units()
+    logging.info("Populating usage statuses...")
+    populate_usage_statuses()
+    logging.info("Populating manufacturers...")
+    manufacturer_ids = populate_random_manufacturers()
+    logging.info("Populating catalogue categories...")
+    populate_random_catalogue_categories(available_manufacturers=manufacturer_ids)
+    logging.info("Populating systems...")
+    populate_random_systems()
+    logging.info("Populating items...")
+    populate_random_items()
+
+
+if __name__ == "__main__":
+    generate_mock_data()