name: CI
on:
  workflow_dispatch:
  pull_request:
  push:
    branches:
      - main
      - develop

permissions:
  contents: read

jobs:
  linting:
    name: Linting
    runs-on: ubuntu-latest
    steps:
      - name: Checkout repository
        uses: actions/checkout@b4ffde65f46336ab88eb53be808477a3936bae11 # v4.1.1

      - name: Set up Python
        uses: actions/setup-python@65d7f2d534ac1bc67fcd62888c5f4f3d2cb2b236 # v4.7.1
        with:
          python-version: "3.10"
          cache: "pip"

      - name: Install dependencies
        run: |
          python -m pip install --upgrade pip
          python -m pip install .[code-analysis]
      - name: Run pylint
        run: pylint inventory_management_system_api test

  unit-tests:
    name: Unit Tests
    runs-on: ubuntu-latest
    steps:
      - name: Checkout repository
        uses: actions/checkout@b4ffde65f46336ab88eb53be808477a3936bae11 # v4.1.1

      - name: Set up Python
        uses: actions/setup-python@65d7f2d534ac1bc67fcd62888c5f4f3d2cb2b236 # v4.7.1
        with:
          python-version: "3.10"
          cache: "pip"

      - name: Install dependencies
        run: |
          python -m pip install --upgrade pip
          python -m pip install .[test]
      - name: Create environment file
        run: cp inventory_management_system_api/.env.example inventory_management_system_api/.env

      - name: Create logging configuration file
        run: cp inventory_management_system_api/logging.example.ini inventory_management_system_api/logging.ini

      - name: Run unit tests
        run: pytest test/unit/ --cov

  e2e-tests:
    needs: [unit-tests]
    name: End-to-End Tests
    runs-on: ubuntu-latest
    steps:
      - name: Checkout repository
        uses: actions/checkout@b4ffde65f46336ab88eb53be808477a3936bae11 # v4.1.1

      - name: Start MongoDB
        uses: supercharge/mongodb-github-action@b0a1493307c4e9b82ed61f3858d606c5ff190c64 #v1.10.0
        with:
          mongodb-version: "6.0"
          mongodb-username: root
          mongodb-password: example
          mongodb-db: test-ims

      - name: Set up Python
        uses: actions/setup-python@65d7f2d534ac1bc67fcd62888c5f4f3d2cb2b236 # v4.7.1
        with:
          python-version: "3.10"
          cache: "pip"

      - name: Install dependencies
        run: |
          python -m pip install --upgrade pip
          python -m pip install .[test]
      - name: Create environment file
        run: cp inventory_management_system_api/.env.example inventory_management_system_api/.env

      - name: Create logging configuration file
        run: cp inventory_management_system_api/logging.example.ini inventory_management_system_api/logging.ini

      - name: Run e2e tests
        run: DATABASE__NAME="test-ims" pytest test/e2e/ --cov

  docker:
    # This job triggers only if all the other jobs succeed. It builds the Docker image and if successful,
    # it pushes it to Harbor.
    needs: [linting, unit-tests, e2e-tests]
    name: Docker
    runs-on: ubuntu-latest
    steps:
    - name: Check out repo
      uses: actions/checkout@b4ffde65f46336ab88eb53be808477a3936bae11 # v4.1.1

    - name: Login to Harbor
      uses: docker/login-action@343f7c4344506bcbf9b4de18042ae17996df046d # v3.0.0
      with:
        registry: harbor.stfc.ac.uk/inventory-management-system
        username: ${{ secrets.HARBOR_USERNAME }}
        password: ${{ secrets.HARBOR_TOKEN }}

    - name: Extract metadata (tags, labels) for Docker
      id: meta
      uses: docker/metadata-action@96383f45573cb7f253c731d3b3ab81c87ef81934 # v5.0.0
      with:
        images: harbor.stfc.ac.uk/inventory-management-system/ims-api

<<<<<<< HEAD
    - name: Build and push Docker image to Harbor
      uses: docker/build-push-action@0565240e2d4ab88bba5387d719585280857ece09 # v5.0.0
=======
    - name: ${{ github.event_name == 'push' && github.ref == 'refs/heads/develop' && 'Build and push Docker image to Harbor' || 'Build Docker image' }}
      uses: docker/build-push-action@4a13e500e55cf31b7a5d59a38ab2040ab0f42f56 # v5.1.0
>>>>>>> 72a1713d
      with:
        context: .
        file: ./Dockerfile.prod
        push: true
        tags: ${{ steps.meta.outputs.tags }}
        labels: ${{ steps.meta.outputs.labels }}<|MERGE_RESOLUTION|>--- conflicted
+++ resolved
@@ -115,13 +115,8 @@
       with:
         images: harbor.stfc.ac.uk/inventory-management-system/ims-api
 
-<<<<<<< HEAD
     - name: Build and push Docker image to Harbor
-      uses: docker/build-push-action@0565240e2d4ab88bba5387d719585280857ece09 # v5.0.0
-=======
-    - name: ${{ github.event_name == 'push' && github.ref == 'refs/heads/develop' && 'Build and push Docker image to Harbor' || 'Build Docker image' }}
       uses: docker/build-push-action@4a13e500e55cf31b7a5d59a38ab2040ab0f42f56 # v5.1.0
->>>>>>> 72a1713d
       with:
         context: .
         file: ./Dockerfile.prod
