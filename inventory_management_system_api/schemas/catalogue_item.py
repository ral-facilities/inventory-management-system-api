"""
Module for defining the API schema models for representing catalogue items.
"""
from typing import List, Any, Optional

from pydantic import BaseModel, Field


class PropertyPostRequestSchema(BaseModel):
    """
    Schema model for a catalogue item property creation request.
    """

    name: str = Field(description="The name of the catalogue item property")
    value: Any = Field(default=None, description="The value of the catalogue item property")


class PropertySchema(PropertyPostRequestSchema):
    """
    Schema model for a catalogue item property response.
    """

    unit: Optional[str] = Field(default=None, description="The unit of the property such as 'nm', 'mm', 'cm' etc")


class CatalogueItemPostRequestSchema(BaseModel):
    """
    Schema model for a catalogue item creation request.
    """

    catalogue_category_id: str = Field(
        description="The ID of the catalogue category that the catalogue item belongs to"
    )
    # pylint: disable=fixme
    # TODO - Change from manufacturer to manufacturer id
    manufacturer: ManufacturerPostRequestSchema = Field(description="The details of the manufacturer")
    name: str = Field(description="The name of the catalogue item")
    description: Optional[str] = Field(default=None, description="The description of the catalogue item")
    cost_gbp: float = Field(description="The cost of the catalogue item")
    cost_to_rework_gbp: Optional[float] = Field(default=None, description="The cost to rework the catalogue item")
    days_to_replace: float = Field(description="The number of days to replace the catalogue item")
    days_to_rework: Optional[float] = Field(default=None, description="The number of days to rework the catalogue item")
    drawing_number: Optional[str] = Field(default=None, description="The drawing number of the catalogue item")
    drawing_link: Optional[HttpUrl] = Field(default=None, description="The link to the drawing of the catalogue item")
    item_model_number: Optional[str] = Field(default=None, description="The model number of the catalogue item")
    is_obsolete: bool = Field(description="Whether the catalogue item is obsolete or not")
    obsolete_reason: Optional[str] = Field(
        default=None, description="The reason why the catalogue item became obsolete"
    )
    obsolete_replacement_catalogue_item_id: Optional[str] = Field(
        default=None, description="The ID of the catalogue item that replaces this catalogue item if obsolete"
    )
    properties: Optional[List[PropertyPostRequestSchema]] = Field(
        default=None, description="The catalogue item properties"
    )
<<<<<<< HEAD
    manufacturer_id: str = Field(description="The ID of the manufacturer")
=======
>>>>>>> 72a1713d


class CatalogueItemPatchRequestSchema(CatalogueItemPostRequestSchema):
    """
    Schema model for a catalogue item update request.
    """

    catalogue_category_id: Optional[str] = Field(
        default=None, description="The ID of the catalogue category that the catalogue item belongs to"
    )
<<<<<<< HEAD
    name: Optional[str] = Field(default=None, description="The name of the catalogue item")
    description: Optional[str] = Field(default=None, description="The catalogue item description")
    manufacturer_id: Optional[str] = Field(default=None, description="The ID of the manufacturer")
=======
    # pylint: disable=fixme
    # TODO - Change from manufacturer to manufacturer id
    manufacturer: Optional[ManufacturerPostRequestSchema] = Field(
        default=None, description="The details of the manufacturer"
    )
    name: Optional[str] = Field(default=None, description="The name of the catalogue item")
    cost_gbp: Optional[float] = Field(default=None, description="The cost of the catalogue item")
    days_to_replace: Optional[float] = Field(
        default=None, description="The number of days to replace the catalogue item"
    )
    is_obsolete: Optional[bool] = Field(default=None, description="Whether the catalogue item is obsolete or not")
>>>>>>> 72a1713d


class CatalogueItemSchema(CatalogueItemPostRequestSchema):
    """
    Schema model for a catalogue item response.
    """

    id: str = Field(description="The ID of the catalogue item")
    properties: List[PropertySchema] = Field(description="The catalogue item properties")<|MERGE_RESOLUTION|>--- conflicted
+++ resolved
@@ -3,7 +3,7 @@
 """
 from typing import List, Any, Optional
 
-from pydantic import BaseModel, Field
+from pydantic import BaseModel, Field, HttpUrl
 
 
 class PropertyPostRequestSchema(BaseModel):
@@ -31,9 +31,7 @@
     catalogue_category_id: str = Field(
         description="The ID of the catalogue category that the catalogue item belongs to"
     )
-    # pylint: disable=fixme
-    # TODO - Change from manufacturer to manufacturer id
-    manufacturer: ManufacturerPostRequestSchema = Field(description="The details of the manufacturer")
+    manufacturer_id: str = Field(description="The ID of the manufacturer")
     name: str = Field(description="The name of the catalogue item")
     description: Optional[str] = Field(default=None, description="The description of the catalogue item")
     cost_gbp: float = Field(description="The cost of the catalogue item")
@@ -53,10 +51,6 @@
     properties: Optional[List[PropertyPostRequestSchema]] = Field(
         default=None, description="The catalogue item properties"
     )
-<<<<<<< HEAD
-    manufacturer_id: str = Field(description="The ID of the manufacturer")
-=======
->>>>>>> 72a1713d
 
 
 class CatalogueItemPatchRequestSchema(CatalogueItemPostRequestSchema):
@@ -67,23 +61,13 @@
     catalogue_category_id: Optional[str] = Field(
         default=None, description="The ID of the catalogue category that the catalogue item belongs to"
     )
-<<<<<<< HEAD
-    name: Optional[str] = Field(default=None, description="The name of the catalogue item")
-    description: Optional[str] = Field(default=None, description="The catalogue item description")
     manufacturer_id: Optional[str] = Field(default=None, description="The ID of the manufacturer")
-=======
-    # pylint: disable=fixme
-    # TODO - Change from manufacturer to manufacturer id
-    manufacturer: Optional[ManufacturerPostRequestSchema] = Field(
-        default=None, description="The details of the manufacturer"
-    )
     name: Optional[str] = Field(default=None, description="The name of the catalogue item")
     cost_gbp: Optional[float] = Field(default=None, description="The cost of the catalogue item")
     days_to_replace: Optional[float] = Field(
         default=None, description="The number of days to replace the catalogue item"
     )
     is_obsolete: Optional[bool] = Field(default=None, description="Whether the catalogue item is obsolete or not")
->>>>>>> 72a1713d
 
 
 class CatalogueItemSchema(CatalogueItemPostRequestSchema):
