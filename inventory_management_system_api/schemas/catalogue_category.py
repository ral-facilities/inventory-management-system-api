--- conflicted
+++ resolved
@@ -35,7 +35,7 @@
 AllowedValuesSchema = Annotated[AllowedValuesListSchema, Field(discriminator="type")]
 
 
-class CatalogueCategoryPostRequestPropertySchema(BaseModel):
+class CatalogueCategoryPostPropertySchema(BaseModel):
     """
     Schema model for a property within a catalogue category creation request.
     """
@@ -117,7 +117,7 @@
 
                 for allowed_value in allowed_values.values:
                     # Ensure the value is the correct type
-                    if not CatalogueCategoryPostRequestPropertySchema.is_valid_property_type(
+                    if not CatalogueCategoryPostPropertySchema.is_valid_property_type(
                         expected_property_type=property_data["type"], property_value=allowed_value
                     ):
                         raise ValueError(
@@ -150,12 +150,12 @@
         :return: The value of the `allowed_values` field.
         """
 
-        CatalogueCategoryPostRequestPropertySchema.check_valid_allowed_values(allowed_values, info.data)
+        CatalogueCategoryPostPropertySchema.check_valid_allowed_values(allowed_values, info.data)
 
         return allowed_values
 
 
-class CatalogueCategoryPropertySchema(CatalogueCategoryPostRequestPropertySchema):
+class CatalogueCategoryPropertySchema(CatalogueCategoryPostPropertySchema):
     """
     Schema model representing a property defined within a catalogue category
     """
@@ -175,7 +175,7 @@
         "elements but if it is not then it can only have catalogue categories as child elements."
     )
     parent_id: Optional[str] = Field(default=None, description="The ID of the parent catalogue category")
-    properties: Optional[List[CatalogueCategoryPostRequestPropertySchema]] = Field(
+    properties: Optional[List[CatalogueCategoryPostPropertySchema]] = Field(
         default=None, description="The properties that the catalogue items in this category could/should have"
     )
 
@@ -209,11 +209,7 @@
     )
 
 
-<<<<<<< HEAD
-class CategoryPropertyPostSchema(CatalogueCategoryPostRequestPropertySchema):
-=======
-class CatalogueCategoryPropertyPostRequestSchema(CatalogueCategoryPostRequestPropertySchema):
->>>>>>> 9afd5d05
+class CatalogueCategoryPropertyPostSchema(CatalogueCategoryPostPropertySchema):
     """
     Schema model for a property creation request on a catalogue category
     """
@@ -238,7 +234,7 @@
         :return: The value of the `allowed_values` field.
         """
         if default_value is not None:
-            if not CatalogueCategoryPostRequestPropertySchema.is_valid_property_type(
+            if not CatalogueCategoryPostPropertySchema.is_valid_property_type(
                 expected_property_type=info.data["type"], property_value=default_value
             ):
                 raise ValueError("default_value must be the same type as the property itself")
@@ -255,11 +251,7 @@
         return default_value
 
 
-<<<<<<< HEAD
-class CategoryPropertyPatchSchema(BaseModel):
-=======
-class CatalogueCategoryPropertyPatchRequestSchema(BaseModel):
->>>>>>> 9afd5d05
+class CatalogueCategoryPropertyPatchSchema(BaseModel):
     """
     Schema model for a property patch request on a catalogue category
     """
