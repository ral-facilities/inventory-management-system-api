--- conflicted
+++ resolved
@@ -59,11 +59,7 @@
     )
     parent_id: Optional[str] = Field(default=None, description="The ID of the parent catalogue category")
     catalogue_item_properties: Optional[List[CatalogueItemPropertySchema]] = Field(
-<<<<<<< HEAD
-        None, description="The properties that the catalogue items in this category could/should have"
-=======
         default=None, description="The properties that the catalogue items in this category could/should have"
->>>>>>> 9817a229
     )
 
 
@@ -76,15 +72,6 @@
     Schema model for a catalogue category update request.
     """
 
-<<<<<<< HEAD
-    name: Optional[str] = Field(None, description="The name of the catalogue category")
-    is_leaf: Optional[bool] = Field(
-        None,
-        description="Whether the category is a leaf or not. If it is then it can only have catalogue items as "
-        "children but if it is not then it can only have catalogue categories as children.",
-    )
-    parent_id: Optional[str] = Field(None, description="The ID of the parent catalogue category")
-=======
     name: Optional[str] = Field(default=None, description="The name of the catalogue category")
     is_leaf: Optional[bool] = Field(
         default=None,
@@ -92,7 +79,6 @@
         "children but if it is not then it can only have catalogue categories as children.",
     )
     parent_id: Optional[str] = Field(default=None, description="The ID of the parent catalogue category")
->>>>>>> 9817a229
 
 
 class CatalogueCategorySchema(CatalogueCategoryPostRequestSchema):
