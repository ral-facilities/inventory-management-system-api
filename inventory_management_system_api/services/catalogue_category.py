"""
Module for providing a service for managing catalogue categories using the `CatalogueCategoryRepo` repository.
"""

import logging
from typing import List, Optional

from fastapi import Depends

from inventory_management_system_api.core.custom_object_id import CustomObjectId
from inventory_management_system_api.core.exceptions import (
    ChildElementsExistError,
    LeafCategoryError,
    MissingRecordError,
)
from inventory_management_system_api.models.catalogue_category import CatalogueCategoryIn, CatalogueCategoryOut
from inventory_management_system_api.repositories.catalogue_category import CatalogueCategoryRepo
from inventory_management_system_api.repositories.unit import UnitRepo
from inventory_management_system_api.schemas.breadcrumbs import BreadcrumbsGetSchema
from inventory_management_system_api.schemas.catalogue_category import (
    CATALOGUE_CATEGORY_WITH_CHILD_NON_EDITABLE_FIELDS,
    CatalogueCategoryPatchRequestSchema,
    CatalogueCategoryPostRequestSchema,
<<<<<<< HEAD
    CatalogueItemPropertyPostRequestSchema,
    CatalogueItemPropertySchema,
=======
>>>>>>> 76054c91
)
from inventory_management_system_api.services import utils

logger = logging.getLogger()


class CatalogueCategoryService:
    """
    Service for managing catalogue categories.
    """

    def __init__(
        self,
        catalogue_category_repository: CatalogueCategoryRepo = Depends(CatalogueCategoryRepo),
        unit_repository: UnitRepo = Depends(UnitRepo),
    ) -> None:
        """
        Initialise the `CatalogueCategoryService` with a `CatalogueCategoryRepo` and `UnitRepo` repository.

        :param catalogue_category_repository: The `CatalogueCategoryRepo` repository to use.
        :param unit_repository: The `UnitRepo` repository to use.
        """
        self._catalogue_category_repository = catalogue_category_repository
        self._unit_repository = unit_repository

    def create(self, catalogue_category: CatalogueCategoryPostRequestSchema) -> CatalogueCategoryOut:
        """
        Create a new catalogue category.

        The method checks if the parent catalogue is a leaf catalogue category and raises a `LeafCategoryError` if it
        is.

        :param catalogue_category: The catalogue category to be created.
        :return: The created catalogue category.
        :raises LeafCategoryError: If the parent catalogue category is a leaf catalogue category.
        """
        parent_id = catalogue_category.parent_id
        parent_catalogue_category = self.get(parent_id) if parent_id else None

        if parent_catalogue_category and parent_catalogue_category.is_leaf:
            raise LeafCategoryError("Cannot add catalogue category to a leaf parent catalogue category")

        catalogue_item_properties = []
        if catalogue_category.catalogue_item_properties:
            utils.check_duplicate_catalogue_item_property_names(catalogue_category.catalogue_item_properties)

            catalogue_item_properties = self._add_catalogue_item_property_units(
                catalogue_category.catalogue_item_properties
            )

        code = utils.generate_code(catalogue_category.name, "catalogue category")

        return self._catalogue_category_repository.create(
            CatalogueCategoryIn(
                **{
                    **catalogue_category.model_dump(),
                    "catalogue_item_properties": catalogue_item_properties,
                    "code": code,
                }
            )
        )

    def delete(self, catalogue_category_id: str) -> None:
        """
        Delete a catalogue category by its ID.

        :param catalogue_category_id: The ID of the catalogue category to delete.
        """
        return self._catalogue_category_repository.delete(catalogue_category_id)

    def get(self, catalogue_category_id: str) -> Optional[CatalogueCategoryOut]:
        """
        Retrieve a catalogue category by its ID.

        :param catalogue_category_id: The ID of the catalogue category to retrieve.
        :return: The retrieved catalogue category, or `None` if not found.
        """
        return self._catalogue_category_repository.get(catalogue_category_id)

    def get_breadcrumbs(self, catalogue_category_id: str) -> BreadcrumbsGetSchema:
        """
        Retrieve the breadcrumbs for a specific catalogue category

        :param catalogue_category_id: ID of the system to retrieve breadcrumbs for
        :return: Breadcrumbs
        """
        return self._catalogue_category_repository.get_breadcrumbs(catalogue_category_id)

    def list(self, parent_id: Optional[str]) -> List[CatalogueCategoryOut]:
        """
        Retrieve catalogue categories based on the provided filters.

        :param parent_id: The parent_id to filter catalogue categories by.
        :return: A list of catalogue categories, or an empty list if no catalogue categories are retrieved.
        """
        return self._catalogue_category_repository.list(parent_id)

    def update(
        self, catalogue_category_id: str, catalogue_category: CatalogueCategoryPatchRequestSchema
    ) -> CatalogueCategoryOut:
        """
        Update a catalogue category by its ID.

        The method checks if a catalogue category with such ID exists and raises a `MissingRecordError` if it doesn't
        exist. If a category is attempted to be moved to a leaf parent catalogue category then it checks if the parent
        is a leaf catalogue category and raises a `LeafCategoryError` if it is.

        :param catalogue_category_id: The ID of the catalogue category to update.
        :param catalogue_category: The catalogue category containing the fields that need to be updated.
        :return: The updated catalogue category.
        :raises ChildElementsExistError: If the catalogue category has child elements and attempting to update
                                    either any of the disallowed properties (is_leaf or catalogue_item_properties)
        :raises MissingRecordError: If the catalogue category doesn't exist.
        :raises LeafCategoryError: If the parent catalogue category to which the catalogue category is attempted to be
            moved is a leaf catalogue category.
        """
        update_data = catalogue_category.model_dump(exclude_unset=True)

        stored_catalogue_category = self.get(catalogue_category_id)
        if not stored_catalogue_category:
            raise MissingRecordError(f"No catalogue category found with ID: {catalogue_category_id}")

        # If any of these, need to ensure the category has no child elements
        if any(key in update_data for key in CATALOGUE_CATEGORY_WITH_CHILD_NON_EDITABLE_FIELDS):
            if self._catalogue_category_repository.has_child_elements(CustomObjectId(catalogue_category_id)):
                raise ChildElementsExistError(
                    f"Catalogue category with ID {str(catalogue_category_id)} has child elements and cannot be updated"
                )

        if "name" in update_data and catalogue_category.name != stored_catalogue_category.name:
            update_data["code"] = utils.generate_code(catalogue_category.name, "catalogue category")

        if "parent_id" in update_data and catalogue_category.parent_id != stored_catalogue_category.parent_id:
            parent_catalogue_category = self.get(catalogue_category.parent_id) if catalogue_category.parent_id else None

            if parent_catalogue_category and parent_catalogue_category.is_leaf:
                raise LeafCategoryError("Cannot add catalogue category to a leaf parent catalogue category")

        if catalogue_category.catalogue_item_properties:
            utils.check_duplicate_catalogue_item_property_names(catalogue_category.catalogue_item_properties)

            catalogue_item_properties = self._add_catalogue_item_property_units(
                catalogue_category.catalogue_item_properties
            )
            update_data["catalogue_item_properties"] = catalogue_item_properties

        return self._catalogue_category_repository.update(
            catalogue_category_id, CatalogueCategoryIn(**{**stored_catalogue_category.model_dump(), **update_data})
<<<<<<< HEAD
        )

    def _check_duplicate_catalogue_item_property_names(
        self, catalogue_item_properties: List[CatalogueItemPropertyPostRequestSchema]
    ) -> None:
        """
        Go through all the catalogue item properties to check for any duplicate names.
        :param catalogue_item_properties: The supplied catalogue item properties
        :raises DuplicateCatalogueItemPropertyName: If a duplicate catalogue item property name is found.
        """
        logger.info("Checking for duplicate catalogue item property names")
        seen_catalogue_item_property_names = set()
        for catalogue_item_property in catalogue_item_properties:
            catalogue_item_property_name = catalogue_item_property.name
            if catalogue_item_property_name.lower().strip() in seen_catalogue_item_property_names:
                raise DuplicateCatalogueItemPropertyNameError(
                    f"Duplicate catalogue item property name: {catalogue_item_property_name.strip()}"
                )
            seen_catalogue_item_property_names.add(catalogue_item_property_name.lower().strip())

    def _add_catalogue_item_property_units(
        self,
        catalogue_item_properties: List[CatalogueItemPropertyPostRequestSchema],
    ) -> List[CatalogueItemPropertySchema]:
        """
        Adds units to the catalogue item properties based on the provided unit IDs.

        :param catalogue_item_properties: List of catalogue item properties to which units will be added.
        :return: List of catalogue item properties with units added.
        :raises MissingRecordError: If a unit with the specified ID is not found.
        """
        logger.info("Adding units to the catalogue item properties")
        catalogue_item_properties_with_units = []
        for catalogue_item_property in catalogue_item_properties:
            if catalogue_item_property.unit_id is not None:
                unit_id = catalogue_item_property.unit_id
                unit = self._unit_repository.get(unit_id)
                if not unit:
                    raise MissingRecordError(f"No unit found with ID: {unit_id}")
                # Copy unit ID and value to catalogue item property
                catalogue_item_properties_with_units.append(
                    {**catalogue_item_property.model_dump(), "unit": unit.value}
                )
            else:
                catalogue_item_properties_with_units.append({**catalogue_item_property.model_dump(), "unit": None})
        return catalogue_item_properties_with_units
=======
        )
>>>>>>> 76054c91
<|MERGE_RESOLUTION|>--- conflicted
+++ resolved
@@ -10,6 +10,7 @@
 from inventory_management_system_api.core.custom_object_id import CustomObjectId
 from inventory_management_system_api.core.exceptions import (
     ChildElementsExistError,
+    DuplicateCatalogueItemPropertyNameError,
     LeafCategoryError,
     MissingRecordError,
 )
@@ -21,11 +22,8 @@
     CATALOGUE_CATEGORY_WITH_CHILD_NON_EDITABLE_FIELDS,
     CatalogueCategoryPatchRequestSchema,
     CatalogueCategoryPostRequestSchema,
-<<<<<<< HEAD
     CatalogueItemPropertyPostRequestSchema,
     CatalogueItemPropertySchema,
-=======
->>>>>>> 76054c91
 )
 from inventory_management_system_api.services import utils
 
@@ -174,7 +172,6 @@
 
         return self._catalogue_category_repository.update(
             catalogue_category_id, CatalogueCategoryIn(**{**stored_catalogue_category.model_dump(), **update_data})
-<<<<<<< HEAD
         )
 
     def _check_duplicate_catalogue_item_property_names(
@@ -220,7 +217,4 @@
                 )
             else:
                 catalogue_item_properties_with_units.append({**catalogue_item_property.model_dump(), "unit": None})
-        return catalogue_item_properties_with_units
-=======
-        )
->>>>>>> 76054c91
+        return catalogue_item_properties_with_units