--- conflicted
+++ resolved
@@ -113,34 +113,17 @@
         if not stored_catalogue_category:
             raise MissingRecordError(f"No catalogue category found with ID: {catalogue_category_id}")
 
-<<<<<<< HEAD
         if "name" in update_data and catalogue_category.name != stored_catalogue_category.name:
-            update_data["code"] = self._generate_code(catalogue_category.name)
-            update_data["path"] = self._generate_path(stored_catalogue_category.parent_path, update_data["code"])
+            update_data["code"] = utils.generate_code(catalogue_category.name, "catalogue category")
+            update_data["path"] = utils.generate_path(
+                stored_catalogue_category.parent_path, update_data["code"], "catalogue category"
+            )
 
         if "parent_id" in update_data and catalogue_category.parent_id != stored_catalogue_category.parent_id:
             parent_catalogue_category = self.get(catalogue_category.parent_id) if catalogue_category.parent_id else None
             update_data["parent_path"] = parent_catalogue_category.path if parent_catalogue_category else "/"
             code = update_data["code"] if "code" in update_data else stored_catalogue_category.code
-            update_data["path"] = self._generate_path(update_data["parent_path"], code)
-=======
-        if "name" in update_data and update_data["name"] != stored_catalogue_category.name:
-            stored_catalogue_category.name = update_data["name"]
-            stored_catalogue_category.code = utils.generate_code(stored_catalogue_category.name, "catalogue category")
-            stored_catalogue_category.path = utils.generate_path(
-                stored_catalogue_category.parent_path, stored_catalogue_category.code, "catalogue category"
-            )
-
-        if "parent_id" in update_data and update_data["parent_id"] != stored_catalogue_category.parent_id:
-            stored_catalogue_category.parent_id = update_data["parent_id"]
-            parent_catalogue_category = (
-                self.get(stored_catalogue_category.parent_id) if stored_catalogue_category.parent_id else None
-            )
-            stored_catalogue_category.parent_path = parent_catalogue_category.path if parent_catalogue_category else "/"
-            stored_catalogue_category.path = utils.generate_path(
-                stored_catalogue_category.parent_path, stored_catalogue_category.code, "catalogue category"
-            )
->>>>>>> 91a402a1
+            update_data["path"] = utils.generate_path(update_data["parent_path"], code, "catalogue category")
 
             if parent_catalogue_category and parent_catalogue_category.is_leaf:
                 raise LeafCategoryError("Cannot add catalogue category to a leaf parent catalogue category")
