--- conflicted
+++ resolved
@@ -93,7 +93,6 @@
             )
         )
 
-<<<<<<< HEAD
     def list(self, system_id: Optional[str], catalogue_item_id: Optional[str]) -> List[ItemOut]:
         """
         Get all items
@@ -103,7 +102,7 @@
         :return: list of all items
         """
         return self._item_repository.list(system_id, catalogue_item_id)
-=======
+
     def get(self, item_id: str) -> Optional[ItemOut]:
         """
         Retrieve an item by its ID
@@ -113,7 +112,6 @@
         """
 
         return self._item_repository.get(item_id)
->>>>>>> b4574e97
 
     def _find_missing_supplied_properties(
         self, catalogue_item_properties: List[Property], supplied_properties: List[PropertyPostRequestSchema]
