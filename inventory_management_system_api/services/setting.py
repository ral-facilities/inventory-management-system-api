--- conflicted
+++ resolved
@@ -59,7 +59,6 @@
             if not self._usage_status_repository.get(usage_status.id):
                 raise MissingRecordError(f"No usage status found with ID: {usage_status.id}")
 
-<<<<<<< HEAD
         # Need all updates to the number of spares to succeed or fail together with assigning the new definition
         # Also need to be able to write lock the catalogue item documents in the process to prevent further changes
         # while recalculating
@@ -89,10 +88,6 @@
                 )
 
         return new_spares_definition
-=======
-        return self._setting_repository.upsert(
-            SparesDefinitionIn(**spares_definition.model_dump()), SparesDefinitionOut
-        )
 
     def get_spares_definition(self) -> SparesDefinitionOut:
         """
@@ -101,5 +96,4 @@
         :return: Retrieved spares definition or `None` if not found.
         """
 
-        return self._setting_repository.get(SparesDefinitionOut)
->>>>>>> 19ae656b
+        return self._setting_repository.get(SparesDefinitionOut)