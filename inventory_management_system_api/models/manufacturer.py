--- conflicted
+++ resolved
@@ -27,11 +27,7 @@
         :param url: The `HttpUrl` object or None
         :return: The URL as a string.
         """
-<<<<<<< HEAD
         return url if url is None else str(url)
-=======
-        return None if url is None else str(url)
->>>>>>> 39711371
 
 
 class ManufacturerOut(ManufacturerIn):
