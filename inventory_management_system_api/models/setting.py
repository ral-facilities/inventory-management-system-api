--- conflicted
+++ resolved
@@ -10,11 +10,7 @@
 from inventory_management_system_api.models.system_type import SystemTypeOut
 
 
-<<<<<<< HEAD
-class SettingInBase(BaseModel, ABC):
-=======
-class SettingOutBase(BaseModel):
->>>>>>> 231e36af
+class SettingInBase(BaseModel):
     """
     Base input database model for a setting.
     """
