"""
Module for providing an API router which defines routes for managing settings using the `SettingService` service.
"""

import logging
from typing import Annotated

from fastapi import APIRouter, Depends, HTTPException, status

from inventory_management_system_api.core.exceptions import InvalidObjectIdError, MissingRecordError, WriteConflictError
from inventory_management_system_api.schemas.setting import SparesDefinitionPutSchema, SparesDefinitionSchema
from inventory_management_system_api.services.setting import SettingService

logger = logging.getLogger()

router = APIRouter(prefix="/v1/settings", tags=["settings"])

SettingServiceDep = Annotated[SettingService, Depends(SettingService)]


@router.put(
    path="/spares_definition",
    summary="Update the definition of a spare",
    response_description="Spares definition updated successfully",
)
def update_spares_definition(
    spares_definition: SparesDefinitionPutSchema, setting_service: SettingServiceDep
) -> SparesDefinitionSchema:
    # pylint: disable=missing-function-docstring
    logger.info("Updating spares definition")
    logger.debug("Spares definition data: %s", spares_definition)

    try:
        updated_spares_definition = setting_service.update_spares_definition(spares_definition)
        return SparesDefinitionSchema(**updated_spares_definition.model_dump())
    except (MissingRecordError, InvalidObjectIdError) as exc:
        message = "A specified usage status does not exist"
        logger.exception(message)
        raise HTTPException(status_code=status.HTTP_422_UNPROCESSABLE_ENTITY, detail=message) from exc
<<<<<<< HEAD
    # pylint: disable=duplicate-code
    except WriteConflictError as exc:
        message = str(exc)
        logger.exception(message)
        raise HTTPException(status_code=status.HTTP_409_CONFLICT, detail=message) from exc
    # pylint: enable=duplicate-code
=======


@router.get(
    path="/spares_definition", summary="Get the definition of a spare", response_description="Spares definition"
)
def get_spares_definition(setting_service: SettingServiceDep) -> SparesDefinitionSchema:
    # pylint: disable=missing-function-docstring
    logger.info("Getting spares definition")

    spares_definition = setting_service.get_spares_definition()
    if not spares_definition:
        raise HTTPException(status_code=status.HTTP_404_NOT_FOUND, detail="Spares definition not found.")
    return SparesDefinitionSchema(**spares_definition.model_dump())
>>>>>>> 19ae656b
<|MERGE_RESOLUTION|>--- conflicted
+++ resolved
@@ -37,14 +37,12 @@
         message = "A specified usage status does not exist"
         logger.exception(message)
         raise HTTPException(status_code=status.HTTP_422_UNPROCESSABLE_ENTITY, detail=message) from exc
-<<<<<<< HEAD
     # pylint: disable=duplicate-code
     except WriteConflictError as exc:
         message = str(exc)
         logger.exception(message)
         raise HTTPException(status_code=status.HTTP_409_CONFLICT, detail=message) from exc
     # pylint: enable=duplicate-code
-=======
 
 
 @router.get(
@@ -57,5 +55,4 @@
     spares_definition = setting_service.get_spares_definition()
     if not spares_definition:
         raise HTTPException(status_code=status.HTTP_404_NOT_FOUND, detail="Spares definition not found.")
-    return SparesDefinitionSchema(**spares_definition.model_dump())
->>>>>>> 19ae656b
+    return SparesDefinitionSchema(**spares_definition.model_dump())