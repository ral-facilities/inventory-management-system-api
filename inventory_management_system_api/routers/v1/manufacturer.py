"""
Module for providing an API router which defines routes for managing manufacturer using the
`Manufacturer` service.
"""

import logging
from typing import Annotated, List
from fastapi import APIRouter, status, Depends, HTTPException, Path
from inventory_management_system_api.core.exceptions import (
    DuplicateRecordError,
    InvalidObjectIdError,
    MissingRecordError,
    PartOfCatalogueItemError,
)

from inventory_management_system_api.schemas.manufacturer import (
    ManufacturerPatchSchema,
    ManufacturerPostSchema,
    ManufacturerSchema,
)
from inventory_management_system_api.services.manufacturer import ManufacturerService


logger = logging.getLogger()

router = APIRouter(prefix="/v1/manufacturers", tags=["manufacturers"])

ManufacturerServiceDep = Annotated[ManufacturerService, Depends(ManufacturerService)]


@router.post(
    path="",
    summary="Create new manufacturer",
    response_description="The new manufacturer",
    status_code=status.HTTP_201_CREATED,
)
def create_manufacturer(
<<<<<<< HEAD
    manufacturer: ManufacturerPostSchema,
    manufacturer_service: ManufacturerService = Depends(),
=======
    manufacturer: ManufacturerPostRequestSchema, manufacturer_service: ManufacturerServiceDep
>>>>>>> d0e7c2ee
) -> ManufacturerSchema:
    # pylint: disable=missing-function-docstring
    logger.info("Creating a new manufacturer")
    logger.debug("Manufacturer data is %s", manufacturer)

    try:
        manufacturer = manufacturer_service.create(manufacturer)
        return ManufacturerSchema(**manufacturer.model_dump())

    except DuplicateRecordError as exc:
        message = "A manufacturer with the same name has been found"
        logger.exception(message)
        raise HTTPException(status_code=status.HTTP_409_CONFLICT, detail=message) from exc


@router.get(
    path="",
    summary="Get all manufacturers",
    response_description="List of manufacturers",
)
def get_all_manufacturers(manufacturer_service: ManufacturerServiceDep) -> List[ManufacturerSchema]:
    # pylint: disable=missing-function-docstring
    logger.info("Getting manufacturers")

    manufacturers = manufacturer_service.list()
    return [ManufacturerSchema(**manufacturer.model_dump()) for manufacturer in manufacturers]


@router.get(
    path="/{manufacturer_id}",
    summary="Get a manufacturer by ID",
    response_description="Single manufacturer",
)
def get_one_manufacturer(
    manufacturer_id: Annotated[str, Path(description="The ID of the manufacturer to be retrieved")],
    manufacturer_service: ManufacturerServiceDep,
) -> ManufacturerSchema:
    # pylint: disable=missing-function-docstring
    logger.info("Getting manufacturer with ID %s", manufacturer_id)
    message = "Manufacturer not found"
    try:
        manufacturer = manufacturer_service.get(manufacturer_id)
        if not manufacturer:
            raise HTTPException(status_code=status.HTTP_404_NOT_FOUND, detail=message)
    except InvalidObjectIdError as exc:
        logger.exception("The ID is not a valid object value")
        raise HTTPException(status_code=status.HTTP_404_NOT_FOUND, detail=message) from exc

    return ManufacturerSchema(**manufacturer.model_dump())


@router.patch(
    path="/{manufacturer_id}",
    summary="Update a manufacturer by its ID",
    response_description="Manufacturer updated successfully",
)
def edit_manufacturer(
<<<<<<< HEAD
    manufacturer: ManufacturerPatchSchema,
    manufacturer_id: str = Path(description="The ID of the manufacturer that is to be updated"),
    manufacturer_service: ManufacturerService = Depends(),
=======
    manufacturer: ManufacturerPatchRequestSchema,
    manufacturer_id: Annotated[str, Path(description="The ID of the manufacturer that is to be updated")],
    manufacturer_service: ManufacturerServiceDep,
>>>>>>> d0e7c2ee
) -> ManufacturerSchema:
    # pylint: disable=missing-function-docstring
    logger.info("Updating manufacturer with ID %s", manufacturer_id)
    try:
        updated_manufacturer = manufacturer_service.update(manufacturer_id, manufacturer)
        return ManufacturerSchema(**updated_manufacturer.model_dump())
    except (MissingRecordError, InvalidObjectIdError) as exc:
        message = "The specified manufacturer does not exist"
        logger.exception(message)
        raise HTTPException(status_code=status.HTTP_404_NOT_FOUND, detail=message) from exc
    except DuplicateRecordError as exc:
        message = "A manufacturer with the same name has been found"
        logger.exception(message)
        raise HTTPException(status_code=status.HTTP_409_CONFLICT, detail=message) from exc


@router.delete(
    path="/{manufacturer_id}",
    summary="Delete a manufacturer by its ID",
    response_description="Manufacturer deleted successfully",
    status_code=status.HTTP_204_NO_CONTENT,
)
def delete_manufacturer(
    manufacturer_id: Annotated[str, Path(description="The ID of the manufacturer that is to be deleted")],
    manufacturer_service: ManufacturerServiceDep,
) -> None:
    # pylint: disable=missing-function-docstring
    logger.info("Deleting manufacturer with ID: %s", manufacturer_id)
    try:
        manufacturer_service.delete(manufacturer_id)
    except (MissingRecordError, InvalidObjectIdError) as exc:
        message = "The specified manufacturer does not exist"
        logger.exception(message)
        raise HTTPException(status_code=status.HTTP_404_NOT_FOUND, detail=message) from exc
    except PartOfCatalogueItemError as exc:
        message = "The specified manufacturer is a part of a Catalogue Item"
        logger.exception(message)
        raise HTTPException(status_code=status.HTTP_409_CONFLICT, detail=message) from exc<|MERGE_RESOLUTION|>--- conflicted
+++ resolved
@@ -5,21 +5,21 @@
 
 import logging
 from typing import Annotated, List
-from fastapi import APIRouter, status, Depends, HTTPException, Path
+
+from fastapi import APIRouter, Depends, HTTPException, Path, status
+
 from inventory_management_system_api.core.exceptions import (
     DuplicateRecordError,
     InvalidObjectIdError,
     MissingRecordError,
     PartOfCatalogueItemError,
 )
-
 from inventory_management_system_api.schemas.manufacturer import (
     ManufacturerPatchSchema,
     ManufacturerPostSchema,
     ManufacturerSchema,
 )
 from inventory_management_system_api.services.manufacturer import ManufacturerService
-
 
 logger = logging.getLogger()
 
@@ -35,12 +35,7 @@
     status_code=status.HTTP_201_CREATED,
 )
 def create_manufacturer(
-<<<<<<< HEAD
-    manufacturer: ManufacturerPostSchema,
-    manufacturer_service: ManufacturerService = Depends(),
-=======
-    manufacturer: ManufacturerPostRequestSchema, manufacturer_service: ManufacturerServiceDep
->>>>>>> d0e7c2ee
+    manufacturer: ManufacturerPostSchema, manufacturer_service: ManufacturerServiceDep
 ) -> ManufacturerSchema:
     # pylint: disable=missing-function-docstring
     logger.info("Creating a new manufacturer")
@@ -98,15 +93,9 @@
     response_description="Manufacturer updated successfully",
 )
 def edit_manufacturer(
-<<<<<<< HEAD
     manufacturer: ManufacturerPatchSchema,
-    manufacturer_id: str = Path(description="The ID of the manufacturer that is to be updated"),
-    manufacturer_service: ManufacturerService = Depends(),
-=======
-    manufacturer: ManufacturerPatchRequestSchema,
     manufacturer_id: Annotated[str, Path(description="The ID of the manufacturer that is to be updated")],
     manufacturer_service: ManufacturerServiceDep,
->>>>>>> d0e7c2ee
 ) -> ManufacturerSchema:
     # pylint: disable=missing-function-docstring
     logger.info("Updating manufacturer with ID %s", manufacturer_id)
