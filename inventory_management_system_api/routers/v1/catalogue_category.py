--- conflicted
+++ resolved
@@ -20,21 +20,12 @@
 )
 from inventory_management_system_api.schemas.breadcrumbs import BreadcrumbsGetSchema
 from inventory_management_system_api.schemas.catalogue_category import (
-<<<<<<< HEAD
     CatalogueCategoryPatchSchema,
     CatalogueCategoryPostSchema,
-    CatalogueCategorySchema,
-    CategoryPropertyPatchSchema,
-    CategoryPropertyPostSchema,
-    CategoryPropertySchema,
-=======
-    CatalogueCategoryPatchRequestSchema,
-    CatalogueCategoryPostRequestSchema,
-    CatalogueCategoryPropertyPatchRequestSchema,
-    CatalogueCategoryPropertyPostRequestSchema,
+    CatalogueCategoryPropertyPatchSchema,
+    CatalogueCategoryPropertyPostSchema,
     CatalogueCategoryPropertySchema,
     CatalogueCategorySchema,
->>>>>>> 9afd5d05
 )
 from inventory_management_system_api.services.catalogue_category import CatalogueCategoryService
 from inventory_management_system_api.services.catalogue_category_property import CatalogueCategoryPropertyService
@@ -238,11 +229,7 @@
     status_code=status.HTTP_201_CREATED,
 )
 def create_property(
-<<<<<<< HEAD
-    category_property: CategoryPropertyPostSchema,
-=======
-    catalogue_category_property: CatalogueCategoryPropertyPostRequestSchema,
->>>>>>> 9afd5d05
+    catalogue_category_property: CatalogueCategoryPropertyPostSchema,
     catalogue_category_id: str = Path(description="The ID of the catalogue category to add a property to"),
     catalogue_category_property_service: CatalogueCategoryPropertyService = Depends(),
 ) -> CatalogueCategoryPropertySchema:
@@ -283,11 +270,7 @@
     response_description="The updated property as defined at the catalogue category level",
 )
 def partial_update_property(
-<<<<<<< HEAD
-    category_property: CategoryPropertyPatchSchema,
-=======
-    catalogue_category_property: CatalogueCategoryPropertyPatchRequestSchema,
->>>>>>> 9afd5d05
+    catalogue_category_property: CatalogueCategoryPropertyPatchSchema,
     catalogue_category_id: str = Path(description="The ID of the catalogue category containing the property to patch"),
     property_id: str = Path(description="The ID of the property to patch"),
     catalogue_category_property_service: CatalogueCategoryPropertyService = Depends(),
