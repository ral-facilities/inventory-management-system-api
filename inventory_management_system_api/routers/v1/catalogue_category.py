--- conflicted
+++ resolved
@@ -115,12 +115,7 @@
     status_code=status.HTTP_201_CREATED,
 )
 def create_catalogue_category(
-<<<<<<< HEAD
-    catalogue_category: CatalogueCategoryPostSchema,
-    catalogue_category_service: CatalogueCategoryService = Depends(),
-=======
-    catalogue_category: CatalogueCategoryPostRequestSchema, catalogue_category_service: CatalogueCategoryServiceDep
->>>>>>> d0e7c2ee
+    catalogue_category: CatalogueCategoryPostSchema, catalogue_category_service: CatalogueCategoryServiceDep
 ) -> CatalogueCategorySchema:
     # pylint: disable=missing-function-docstring
     logger.info("Creating a new catalogue category")
@@ -159,15 +154,9 @@
     response_description="Catalogue category updated successfully",
 )
 def partial_update_catalogue_category(
-<<<<<<< HEAD
     catalogue_category: CatalogueCategoryPatchSchema,
-    catalogue_category_id: str = Path(description="The ID of the catalogue category to update"),
-    catalogue_category_service: CatalogueCategoryService = Depends(),
-=======
-    catalogue_category: CatalogueCategoryPatchRequestSchema,
     catalogue_category_id: Annotated[str, Path(description="The ID of the catalogue category to update")],
     catalogue_category_service: CatalogueCategoryServiceDep,
->>>>>>> d0e7c2ee
 ) -> CatalogueCategorySchema:
     # pylint: disable=missing-function-docstring
     logger.info("Partially updating catalogue category with ID: %s", catalogue_category_id)
@@ -247,15 +236,9 @@
     status_code=status.HTTP_201_CREATED,
 )
 def create_property(
-<<<<<<< HEAD
     catalogue_category_property: CatalogueCategoryPropertyPostSchema,
-    catalogue_category_id: str = Path(description="The ID of the catalogue category to add a property to"),
-    catalogue_category_property_service: CatalogueCategoryPropertyService = Depends(),
-=======
-    catalogue_category_property: CatalogueCategoryPropertyPostRequestSchema,
     catalogue_category_id: Annotated[str, Path(description="The ID of the catalogue category to add a property to")],
     catalogue_category_property_service: CatalogueCategoryPropertyServiceDep,
->>>>>>> d0e7c2ee
 ) -> CatalogueCategoryPropertySchema:
     # pylint: disable=missing-function-docstring
     logger.info("Creating a new property at the catalogue category level")
@@ -294,19 +277,12 @@
     response_description="The updated property as defined at the catalogue category level",
 )
 def partial_update_property(
-<<<<<<< HEAD
     catalogue_category_property: CatalogueCategoryPropertyPatchSchema,
-    catalogue_category_id: str = Path(description="The ID of the catalogue category containing the property to patch"),
-    property_id: str = Path(description="The ID of the property to patch"),
-    catalogue_category_property_service: CatalogueCategoryPropertyService = Depends(),
-=======
-    catalogue_category_property: CatalogueCategoryPropertyPatchRequestSchema,
     catalogue_category_id: Annotated[
         str, Path(description="The ID of the catalogue category containing the property to patch")
     ],
     property_id: Annotated[str, Path(description="The ID of the property to patch")],
     catalogue_category_property_service: CatalogueCategoryPropertyServiceDep,
->>>>>>> d0e7c2ee
 ) -> CatalogueCategoryPropertySchema:
     # pylint: disable=missing-function-docstring
     logger.info(
