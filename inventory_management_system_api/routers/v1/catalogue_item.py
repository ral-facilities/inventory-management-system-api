"""
Module for providing an API router which defines routes for managing catalogue items using the `CatalogueItemService`
service.
"""
import logging
from typing import List, Annotated, Optional

from fastapi import APIRouter, status, Depends, HTTPException, Path, Query

from inventory_management_system_api.core.exceptions import (
    MissingRecordError,
    InvalidObjectIdError,
    NonLeafCategoryError,
    InvalidCatalogueItemPropertyTypeError,
    MissingMandatoryCatalogueItemProperty,
)
from inventory_management_system_api.schemas.catalogue_item import (
    CatalogueItemSchema,
    CatalogueItemPostRequestSchema,
    CatalogueItemPatchRequestSchema,
)
from inventory_management_system_api.services.catalogue_item import CatalogueItemService

logger = logging.getLogger()

router = APIRouter(prefix="/v1/catalogue-items", tags=["catalogue items"])


@router.get(path="/", summary="Get catalogue items", response_description="List of catalogue items")
def get_catalogue_items(
    catalogue_category_id: Annotated[
        Optional[str], Query(description="Filter catalogue items by catalogue category ID")
    ] = None,
    catalogue_item_service: CatalogueItemService = Depends(),
) -> List[CatalogueItemSchema]:
    # pylint: disable=missing-function-docstring
    logger.info("Getting catalogue items")
    if catalogue_category_id:
        logger.debug("Catalogue category ID filter: '%s'", catalogue_category_id)

    try:
        catalogue_items = catalogue_item_service.list(catalogue_category_id)
        return [CatalogueItemSchema(**catalogue_item.model_dump()) for catalogue_item in catalogue_items]
    except InvalidObjectIdError:
        logger.exception("The provided catalogue category ID filter value is not a valid ObjectId value")
        return []


@router.get(
    path="/{catalogue_item_id}", summary="Get a catalogue item by ID", response_description="Single catalogue item"
)
def get_catalogue_item(
    catalogue_item_id: str = Path(description="The ID of the catalogue item to get"),
    catalogue_item_service: CatalogueItemService = Depends(),
) -> CatalogueItemSchema:
    # pylint: disable=missing-function-docstring
    logger.info("Getting catalogue item with ID: %s", catalogue_item_id)
    message = "A catalogue item with such ID was not found"
    try:
        catalogue_item = catalogue_item_service.get(catalogue_item_id)
        if not catalogue_item:
            raise HTTPException(status_code=status.HTTP_404_NOT_FOUND, detail=message)
        return CatalogueItemSchema(**catalogue_item.model_dump())
    except InvalidObjectIdError as exc:
        logger.exception("The ID is not a valid ObjectId value")
        raise HTTPException(status_code=status.HTTP_404_NOT_FOUND, detail=message) from exc


@router.post(
    path="/",
    summary="Create a new catalogue item",
    response_description="The created catalogue item",
    status_code=status.HTTP_201_CREATED,
)
def create_catalogue_item(
    catalogue_item: CatalogueItemPostRequestSchema, catalogue_item_service: CatalogueItemService = Depends()
) -> CatalogueItemSchema:
    # pylint: disable=missing-function-docstring
    logger.info("Creating a new catalogue item")
    logger.debug("Catalogue item data: %s", catalogue_item)
    try:
        catalogue_item = catalogue_item_service.create(catalogue_item)
        return CatalogueItemSchema(**catalogue_item.model_dump())
    except (InvalidCatalogueItemPropertyTypeError, MissingMandatoryCatalogueItemProperty) as exc:
        logger.exception(str(exc))
        raise HTTPException(status_code=status.HTTP_422_UNPROCESSABLE_ENTITY, detail=str(exc)) from exc
    except (MissingRecordError, InvalidObjectIdError) as exc:
<<<<<<< HEAD
        if (
            catalogue_item.catalogue_category_id
            and catalogue_item.catalogue_category_id in str(exc)
            or "catalogue category" in str(exc).lower()
        ):
=======
        if catalogue_item.catalogue_category_id in str(exc) or "catalogue category" in str(exc).lower():
>>>>>>> 72a1713d
            message = "The specified catalogue category ID does not exist"
            logger.exception(message)
            raise HTTPException(status_code=status.HTTP_422_UNPROCESSABLE_ENTITY, detail=message) from exc

<<<<<<< HEAD
        message = "The specified manufacturer ID does not exist"
=======
        message = "The specified replacement catalogue item ID does not exist"
>>>>>>> 72a1713d
        logger.exception(message)
        raise HTTPException(status_code=status.HTTP_422_UNPROCESSABLE_ENTITY, detail=message) from exc
    except NonLeafCategoryError as exc:
        message = "Adding a catalogue item to a non-leaf catalogue category is not allowed"
        logger.exception(message)
        raise HTTPException(status_code=status.HTTP_409_CONFLICT, detail=message) from exc


@router.patch(
    path="/{catalogue_item_id}",
    summary="Update a catalogue item partially by ID",
    response_description="Catalogue item updated successfully",
)
def partial_update_catalogue_item(
    catalogue_item: CatalogueItemPatchRequestSchema,
    catalogue_item_id: str = Path(description="The ID of the catalogue item to update"),
    catalogue_item_service: CatalogueItemService = Depends(),
) -> CatalogueItemSchema:
    # pylint: disable=missing-function-docstring
    logger.info("Partially updating catalogue item with ID: %s", catalogue_item_id)
    logger.debug("Catalogue item data: %s", catalogue_item)
    try:
        updated_catalogue_item = catalogue_item_service.update(catalogue_item_id, catalogue_item)
        return CatalogueItemSchema(**updated_catalogue_item.model_dump())
    except (InvalidCatalogueItemPropertyTypeError, MissingMandatoryCatalogueItemProperty) as exc:
        logger.exception(str(exc))
        raise HTTPException(status_code=status.HTTP_422_UNPROCESSABLE_ENTITY, detail=str(exc)) from exc
    except (MissingRecordError, InvalidObjectIdError) as exc:
        if (
            catalogue_item.catalogue_category_id
            and catalogue_item.catalogue_category_id in str(exc)
            or "catalogue category" in str(exc).lower()
        ):
            message = "The specified catalogue category ID does not exist"
            logger.exception(message)
            raise HTTPException(status_code=status.HTTP_422_UNPROCESSABLE_ENTITY, detail=message) from exc
        if (
            catalogue_item.manufacturer_id
            and catalogue_item.manufacturer_id in str(exc)
            or "manufacturer" in str(exc).lower()
        ):
            message = "The specified manufacturer ID does not exist"
            logger.exception(message)
            raise HTTPException(status_code=status.HTTP_422_UNPROCESSABLE_ENTITY, detail=message) from exc

        if (
            catalogue_item.obsolete_replacement_catalogue_item_id
            and catalogue_item.obsolete_replacement_catalogue_item_id in str(exc)
        ):
            message = "The specified replacement catalogue item ID does not exist"
            logger.exception(message)
            raise HTTPException(status_code=status.HTTP_422_UNPROCESSABLE_ENTITY, detail=message) from exc

        message = "A catalogue item with such ID was not found"
        logger.exception(message)
        raise HTTPException(status_code=status.HTTP_404_NOT_FOUND, detail=message) from exc
    except NonLeafCategoryError as exc:
        message = "Adding a catalogue item to a non-leaf catalogue category is not allowed"
        logger.exception(message)
        raise HTTPException(status_code=status.HTTP_409_CONFLICT, detail=message) from exc


@router.delete(
    path="/{catalogue_item_id}",
    summary="Delete a catalogue item by ID",
    response_description="Catalogue item deleted successfully",
    status_code=status.HTTP_204_NO_CONTENT,
)
def delete_catalogue_item(
    catalogue_item_id: str = Path(description="The ID of the catalogue item to delete"),
    catalogue_item_service: CatalogueItemService = Depends(),
) -> None:
    # pylint: disable=missing-function-docstring
    logger.info("Deleting catalogue item with ID: %s", catalogue_item_id)
    try:
        catalogue_item_service.delete(catalogue_item_id)
    except (MissingRecordError, InvalidObjectIdError) as exc:
        message = "A catalogue item with such ID was not found"
        logger.exception(message)
        raise HTTPException(status_code=status.HTTP_404_NOT_FOUND, detail=message) from exc<|MERGE_RESOLUTION|>--- conflicted
+++ resolved
@@ -85,24 +85,16 @@
         logger.exception(str(exc))
         raise HTTPException(status_code=status.HTTP_422_UNPROCESSABLE_ENTITY, detail=str(exc)) from exc
     except (MissingRecordError, InvalidObjectIdError) as exc:
-<<<<<<< HEAD
-        if (
-            catalogue_item.catalogue_category_id
-            and catalogue_item.catalogue_category_id in str(exc)
-            or "catalogue category" in str(exc).lower()
-        ):
-=======
         if catalogue_item.catalogue_category_id in str(exc) or "catalogue category" in str(exc).lower():
->>>>>>> 72a1713d
             message = "The specified catalogue category ID does not exist"
             logger.exception(message)
             raise HTTPException(status_code=status.HTTP_422_UNPROCESSABLE_ENTITY, detail=message) from exc
+        if catalogue_item.manufacturer_id in str(exc) or "manufacturer" in str(exc).lower():
+            message = "The specified manufacturer ID does not exist"
+            logger.exception(message)
+            raise HTTPException(status_code=status.HTTP_422_UNPROCESSABLE_ENTITY, detail=message) from exc
 
-<<<<<<< HEAD
-        message = "The specified manufacturer ID does not exist"
-=======
         message = "The specified replacement catalogue item ID does not exist"
->>>>>>> 72a1713d
         logger.exception(message)
         raise HTTPException(status_code=status.HTTP_422_UNPROCESSABLE_ENTITY, detail=message) from exc
     except NonLeafCategoryError as exc:
