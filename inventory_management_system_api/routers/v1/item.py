"""
Module for providing an API router which defines routes for managing items using the `ItemService` service.
"""
import logging
from typing import Annotated

<<<<<<< HEAD
from fastapi import APIRouter, Path, status, HTTPException, Depends
=======
from fastapi import APIRouter, status, HTTPException, Depends, Path
>>>>>>> db3276f8

from inventory_management_system_api.core.exceptions import (
    InvalidObjectIdError,
    MissingRecordError,
    DatabaseIntegrityError,
    InvalidCatalogueItemPropertyTypeError,
)
from inventory_management_system_api.schemas.item import ItemPostRequestSchema, ItemSchema
from inventory_management_system_api.services.item import ItemService

logger = logging.getLogger()

router = APIRouter(prefix="/v1/items", tags=["items"])


@router.post(
    path="/",
    summary="Create a new item",
    response_description="The created item",
    status_code=status.HTTP_201_CREATED,
)
def create_item(item: ItemPostRequestSchema, item_service: ItemService = Depends()) -> ItemSchema:
    # pylint: disable=missing-function-docstring
    logger.info("Creating a new item")
    logger.debug("Item data: %s", item)
    try:
        item = item_service.create(item)
        return ItemSchema(**item.model_dump())
    except InvalidCatalogueItemPropertyTypeError as exc:
        logger.exception(str(exc))
        raise HTTPException(status_code=status.HTTP_422_UNPROCESSABLE_ENTITY, detail=str(exc)) from exc
    except (MissingRecordError, InvalidObjectIdError) as exc:
        if item.system_id and item.system_id in str(exc) or "system" in str(exc).lower():
            message = "The specified system ID does not exist"
            logger.exception(message)
            raise HTTPException(status_code=status.HTTP_422_UNPROCESSABLE_ENTITY, detail=message) from exc

        message = "The specified catalogue item ID does not exist"
        logger.exception(message)
        raise HTTPException(status_code=status.HTTP_422_UNPROCESSABLE_ENTITY, detail=message) from exc
    except DatabaseIntegrityError as exc:
        message = "Unable to create item"
        logger.exception(message)
        raise HTTPException(status_code=status.HTTP_500_INTERNAL_SERVER_ERROR, detail=message) from exc


<<<<<<< HEAD
@router.delete(
    path="/{item_id}",
    summary="Delete an item by ID",
    response_description="Item deleted successfully",
    status_code=status.HTTP_204_NO_CONTENT,
)
def delete_item(
    item_id: str = Path(description="The ID of the item to delete"),
    item_service: ItemService = Depends(),
) -> None:
    # pylint: disable=missing-function-docstring
    logger.info("Deleting item with ID: %s", item_id)
    try:
        item_service.delete(item_id)
    except (MissingRecordError, InvalidObjectIdError) as exc:
        message = "An item with such ID was not found"
        logger.exception(message)
=======
@router.get(path="/{item_id}", summary="Get an item by ID", response_description="Single item")
def get_item(
    item_id: Annotated[str, Path(description="The ID of the item to get")],
    item_service: Annotated[ItemService, Depends()],
) -> ItemSchema:
    # pylint: disable=missing-function-docstring
    logger.info("Getting item with ID %s", item_id)
    message = "An item with such ID was not found"
    try:
        item = item_service.get(item_id)
        if not item:
            raise HTTPException(status_code=status.HTTP_404_NOT_FOUND, detail=message)
        return ItemSchema(**item.model_dump())
    except InvalidObjectIdError as exc:
        logger.exception("The ID is not a valid ObjectId value")
>>>>>>> db3276f8
        raise HTTPException(status_code=status.HTTP_404_NOT_FOUND, detail=message) from exc<|MERGE_RESOLUTION|>--- conflicted
+++ resolved
@@ -4,11 +4,7 @@
 import logging
 from typing import Annotated
 
-<<<<<<< HEAD
 from fastapi import APIRouter, Path, status, HTTPException, Depends
-=======
-from fastapi import APIRouter, status, HTTPException, Depends, Path
->>>>>>> db3276f8
 
 from inventory_management_system_api.core.exceptions import (
     InvalidObjectIdError,
@@ -55,7 +51,6 @@
         raise HTTPException(status_code=status.HTTP_500_INTERNAL_SERVER_ERROR, detail=message) from exc
 
 
-<<<<<<< HEAD
 @router.delete(
     path="/{item_id}",
     summary="Delete an item by ID",
@@ -73,7 +68,9 @@
     except (MissingRecordError, InvalidObjectIdError) as exc:
         message = "An item with such ID was not found"
         logger.exception(message)
-=======
+        raise HTTPException(status_code=status.HTTP_404_NOT_FOUND, detail=message) from exc
+
+
 @router.get(path="/{item_id}", summary="Get an item by ID", response_description="Single item")
 def get_item(
     item_id: Annotated[str, Path(description="The ID of the item to get")],
@@ -89,5 +86,4 @@
         return ItemSchema(**item.model_dump())
     except InvalidObjectIdError as exc:
         logger.exception("The ID is not a valid ObjectId value")
->>>>>>> db3276f8
         raise HTTPException(status_code=status.HTTP_404_NOT_FOUND, detail=message) from exc