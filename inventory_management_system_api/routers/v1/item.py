"""
Module for providing an API router which defines routes for managing items using the `ItemService` service.
"""

import logging
from typing import Annotated, List, Optional

from fastapi import APIRouter, Query, status, HTTPException, Depends, Path

from inventory_management_system_api.core.exceptions import (
    InvalidActionError,
    InvalidObjectIdError,
    MissingMandatoryProperty,
    MissingRecordError,
    DatabaseIntegrityError,
    InvalidPropertyTypeError,
)
from inventory_management_system_api.schemas.item import ItemPatchSchema, ItemPostSchema, ItemSchema
from inventory_management_system_api.services.item import ItemService

logger = logging.getLogger()

router = APIRouter(prefix="/v1/items", tags=["items"])

ItemServiceDep = Annotated[ItemService, Depends(ItemService)]


@router.post(
    path="",
    summary="Create a new item",
    response_description="The created item",
    status_code=status.HTTP_201_CREATED,
)
<<<<<<< HEAD
def create_item(
    item: ItemPostSchema,
    item_service: Annotated[ItemService, Depends(ItemService)],
) -> ItemSchema:
=======
def create_item(item: ItemPostRequestSchema, item_service: ItemServiceDep) -> ItemSchema:
>>>>>>> d0e7c2ee
    # pylint: disable=missing-function-docstring
    logger.info("Creating a new item")
    logger.debug("Item data: %s", item)
    try:
        item = item_service.create(item)
        return ItemSchema(**item.model_dump())
    except InvalidPropertyTypeError as exc:
        logger.exception(str(exc))
        raise HTTPException(status_code=status.HTTP_422_UNPROCESSABLE_ENTITY, detail=str(exc)) from exc
    except (MissingRecordError, InvalidObjectIdError) as exc:
        if item.system_id and item.system_id in str(exc) or "system" in str(exc).lower():
            message = "The specified system does not exist"
            logger.exception(message)
            raise HTTPException(status_code=status.HTTP_422_UNPROCESSABLE_ENTITY, detail=message) from exc
        if item.usage_status_id and item.usage_status_id in str(exc) or "usage status" in str(exc).lower():
            message = "The specified usage status does not exist"
            logger.exception(message)
            raise HTTPException(status_code=status.HTTP_422_UNPROCESSABLE_ENTITY, detail=message) from exc

        message = "The specified catalogue item does not exist"
        logger.exception(message)
        raise HTTPException(status_code=status.HTTP_422_UNPROCESSABLE_ENTITY, detail=message) from exc
    except DatabaseIntegrityError as exc:
        message = "Unable to create item"
        logger.exception(message)
        raise HTTPException(status_code=status.HTTP_500_INTERNAL_SERVER_ERROR, detail=message) from exc


@router.delete(
    path="/{item_id}",
    summary="Delete an item by ID",
    response_description="Item deleted successfully",
    status_code=status.HTTP_204_NO_CONTENT,
)
def delete_item(
    item_id: Annotated[str, Path(description="The ID of the item to delete")], item_service: ItemServiceDep
) -> None:
    # pylint: disable=missing-function-docstring
    logger.info("Deleting item with ID: %s", item_id)
    try:
        item_service.delete(item_id)
    except (MissingRecordError, InvalidObjectIdError) as exc:
        message = "Item not found"
        logger.exception(message)
        raise HTTPException(status_code=status.HTTP_404_NOT_FOUND, detail=message) from exc


@router.get(path="", summary="Get items", response_description="List of items")
def get_items(
    item_service: ItemServiceDep,
    system_id: Annotated[Optional[str], Query(description="Filter items by system ID")] = None,
    catalogue_item_id: Annotated[Optional[str], Query(description="Filter items by catalogue item ID")] = None,
) -> List[ItemSchema]:
    # pylint: disable=missing-function-docstring
    logger.info("Getting items")
    if system_id:
        logger.debug("System ID filter: '%s'", system_id)
    if catalogue_item_id:
        logger.debug("Catalogue item ID filter: '%s'", catalogue_item_id)
    try:
        items = item_service.list(system_id, catalogue_item_id)
        return [ItemSchema(**item.model_dump()) for item in items]

    except InvalidObjectIdError:
        if system_id:
            logger.exception("The provided system ID filter value is not a valid ObjectId value")

        if catalogue_item_id:
            logger.exception("The provided catalogue item ID filter value is not a valid ObjectId value")

        return []


@router.get(path="/{item_id}", summary="Get an item by ID", response_description="Single item")
def get_item(
    item_id: Annotated[str, Path(description="The ID of the item to get")], item_service: ItemServiceDep
) -> ItemSchema:
    # pylint: disable=missing-function-docstring
    logger.info("Getting item with ID %s", item_id)
    message = "An item with such ID was not found"
    try:
        item = item_service.get(item_id)
        if not item:
            raise HTTPException(status_code=status.HTTP_404_NOT_FOUND, detail=message)
        return ItemSchema(**item.model_dump())
    except InvalidObjectIdError as exc:
        logger.exception("The ID is not a valid ObjectId value")
        raise HTTPException(status_code=status.HTTP_404_NOT_FOUND, detail=message) from exc


@router.patch(
    path="/{item_id}",
    summary="Update an item partially by ID",
    response_description="Item updated successfully",
)
def partial_update_item(
    item: ItemPatchSchema,
    item_id: Annotated[str, Path(description="The ID of the item to update")],
    item_service: ItemServiceDep,
) -> ItemSchema:
    # pylint: disable=missing-function-docstring
    logger.info("Partially updating item with ID: %s", item_id)
    logger.debug("Item data: %s", item)
    try:
        updated_item = item_service.update(item_id, item)
        return ItemSchema(**updated_item.model_dump())
    except (InvalidPropertyTypeError, MissingMandatoryProperty) as exc:
        logger.exception(str(exc))
        raise HTTPException(status_code=status.HTTP_422_UNPROCESSABLE_ENTITY, detail=str(exc)) from exc
    except (MissingRecordError, InvalidObjectIdError) as exc:
        if item.system_id and item.system_id in str(exc) or "system" in str(exc).lower():
            message = "The specified system does not exist"
            logger.exception(message)
            raise HTTPException(status_code=status.HTTP_422_UNPROCESSABLE_ENTITY, detail=message) from exc
        if item.usage_status_id and item.usage_status_id in str(exc) or "usage status" in str(exc).lower():
            message = "The specified usage status does not exist"
            logger.exception(message)
            raise HTTPException(status_code=status.HTTP_422_UNPROCESSABLE_ENTITY, detail=message) from exc
        message = "Item not found"
        logger.exception(message)
        raise HTTPException(status_code=status.HTTP_404_NOT_FOUND, detail=message) from exc
    except DatabaseIntegrityError as exc:
        message = "Unable to update item"
        logger.exception(message)
        raise HTTPException(status_code=status.HTTP_500_INTERNAL_SERVER_ERROR, detail=message) from exc
    except InvalidActionError as exc:
        message = "Cannot change the catalogue item of an item"
        logger.exception(message)
        raise HTTPException(status_code=status.HTTP_422_UNPROCESSABLE_ENTITY, detail=message) from exc<|MERGE_RESOLUTION|>--- conflicted
+++ resolved
@@ -5,15 +5,15 @@
 import logging
 from typing import Annotated, List, Optional
 
-from fastapi import APIRouter, Query, status, HTTPException, Depends, Path
+from fastapi import APIRouter, Depends, HTTPException, Path, Query, status
 
 from inventory_management_system_api.core.exceptions import (
+    DatabaseIntegrityError,
     InvalidActionError,
     InvalidObjectIdError,
+    InvalidPropertyTypeError,
     MissingMandatoryProperty,
     MissingRecordError,
-    DatabaseIntegrityError,
-    InvalidPropertyTypeError,
 )
 from inventory_management_system_api.schemas.item import ItemPatchSchema, ItemPostSchema, ItemSchema
 from inventory_management_system_api.services.item import ItemService
@@ -31,14 +31,7 @@
     response_description="The created item",
     status_code=status.HTTP_201_CREATED,
 )
-<<<<<<< HEAD
-def create_item(
-    item: ItemPostSchema,
-    item_service: Annotated[ItemService, Depends(ItemService)],
-) -> ItemSchema:
-=======
-def create_item(item: ItemPostRequestSchema, item_service: ItemServiceDep) -> ItemSchema:
->>>>>>> d0e7c2ee
+def create_item(item: ItemPostSchema, item_service: ItemServiceDep) -> ItemSchema:
     # pylint: disable=missing-function-docstring
     logger.info("Creating a new item")
     logger.debug("Item data: %s", item)
