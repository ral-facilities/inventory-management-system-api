--- conflicted
+++ resolved
@@ -50,24 +50,7 @@
 
         logger.info("Inserting new unit into database")
         result = self._units_collection.insert_one(unit.model_dump(), session=session)
-<<<<<<< HEAD
         return self.get(str(result.inserted_id), session=session)
-=======
-        unit = self.get(str(result.inserted_id), session=session)
-
-        return unit
-
-    def list(self, session: Optional[ClientSession] = None) -> list[UnitOut]:
-        """
-        Retrieve Units from a MongoDB database
-
-        :param session: PyMongo ClientSession to use for database operations
-        :return: List of Units or an empty list if no units are retrieved
-        """
-        logger.info("Retrieving all units from the database")
-        units = self._units_collection.find(session=session)
-        return [UnitOut(**unit) for unit in units]
->>>>>>> adc1ea72
 
     def get(self, unit_id: str, session: Optional[ClientSession] = None) -> UnitOut:
         """
@@ -95,6 +78,7 @@
         :param session: PyMongo ClientSession to use for database operations
         :return: List of Units or an empty list if no units are retrieved
         """
+        logger.info("Retrieving all units from the database")
         units = self._units_collection.find(session=session)
         return [UnitOut(**unit) for unit in units]
 
