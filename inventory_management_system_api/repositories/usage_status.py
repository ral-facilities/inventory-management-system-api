"""
Module for providing a repository for managing Usage statuses in a MongoDB database
"""

import logging
from typing import Optional

from fastapi import Depends

from pymongo.client_session import ClientSession
from pymongo.collection import Collection
from pymongo.database import Database

from inventory_management_system_api.core.custom_object_id import CustomObjectId
from inventory_management_system_api.core.database import get_database
<<<<<<< HEAD
from inventory_management_system_api.core.exceptions import (
    DuplicateRecordError,
    MissingRecordError,
    PartOfItemError,
)
from inventory_management_system_api.models.usage_status import (
    UsageStatusIn,
    UsageStatusOut,
)
=======
from inventory_management_system_api.core.exceptions import DuplicateRecordError
from inventory_management_system_api.models.usage_status import UsageStatusIn, UsageStatusOut

>>>>>>> 69698e9d

logger = logging.getLogger()


class UsageStatusRepo:
    """
    Repository for managing Usage statuses in a MongoDB database
    """

    def __init__(self, database: Database = Depends(get_database)) -> None:
        """
        Initialise the `UsageStatusRepo` with a MongoDB database instance

        :param database: Database to use
        """
        self._database = database
        self._usage_statuses_collection: Collection = self._database.usage_statuses
        self._items_collection: Collection = self._database.items

    def create(self, usage_status: UsageStatusIn, session: ClientSession = None) -> UsageStatusOut:
        """
        Create a new usage status in MongoDB database

        :param usage_status: The usage status to be created
        :param session: PyMongo ClientSession to use for database operations
        :return: The created usage status
        :raises DuplicateRecordError: If a duplicate usage status is found within collection
        """

        if self._is_duplicate_usage_status(usage_status.code, session=session):
            raise DuplicateRecordError("Duplicate usage status found")

        logger.info("Inserting new usage status into database")

        result = self._usage_statuses_collection.insert_one(usage_status.model_dump(), session=session)
        usage_status = self.get(str(result.inserted_id), session=session)

        return usage_status

    def list(self, session: ClientSession = None) -> list[UsageStatusOut]:
        """
        Retrieve Usage statuses from a MongoDB database

        :param session: PyMongo ClientSession to use for database operations
        :return: List of Usage statuses or an empty list if no Usage statuses are retrieved
        """
        usage_statuses = self._usage_statuses_collection.find(session=session)
        return [UsageStatusOut(**usage_status) for usage_status in usage_statuses]

    def get(self, usage_status_id: str, session: ClientSession = None) -> Optional[UsageStatusOut]:
        """
        Retrieve a usage status by its ID from a MongoDB database.

        :param usage_status_id: The ID of the usage status to retrieve.
        :param session: PyMongo ClientSession to use for database operations
        :return: The retrieved usage status, or `None` if not found.
        """
        usage_status_id = CustomObjectId(usage_status_id)
        logger.info(
            "Retrieving usage status with ID: %s from the database",
            usage_status_id,
        )
        usage_status = self._usage_statuses_collection.find_one({"_id": usage_status_id}, session=session)
        if usage_status:
            return UsageStatusOut(**usage_status)
        return None

<<<<<<< HEAD
    def delete(self, usage_status_id: str, session: ClientSession = None) -> None:
        """
        Delete a usage status by its ID from MongoDB database.
        Checks if usage status is a part of an item, and does not delete if it is

        :param usage_status_id: The ID of the usage status to delete
        :raises PartOfItemError: if usage status is a part of a catalogue item
        :raises MissingRecordError: if supplied usage status ID does not exist in the database
        """
        usage_status_id = CustomObjectId(usage_status_id)
        if self._is_usage_in_item(str(usage_status_id), session=session):
            raise PartOfItemError(
                f"The usage status with id {str(usage_status_id)} is a part of a Item"
            )

        logger.info(
            "Deleting usage status with ID %s from the database", usage_status_id
        )
        result = self._usage_statuses_collection.delete_one(
            {"_id": usage_status_id}, session=session
        )
        if result.deleted_count == 0:
            raise MissingRecordError(
                f"No usage status found with ID: {str(usage_status_id)}"
            )

    def _is_duplicate_usage_status(
        self, code: str, session: ClientSession = None
    ) -> bool:
=======
    def _is_duplicate_usage_status(self, code: str, session: ClientSession = None) -> bool:
>>>>>>> 69698e9d
        """
        Check if usage status with the same name already exists in the usage statuses collection

        :param code: The code of the usage status to check for duplicates.
        :param session: PyMongo ClientSession to use for database operations
        :return `True` if duplicate usage status, `False` otherwise
        """
        logger.info("Checking if usage status with code '%s' already exists", code)
<<<<<<< HEAD
        return (
            self._usage_statuses_collection.find_one({"code": code}, session=session)
            is not None
        )

    def _is_usage_in_item(
        self, usage_status_id: str, session: ClientSession = None
    ) -> bool:
        """Checks to see if any of the documents in the database have a specific usage status id

        :param usage_status_id: The ID of the usage status that is looked for
        :param session: PyMongo ClientSession to use for database operations
        :return: Returns True if 1 or more documents have the usage_status ID, false if none do
        """
        usage_status_id = CustomObjectId(usage_status_id)
        return (
            self._items_collection.find_one(
                {"usage_status_id": usage_status_id}, session=session
            )
            is not None
        )
=======
        return self._usage_statuses_collection.find_one({"code": code}, session=session) is not None
>>>>>>> 69698e9d
<|MERGE_RESOLUTION|>--- conflicted
+++ resolved
@@ -13,21 +13,10 @@
 
 from inventory_management_system_api.core.custom_object_id import CustomObjectId
 from inventory_management_system_api.core.database import get_database
-<<<<<<< HEAD
-from inventory_management_system_api.core.exceptions import (
-    DuplicateRecordError,
-    MissingRecordError,
-    PartOfItemError,
-)
-from inventory_management_system_api.models.usage_status import (
-    UsageStatusIn,
-    UsageStatusOut,
-)
-=======
-from inventory_management_system_api.core.exceptions import DuplicateRecordError
+from inventory_management_system_api.core.exceptions import DuplicateRecordError, MissingRecordError, PartOfItemError
+
 from inventory_management_system_api.models.usage_status import UsageStatusIn, UsageStatusOut
 
->>>>>>> 69698e9d
 
 logger = logging.getLogger()
 
@@ -95,7 +84,6 @@
             return UsageStatusOut(**usage_status)
         return None
 
-<<<<<<< HEAD
     def delete(self, usage_status_id: str, session: ClientSession = None) -> None:
         """
         Delete a usage status by its ID from MongoDB database.
@@ -107,27 +95,14 @@
         """
         usage_status_id = CustomObjectId(usage_status_id)
         if self._is_usage_in_item(str(usage_status_id), session=session):
-            raise PartOfItemError(
-                f"The usage status with id {str(usage_status_id)} is a part of a Item"
-            )
+            raise PartOfItemError(f"The usage status with id {str(usage_status_id)} is a part of a Item")
 
-        logger.info(
-            "Deleting usage status with ID %s from the database", usage_status_id
-        )
-        result = self._usage_statuses_collection.delete_one(
-            {"_id": usage_status_id}, session=session
-        )
+        logger.info("Deleting usage status with ID %s from the database", usage_status_id)
+        result = self._usage_statuses_collection.delete_one({"_id": usage_status_id}, session=session)
         if result.deleted_count == 0:
-            raise MissingRecordError(
-                f"No usage status found with ID: {str(usage_status_id)}"
-            )
+            raise MissingRecordError(f"No usage status found with ID: {str(usage_status_id)}")
 
-    def _is_duplicate_usage_status(
-        self, code: str, session: ClientSession = None
-    ) -> bool:
-=======
     def _is_duplicate_usage_status(self, code: str, session: ClientSession = None) -> bool:
->>>>>>> 69698e9d
         """
         Check if usage status with the same name already exists in the usage statuses collection
 
@@ -136,15 +111,9 @@
         :return `True` if duplicate usage status, `False` otherwise
         """
         logger.info("Checking if usage status with code '%s' already exists", code)
-<<<<<<< HEAD
-        return (
-            self._usage_statuses_collection.find_one({"code": code}, session=session)
-            is not None
-        )
+        return self._usage_statuses_collection.find_one({"code": code}, session=session) is not None
 
-    def _is_usage_in_item(
-        self, usage_status_id: str, session: ClientSession = None
-    ) -> bool:
+    def _is_usage_in_item(self, usage_status_id: str, session: ClientSession = None) -> bool:
         """Checks to see if any of the documents in the database have a specific usage status id
 
         :param usage_status_id: The ID of the usage status that is looked for
@@ -152,12 +121,4 @@
         :return: Returns True if 1 or more documents have the usage_status ID, false if none do
         """
         usage_status_id = CustomObjectId(usage_status_id)
-        return (
-            self._items_collection.find_one(
-                {"usage_status_id": usage_status_id}, session=session
-            )
-            is not None
-        )
-=======
-        return self._usage_statuses_collection.find_one({"code": code}, session=session) is not None
->>>>>>> 69698e9d
+        return self._items_collection.find_one({"usage_status_id": usage_status_id}, session=session) is not None