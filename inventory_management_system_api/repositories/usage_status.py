"""
Module for providing a repository for managing Usage statuses in a MongoDB database
"""

import logging
from typing import Optional

from pymongo.client_session import ClientSession
from pymongo.collection import Collection

from inventory_management_system_api.core.custom_object_id import CustomObjectId
from inventory_management_system_api.core.database import DatabaseDep
from inventory_management_system_api.core.exceptions import DuplicateRecordError, MissingRecordError, PartOfItemError
from inventory_management_system_api.models.usage_status import UsageStatusIn, UsageStatusOut

logger = logging.getLogger()


class UsageStatusRepo:
    """
    Repository for managing Usage statuses in a MongoDB database
    """

    def __init__(self, database: DatabaseDep) -> None:
        """
        Initialise the `UsageStatusRepo` with a MongoDB database instance

        :param database: Database to use
        """
        self._database = database
        self._usage_statuses_collection: Collection = self._database.usage_statuses
        self._items_collection: Collection = self._database.items
        self._settings_collection: Collection = self._database.settings

    def create(self, usage_status: UsageStatusIn, session: Optional[ClientSession] = None) -> UsageStatusOut:
        """
        Create a new usage status in MongoDB database

        :param usage_status: The usage status to be created
        :param session: PyMongo ClientSession to use for database operations
        :return: The created usage status
        :raises DuplicateRecordError: If a duplicate usage status is found within collection
        """
        if self._is_duplicate_usage_status(usage_status.code, session=session):
            raise DuplicateRecordError(
                "Duplicate usage status found", response_detail="A usage status with the same value already exists"
            )

        logger.info("Inserting new usage status into database")
        result = self._usage_statuses_collection.insert_one(usage_status.model_dump(), session=session)
<<<<<<< HEAD
        return self.get(str(result.inserted_id), session=session)
=======
        usage_status = self.get(str(result.inserted_id), session=session)

        return usage_status

    def list(self, session: Optional[ClientSession] = None) -> list[UsageStatusOut]:
        """
        Retrieve Usage statuses from a MongoDB database

        :param session: PyMongo ClientSession to use for database operations
        :return: List of Usage statuses or an empty list if no Usage statuses are retrieved
        """
        logger.info("Retrieving all usage statuses from the database")
        usage_statuses = self._usage_statuses_collection.find(session=session)
        return [UsageStatusOut(**usage_status) for usage_status in usage_statuses]
>>>>>>> adc1ea72

    def get(self, usage_status_id: str, session: Optional[ClientSession] = None) -> UsageStatusOut:
        """
        Retrieve a usage status by its ID from a MongoDB database.

        :param usage_status_id: The ID of the usage status to retrieve.
        :param session: PyMongo ClientSession to use for database operations
        :return: The retrieved usage status.
        :raises MissingRecordError: If the supplied `usage_status_id` is non-existent.
        """
        usage_status_id = CustomObjectId(usage_status_id)

        logger.info("Retrieving usage status with ID: %s from the database", usage_status_id)
        usage_status = self._usage_statuses_collection.find_one({"_id": usage_status_id}, session=session)

        if usage_status:
            return UsageStatusOut(**usage_status)

        raise MissingRecordError(entity_id=usage_status_id, entity_type="usage status")

    def list(self, session: Optional[ClientSession] = None) -> list[UsageStatusOut]:
        """
        Retrieve Usage statuses from a MongoDB database

        :param session: PyMongo ClientSession to use for database operations
        :return: List of Usage statuses or an empty list if no Usage statuses are retrieved
        """
        usage_statuses = self._usage_statuses_collection.find(session=session)
        return [UsageStatusOut(**usage_status) for usage_status in usage_statuses]

    def delete(self, usage_status_id: str, session: Optional[ClientSession] = None) -> None:
        """
        Delete a usage status by its ID from a MongoDB database.

        Checks if usage status is a part of an item, and does not delete if it is

        :param usage_status_id: The ID of the usage status to delete
        :param session: PyMongo ClientSession to use for database operations
        :raises PartOfItemError: if usage status is a part of a catalogue item
        :raises MissingRecordError: if supplied usage status ID does not exist in the database
        """
        usage_status_id = CustomObjectId(usage_status_id)
        if self._is_usage_status_in_item(usage_status_id, session=session):
            raise PartOfItemError(
                f"The usage status with ID {str(usage_status_id)} is a part of an Item",
                response_detail="The specified usage status is part of an Item",
            )

        logger.info("Deleting usage status with ID %s from the database", usage_status_id)
        result = self._usage_statuses_collection.delete_one({"_id": usage_status_id}, session=session)
        if result.deleted_count == 0:
            raise MissingRecordError(entity_id=str(usage_status_id), entity_type="usage status")

    def _is_duplicate_usage_status(
        self, code: str, usage_status_id: Optional[CustomObjectId] = None, session: Optional[ClientSession] = None
    ) -> bool:
        """
        Check if usage status with the same name already exists in the usage statuses collection

        :param code: The code of the usage status to check for duplicates.
        :param usage_status_id: The ID of the usage status to check if the duplicate usage status found is itself.
        :param session: PyMongo ClientSession to use for database operations
        :return: `True` if a duplicate usage status code is found, `False` otherwise
        """
        logger.info("Checking if usage status with code '%s' already exists", code)
        usage_status = self._usage_statuses_collection.find_one(
            {"code": code, "_id": {"$ne": usage_status_id}}, session=session
        )
        return usage_status is not None

    def _is_usage_status_in_item(
        self, usage_status_id: CustomObjectId, session: Optional[ClientSession] = None
    ) -> bool:
        """Checks to see if any of the items in the database have a specific usage status ID.

        :param usage_status_id: The ID of the usage status that is looked for.
        :param session: PyMongo ClientSession to use for database operations.
        :return: `True` if 1 or more items have the usage status ID, `False` otherwise.
        """
        return self._items_collection.find_one({"usage_status_id": usage_status_id}, session=session) is not None<|MERGE_RESOLUTION|>--- conflicted
+++ resolved
@@ -48,24 +48,7 @@
 
         logger.info("Inserting new usage status into database")
         result = self._usage_statuses_collection.insert_one(usage_status.model_dump(), session=session)
-<<<<<<< HEAD
         return self.get(str(result.inserted_id), session=session)
-=======
-        usage_status = self.get(str(result.inserted_id), session=session)
-
-        return usage_status
-
-    def list(self, session: Optional[ClientSession] = None) -> list[UsageStatusOut]:
-        """
-        Retrieve Usage statuses from a MongoDB database
-
-        :param session: PyMongo ClientSession to use for database operations
-        :return: List of Usage statuses or an empty list if no Usage statuses are retrieved
-        """
-        logger.info("Retrieving all usage statuses from the database")
-        usage_statuses = self._usage_statuses_collection.find(session=session)
-        return [UsageStatusOut(**usage_status) for usage_status in usage_statuses]
->>>>>>> adc1ea72
 
     def get(self, usage_status_id: str, session: Optional[ClientSession] = None) -> UsageStatusOut:
         """
@@ -93,6 +76,7 @@
         :param session: PyMongo ClientSession to use for database operations
         :return: List of Usage statuses or an empty list if no Usage statuses are retrieved
         """
+        logger.info("Retrieving all usage statuses from the database")
         usage_statuses = self._usage_statuses_collection.find(session=session)
         return [UsageStatusOut(**usage_status) for usage_status in usage_statuses]
 
