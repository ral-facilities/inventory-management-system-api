--- conflicted
+++ resolved
@@ -45,11 +45,7 @@
             raise MissingRecordError(f"No system found with ID: {item.system_id}")
 
         logger.info("Inserting the new item into the database")
-<<<<<<< HEAD
-        result = self._items_collection.insert_one(item.model_dump(by_alias=True))
-=======
-        result = self._items_collection.insert_one(item.model_dump(), session=session)
->>>>>>> ac4e4328
+        result = self._items_collection.insert_one(item.model_dump(by_alias=True), session=session)
 
         item = self.get(str(result.inserted_id), session=session)
         return item
@@ -126,11 +122,6 @@
         """
         item_id = CustomObjectId(item_id)
         logger.info("Updating item with ID: %s in the database", item_id)
-<<<<<<< HEAD
-        self._items_collection.update_one({"_id": item_id}, {"$set": item.model_dump(by_alias=True)})
-        item = self.get(str(item_id))
-=======
-        self._items_collection.update_one({"_id": item_id}, {"$set": item.model_dump()}, session=session)
+        self._items_collection.update_one({"_id": item_id}, {"$set": item.model_dump(by_alias=True)}, session=session)
         item = self.get(str(item_id), session=session)
->>>>>>> ac4e4328
         return item