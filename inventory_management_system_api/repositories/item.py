--- conflicted
+++ resolved
@@ -44,10 +44,8 @@
         logger.info("Inserting the new item into the database")
         result = self._items_collection.insert_one(item.model_dump())
 
-<<<<<<< HEAD
-        # pylint: disable=fixme
-        # TODO - Use the `get` repo method when implemented to get the item
-        return ItemOut(**self._items_collection.find_one({"_id": result.inserted_id}))
+        item = self.get(str(result.inserted_id))
+        return item
 
     def delete(self, item_id: str) -> None:
         """
@@ -61,9 +59,6 @@
         result = self._items_collection.delete_one({"_id": item_id})
         if result.deleted_count == 0:
             raise MissingRecordError(f"No item found with ID: {str(item_id)}")
-=======
-        item = self.get(str(result.inserted_id))
-        return item
 
     def get(self, item_id: str) -> Optional[ItemOut]:
         """
@@ -77,5 +72,4 @@
         item = self._items_collection.find_one({"_id": item_id})
         if item:
             return ItemOut(**item)
-        return None
->>>>>>> db3276f8
+        return None