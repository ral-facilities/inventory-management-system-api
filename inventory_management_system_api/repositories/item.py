"""
Module for providing a repository for managing items in a MongoDB database.
"""

import logging
from datetime import datetime, timezone
from typing import List, Optional

from bson import ObjectId
from pymongo.client_session import ClientSession
from pymongo.collection import Collection

from inventory_management_system_api.core.custom_object_id import CustomObjectId
from inventory_management_system_api.core.database import DatabaseDep
from inventory_management_system_api.core.exceptions import MissingRecordError
from inventory_management_system_api.models.catalogue_item import PropertyIn
from inventory_management_system_api.models.item import ItemIn, ItemOut

logger = logging.getLogger()


class ItemRepo:
    """
    Repository for managing items in a MongoDB database.
    """

    def __init__(self, database: DatabaseDep) -> None:
        """
        Initialize the `ItemRepo` with a MongoDB database instance.

        :param database: The database to use.
        """
        self._database = database
        self._items_collection: Collection = self._database.items
        self._systems_collection: Collection = self._database.systems

    def create(self, item: ItemIn, session: Optional[ClientSession] = None) -> ItemOut:
        """
        Create a new item in a MongoDB database.

        :param item: The item to be created.
        :param session: PyMongo ClientSession to use for database operations
        :return: The created item.
        """
        if item.system_id and not self._systems_collection.find_one({"_id": item.system_id}, session=session):
            raise MissingRecordError(f"No system found with ID: {item.system_id}")

        logger.info("Inserting the new item into the database")
        result = self._items_collection.insert_one(item.model_dump(by_alias=True), session=session)

        item = self.get(str(result.inserted_id), session=session)
        return item

    def get(self, item_id: str, session: Optional[ClientSession] = None) -> Optional[ItemOut]:
        """
        Retrieve an item by its ID from a MongoDB database.

        :param item_id: The ID of the item to retrieve
        :param session: PyMongo ClientSession to use for database operations
        :return: The retrieved item, or `None` if not found.
        """
        item_id = CustomObjectId(item_id)
        logger.info("Retrieving item with ID %s from the database", item_id)
        item = self._items_collection.find_one({"_id": item_id}, session=session)
        if item:
            return ItemOut(**item)
        return None

    def list(
        self, system_id: Optional[str], catalogue_item_id: Optional[str], session: Optional[ClientSession] = None
    ) -> List[ItemOut]:
        """
        Get all items from the MongoDB database

        :param system_id: The ID of the system to filter items by.
        :param catalogue_item_id: The ID of the catalogue item to filter by.
        :param session: PyMongo ClientSession to use for database operations
        :return List of items, or empty list if there are no items
        """
        query = {}
        if system_id:
            query["system_id"] = CustomObjectId(system_id)

        if catalogue_item_id:
            catalogue_item_id = CustomObjectId(catalogue_item_id)
            query["catalogue_item_id"] = catalogue_item_id

        message = "Retrieving all items from the database"
        if not query:
            logger.info(message)
        else:
            logger.info("%s matching the provided system ID and/or catalogue item ID filter", message)
            if system_id:
                logger.debug("Provided system ID filter: %s", system_id)
            if catalogue_item_id:
                logger.debug("Provided catalogue item ID filter: %s", catalogue_item_id)

        items = self._items_collection.find(query, session=session)
        return [ItemOut(**item) for item in items]

    def update(self, item_id: str, item: ItemIn, session: Optional[ClientSession] = None) -> ItemOut:
        """
        Update an item by its ID in a MongoDB database.

        :param item_id: The ID of the item to update.
        :param item: The item containing the update data.
        :param session: PyMongo ClientSession to use for database operations
        :return: The updated item.
        """
        item_id = CustomObjectId(item_id)
        logger.info("Updating item with ID: %s in the database", item_id)
        self._items_collection.update_one({"_id": item_id}, {"$set": item.model_dump(by_alias=True)}, session=session)
        item = self.get(str(item_id), session=session)
        return item

    def delete(self, item_id: str, session: Optional[ClientSession] = None) -> None:
        """
        Delete an item by its ID from a MongoDB database.

        :param item_id: The ID of the item to delete.
        :param session: PyMongo ClientSession to use for database operations
        :raises MissingRecordError: If the item doesn't exist
        """
        item_id = CustomObjectId(item_id)
        logger.info("Deleting item with ID: %s from the database", item_id)
        result = self._items_collection.delete_one({"_id": item_id}, session=session)
        if result.deleted_count == 0:
            raise MissingRecordError(f"No item found with ID: {item_id}")

    def insert_property_to_all_in(
        self, catalogue_item_ids: List[ObjectId], property_in: PropertyIn, session: Optional[ClientSession] = None
    ):
        """
        Inserts a property into every item with one of the given catalogue_item_id's using an update_many query

        :param catalogue_item_ids: List of catalogue_item_id's to look for in the items that the property should be
                                   added to
        :param property_in: The property to insert into the items' properties list
        :param session: PyMongo ClientSession to use for database operations
        """

        # This log should happen after the corresponding one finding the ids during a property addition, don't log
        # all the ids as there could be many
        logger.info(
            "Inserting property into corresponding items of the catalogue items",
        )
        self._items_collection.update_many(
            {"catalogue_item_id": {"$in": catalogue_item_ids}},
            {
                "$push": {"properties": property_in.model_dump(by_alias=True)},
                "$set": {"modified_time": datetime.now(timezone.utc)},
            },
            session=session,
        )

    # pylint:disable=duplicate-code
    def update_names_of_all_properties_with_id(
        self, property_id: str, new_property_name: str, session: Optional[ClientSession] = None
    ) -> None:
        """
        Updates the name of a property in every item it is present in

        Also updates the modified_time to reflect the update

        :param property_id: The ID of the property to update
        :param new_property_name: The new property name
        :param session: PyMongo ClientSession to use for database operations
        """

        logger.info("Updating all properties with ID: %s inside items in the database", property_id)

        self._items_collection.update_many(
            {"properties._id": CustomObjectId(property_id)},
            {
                "$set": {
                    "properties.$[elem].name": new_property_name,
                    "modified_time": datetime.now(timezone.utc),
                }
            },
            array_filters=[{"elem._id": CustomObjectId(property_id)}],
            session=session,
        )

    # pylint:enable=duplicate-code

    def count_in_catalogue_item_with_system_type_one_of(
        self,
        catalogue_item_id: CustomObjectId,
        system_type_ids: List[CustomObjectId],
        session: Optional[ClientSession] = None,
    ) -> int:
        """
        Counts the number of items within a catalogue item that are also in systems with one of the given system type
        IDs.

        :param catalogue_item_id: ID of the catalogue item for which items should be counted.
        :param system_type_ids: List of system type IDs which should be included in the count.
        :param session: PyMongo ClientSession to use for database operations.
        :return: Number of items counted.
        """
<<<<<<< HEAD
=======
        system_type_ids = [CustomObjectId(system_type_id) for system_type_id in system_type_ids]
>>>>>>> 231e36af
        result = self._items_collection.aggregate(
            [
                # Obtain a list of items with the same catalogue item ID
                {"$match": {"catalogue_item_id": catalogue_item_id}},
                # Obtain the system the item is in (will be stored as a list but will only be one)
                {"$lookup": {"from": "systems", "localField": "system_id", "foreignField": "_id", "as": "system"}},
                # Can unwind so the `system` list becomes just a single field instead of a list, but as we can only
                # have one system there is no need here (The following line will just match on any of the (one) systems)
                # {"$unwind": "$system"},
                # Obtain a list of only those matching the given system types
                {"$match": {"system.type_id": {"$in": system_type_ids}}},
                # Obtain the number of matching documents
                {"$count": "matching_items"},
            ],
            session=session,
        )
        result = list(result)
        if len(result) > 0:
            return result[0]["matching_items"]
        return 0<|MERGE_RESOLUTION|>--- conflicted
+++ resolved
@@ -198,10 +198,6 @@
         :param session: PyMongo ClientSession to use for database operations.
         :return: Number of items counted.
         """
-<<<<<<< HEAD
-=======
-        system_type_ids = [CustomObjectId(system_type_id) for system_type_id in system_type_ids]
->>>>>>> 231e36af
         result = self._items_collection.aggregate(
             [
                 # Obtain a list of items with the same catalogue item ID
