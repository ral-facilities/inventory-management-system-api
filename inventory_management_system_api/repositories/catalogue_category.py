"""
Module for providing a repository for managing catalogue categories in a MongoDB database.
"""

import logging
from typing import List, Optional

from fastapi import Depends
from pymongo.client_session import ClientSession
from pymongo.collection import Collection
from pymongo.database import Database

from inventory_management_system_api.core.custom_object_id import CustomObjectId
from inventory_management_system_api.core.database import get_database
from inventory_management_system_api.core.exceptions import (
    ChildElementsExistError,
    DuplicateRecordError,
    InvalidActionError,
    MissingRecordError,
)
from inventory_management_system_api.models.catalogue_category import CatalogueCategoryIn, CatalogueCategoryOut
from inventory_management_system_api.repositories import utils
from inventory_management_system_api.schemas.breadcrumbs import BreadcrumbsGetSchema

logger = logging.getLogger()


class CatalogueCategoryRepo:
    """
    Repository for managing catalogue categories in a MongoDB database.
    """

    def __init__(self, database: Database = Depends(get_database)) -> None:
        """
        Initialize the `CatalogueCategoryRepo` with a MongoDB database instance.

        :param database: The database to use.
        """
        self._database = database
        self._catalogue_categories_collection: Collection = self._database.catalogue_categories
        self._catalogue_items_collection: Collection = self._database.catalogue_items

    def create(self, catalogue_category: CatalogueCategoryIn, session: ClientSession = None) -> CatalogueCategoryOut:
        """
        Create a new catalogue category in a MongoDB database.

        If a parent catalogue category is specified by `parent_id`, the method checks if that exists
        in the database and raises a `MissingRecordError` if it doesn't exist. It also checks if a duplicate catalogue
        category is found within the parent catalogue category and raises a `DuplicateRecordError` if it is.

        :param catalogue_category: The catalogue category to be created.
        :param session: PyMongo ClientSession to use for database operations
        :return: The created catalogue category.
        :raises MissingRecordError: If the parent catalogue category specified by `parent_id` doesn't exist.
        :raises DuplicateRecordError: If a duplicate catalogue category is found within the parent catalogue category.
        """
        parent_id = str(catalogue_category.parent_id) if catalogue_category.parent_id else None
        if parent_id and not self.get(parent_id, session=session):
            raise MissingRecordError(f"No parent catalogue category found with ID: {parent_id}")

        if self._is_duplicate_catalogue_category(parent_id, catalogue_category.code, session=session):
            raise DuplicateRecordError("Duplicate catalogue category found within the parent catalogue category")

        logger.info("Inserting the new catalogue category into the database")
<<<<<<< HEAD
        result = self._catalogue_categories_collection.insert_one(catalogue_category.model_dump(by_alias=True))
        catalogue_category = self.get(str(result.inserted_id))
=======
        result = self._catalogue_categories_collection.insert_one(catalogue_category.model_dump(), session=session)
        catalogue_category = self.get(str(result.inserted_id), session=session)
>>>>>>> ac4e4328
        return catalogue_category

    def delete(self, catalogue_category_id: str, session: ClientSession = None) -> None:
        """
        Delete a catalogue category by its ID from a MongoDB database.

        The method checks if the catalogue category has child elements and raises a `ChildElementsExistError` if it
        does.

        :param catalogue_category_id: The ID of the catalogue category to delete.
        :param session: PyMongo ClientSession to use for database operations
        :raises ChildElementsExistError: If the catalogue category has child elements.
        :raises MissingRecordError: If the catalogue category doesn't exist.
        """
        catalogue_category_id = CustomObjectId(catalogue_category_id)
        if self.has_child_elements(catalogue_category_id, session=session):
            raise ChildElementsExistError(
                f"Catalogue category with ID {str(catalogue_category_id)} has child elements and cannot be deleted"
            )

        logger.info("Deleting catalogue category with ID: %s from the database", catalogue_category_id)
        result = self._catalogue_categories_collection.delete_one({"_id": catalogue_category_id}, session=session)
        if result.deleted_count == 0:
            raise MissingRecordError(f"No catalogue category found with ID: {str(catalogue_category_id)}")

    def get(self, catalogue_category_id: str, session: ClientSession = None) -> Optional[CatalogueCategoryOut]:
        """
        Retrieve a catalogue category by its ID from a MongoDB database.

        :param catalogue_category_id: The ID of the catalogue category to retrieve.
        :param session: PyMongo ClientSession to use for database operations
        :return: The retrieved catalogue category, or `None` if not found.
        """
        catalogue_category_id = CustomObjectId(catalogue_category_id)
        logger.info("Retrieving catalogue category with ID: %s from the database", catalogue_category_id)
        catalogue_category = self._catalogue_categories_collection.find_one(
            {"_id": catalogue_category_id}, session=session
        )
        if catalogue_category:
            return CatalogueCategoryOut(**catalogue_category)
        return None

    def get_breadcrumbs(self, catalogue_category_id: str, session: ClientSession = None) -> BreadcrumbsGetSchema:
        """
        Retrieve the breadcrumbs for a specific catalogue category

        :param catalogue_category_id: ID of the catalogue category to retrieve breadcrumbs for
        :param session: PyMongo ClientSession to use for database operations
        :return: Breadcrumbs
        """
        logger.info("Querying breadcrumbs for catalogue category with id '%s'", catalogue_category_id)
        return utils.compute_breadcrumbs(
            list(
                self._catalogue_categories_collection.aggregate(
                    utils.create_breadcrumbs_aggregation_pipeline(
                        entity_id=catalogue_category_id, collection_name="catalogue_categories"
                    ),
                    session=session,
                )
            ),
            entity_id=catalogue_category_id,
            collection_name="catalogue_categories",
        )

    def update(
        self, catalogue_category_id: str, catalogue_category: CatalogueCategoryIn, session: ClientSession = None
    ) -> CatalogueCategoryOut:
        """
        Update a catalogue category by its ID in a MongoDB database.

        The method checks if the catalogue category has child elements and raises a `ChildElementsExistError` if it
        does. If a parent catalogue category is specified by `parent_id`, the method checks if that exists in the
        database and raises a `MissingRecordError` if it doesn't exist. It also checks if a duplicate catalogue category
        is found within the parent catalogue category and raises a `DuplicateRecordError` if it is.

        :param catalogue_category_id: The ID of the catalogue category to update.
        :param catalogue_category: The catalogue category containing the update data.
        :param session: PyMongo ClientSession to use for database operations
        :return: The updated catalogue category.
        :raises MissingRecordError: If the parent catalogue category specified by `parent_id` doesn't exist.
        :raises DuplicateRecordError: If a duplicate catalogue category is found within the parent catalogue category.
        :raises InvalidActionError: If attempting to change the `parent_id` to one of its own child catalogue category
                                    ids.
        """
        catalogue_category_id = CustomObjectId(catalogue_category_id)

        parent_id = str(catalogue_category.parent_id) if catalogue_category.parent_id else None
        if parent_id and not self.get(parent_id, session=session):
            raise MissingRecordError(f"No parent catalogue category found with ID: {parent_id}")

        stored_catalogue_category = self.get(str(catalogue_category_id), session=session)
        moving_catalogue_category = parent_id != stored_catalogue_category.parent_id
        if (
            catalogue_category.name != stored_catalogue_category.name or moving_catalogue_category
        ) and self._is_duplicate_catalogue_category(parent_id, catalogue_category.code, session=session):
            raise DuplicateRecordError("Duplicate catalogue category found within the parent catalogue category")

        # Prevent a catalogue category from being moved to one of its own children
        if moving_catalogue_category:
            if parent_id is not None and not utils.is_valid_move_result(
                list(
                    self._catalogue_categories_collection.aggregate(
                        utils.create_move_check_aggregation_pipeline(
                            entity_id=str(catalogue_category_id),
                            destination_id=parent_id,
                            collection_name="catalogue_categories",
                        ),
                        session=session,
                    )
                )
            ):
                raise InvalidActionError("Cannot move a catalogue category to one of its own children")

        logger.info("Updating catalogue category with ID: %s in the database", catalogue_category_id)
        self._catalogue_categories_collection.update_one(
<<<<<<< HEAD
            {"_id": catalogue_category_id}, {"$set": catalogue_category.model_dump(by_alias=True)}
=======
            {"_id": catalogue_category_id}, {"$set": catalogue_category.model_dump()}, session=session
>>>>>>> ac4e4328
        )
        catalogue_category = self.get(str(catalogue_category_id), session=session)
        return catalogue_category

    def list(self, parent_id: Optional[str], session: ClientSession = None) -> List[CatalogueCategoryOut]:
        """
        Retrieve catalogue categories from a MongoDB database based on the provided filters.

        :param parent_id: The parent_id to filter catalogue categories by.
        :param session: PyMongo ClientSession to use for database operations
        :return: A list of catalogue categories, or an empty list if no catalogue categories are returned by the
                 database.
        """
        query = utils.list_query(parent_id, "catalogue categories")

        catalogue_categories = self._catalogue_categories_collection.find(query, session=session)
        return [CatalogueCategoryOut(**catalogue_category) for catalogue_category in catalogue_categories]

    def _is_duplicate_catalogue_category(
        self, parent_id: Optional[str], code: str, session: ClientSession = None
    ) -> bool:
        """
        Check if a catalogue category with the same code already exists within the parent category.

        :param parent_id: The ID of the parent catalogue category which can also be `None`.
        :param code: The code of the catalogue category to check for duplicates.
        :param session: PyMongo ClientSession to use for database operations
        :return: `True` if a duplicate catalogue category code is found, `False` otherwise.
        """
        logger.info("Checking if catalogue category with code '%s' already exists within the parent category", code)
        if parent_id:
            parent_id = CustomObjectId(parent_id)

        return (
            self._catalogue_categories_collection.find_one({"parent_id": parent_id, "code": code}, session=session)
            is not None
        )

    def has_child_elements(self, catalogue_category_id: CustomObjectId, session: ClientSession = None) -> bool:
        """
        Check if a catalogue category has child elements based on its ID.

        Child elements in this case means whether a catalogue category has child catalogue categories or catalogue
        items.

        :param catalogue_category_id: The ID of the catalogue category to check.
        :param session: PyMongo ClientSession to use for database operations
        :return: True if the catalogue category has child elements, False otherwise.
        """
        logger.info("Checking if catalogue category with ID '%s' has children elements", catalogue_category_id)

        return (
            self._catalogue_categories_collection.find_one({"parent_id": catalogue_category_id}, session=session)
            is not None
            or self._catalogue_items_collection.find_one(
                {"catalogue_category_id": catalogue_category_id}, session=session
            )
            is not None
        )<|MERGE_RESOLUTION|>--- conflicted
+++ resolved
@@ -62,13 +62,10 @@
             raise DuplicateRecordError("Duplicate catalogue category found within the parent catalogue category")
 
         logger.info("Inserting the new catalogue category into the database")
-<<<<<<< HEAD
-        result = self._catalogue_categories_collection.insert_one(catalogue_category.model_dump(by_alias=True))
-        catalogue_category = self.get(str(result.inserted_id))
-=======
-        result = self._catalogue_categories_collection.insert_one(catalogue_category.model_dump(), session=session)
+        result = self._catalogue_categories_collection.insert_one(
+            catalogue_category.model_dump(by_alias=True), session=session
+        )
         catalogue_category = self.get(str(result.inserted_id), session=session)
->>>>>>> ac4e4328
         return catalogue_category
 
     def delete(self, catalogue_category_id: str, session: ClientSession = None) -> None:
@@ -184,11 +181,7 @@
 
         logger.info("Updating catalogue category with ID: %s in the database", catalogue_category_id)
         self._catalogue_categories_collection.update_one(
-<<<<<<< HEAD
-            {"_id": catalogue_category_id}, {"$set": catalogue_category.model_dump(by_alias=True)}
-=======
-            {"_id": catalogue_category_id}, {"$set": catalogue_category.model_dump()}, session=session
->>>>>>> ac4e4328
+            {"_id": catalogue_category_id}, {"$set": catalogue_category.model_dump(by_alias=True)}, session=session
         )
         catalogue_category = self.get(str(catalogue_category_id), session=session)
         return catalogue_category
