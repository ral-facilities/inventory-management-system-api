--- conflicted
+++ resolved
@@ -190,20 +190,9 @@
         :param catalogue_category_id: The ID of the catalogue category to check.
         :return: True if the catalogue category has child elements, False otherwise.
         """
-<<<<<<< HEAD
         logger.info("Checking if catalogue category with ID '%s' has children elements", catalogue_category_id)
 
         return (
             self._catalogue_categories_collection.find_one({"parent_id": catalogue_category_id}) is not None
             or self._catalogue_items_collection.find_one({"catalogue_category_id": catalogue_category_id}) is not None
-        )
-=======
-        logger.info("Checking if catalogue category with ID '%s' has child elements", catalogue_category_id)
-        # Check if it has catalogue categories
-        query = {"parent_id": catalogue_category_id}
-        count = self._catalogue_categories_collection.count_documents(query)
-        # Check if it has catalogue items
-        query = {"catalogue_category_id": catalogue_category_id}
-        count = count + self._catalogue_items_collection.count_documents(query)
-        return count > 0
->>>>>>> eb21c829
+        )