--- conflicted
+++ resolved
@@ -99,7 +99,6 @@
             return CatalogueCategoryOut(**catalogue_category)
         return None
 
-<<<<<<< HEAD
     def get_breadcrumbs(self, catalogue_category_id: str) -> BreadcrumbsGetSchema:
         """
         Retrieve the breadcrumbs for a specific catalogue category
@@ -113,10 +112,7 @@
             graph_lookup_from="catalogue_categories",
         )
 
-    def update(self, catalogue_category_id: str, catalogue_category: CatalogueCategoryIn):
-=======
     def update(self, catalogue_category_id: str, catalogue_category: CatalogueCategoryIn) -> CatalogueCategoryOut:
->>>>>>> 75b0d925
         """
         Update a catalogue category by its ID in a MongoDB database.
 
