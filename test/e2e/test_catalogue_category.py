--- conflicted
+++ resolved
@@ -54,13 +54,13 @@
         {"name": "Property B", "type": "boolean", "unit": None, "mandatory": True},
     ],
 }
+
 # pylint: disable=duplicate-code
 MANUFACTURER = {
     "name": "Manufacturer D",
     "url": "http://example.com/",
     "address": {
-        "building_number": "1",
-        "street_name": "Example Street",
+        "address_line": "1 Example Street",
         "town": "Oxford",
         "county": "Oxfordshire",
         "country": "United Kingdom",
@@ -70,13 +70,7 @@
 }
 # pylint: enable=duplicate-code
 
-# pylint: disable=duplicate-code
 CATALOGUE_ITEM_POST_A = {
-    "manufacturer": {
-        "name": "Manufacturer A",
-        "address": "1 Address, City, Country, Postcode",
-        "url": "https://www.manufacturer-a.co.uk/",
-    },
     "name": "Catalogue Item A",
     "description": "This is Catalogue Item A",
     "cost_gbp": 129.99,
@@ -84,7 +78,6 @@
     "is_obsolete": False,
     "properties": [{"name": "Property B", "value": False}],
 }
-# pylint: enable=duplicate-code
 
 
 def _post_nested_catalogue_categories(test_client, entities: list[dict]):
@@ -338,23 +331,19 @@
     """
     Test deleting a catalogue category with child catalogue items.
     """
+    # pylint: disable=duplicate-code
     response = test_client.post("/v1/catalogue-categories", json=CATALOGUE_CATEGORY_POST_C)
-
     catalogue_category_id = response.json()["id"]
-<<<<<<< HEAD
+
     response = test_client.post("/v1/manufacturers", json=MANUFACTURER)
-    manufacturer = response.json()
+    manufacturer_id = response.json()["id"]
+
     catalogue_item_post = {
+        **CATALOGUE_ITEM_POST_A,
         "catalogue_category_id": catalogue_category_id,
-        "name": "Catalogue Item A",
-        "description": "This is Catalogue Item A",
-        "properties": [{"name": "Property B", "value": False}],
-        "manufacturer_id": manufacturer["id"],
-    }
-=======
-    catalogue_item_post = {**CATALOGUE_ITEM_POST_A, "catalogue_category_id": catalogue_category_id}
->>>>>>> 72a1713d
-
+        "manufacturer_id": manufacturer_id,
+    }
+    # pylint: enable=duplicate-code
     test_client.post("/v1/catalogue-items", json=catalogue_item_post)
 
     response = test_client.delete(f"/v1/catalogue-categories/{catalogue_category_id}")
@@ -706,22 +695,19 @@
     """
     Test changing a catalogue category with child catalogue items from leaf to non-leaf.
     """
+    # pylint: disable=duplicate-code
     response = test_client.post("/v1/catalogue-categories", json=CATALOGUE_CATEGORY_POST_C)
-
     catalogue_category_id = response.json()["id"]
-<<<<<<< HEAD
+
     response = test_client.post("/v1/manufacturers", json=MANUFACTURER)
-    manufacturer = response.json()
+    manufacturer_id = response.json()["id"]
+
     catalogue_item_post = {
+        **CATALOGUE_ITEM_POST_A,
         "catalogue_category_id": catalogue_category_id,
-        "name": "Catalogue Item A",
-        "description": "This is Catalogue Item A",
-        "properties": [{"name": "Property B", "value": False}],
-        "manufacturer_id": manufacturer["id"],
-    }
-=======
-    catalogue_item_post = {**CATALOGUE_ITEM_POST_A, "catalogue_category_id": catalogue_category_id}
->>>>>>> 72a1713d
+        "manufacturer_id": manufacturer_id,
+    }
+    # pylint: enable=duplicate-code
     test_client.post("/v1/catalogue-items", json=catalogue_item_post)
 
     catalogue_category_patch = {"is_leaf": False}
@@ -1014,22 +1000,19 @@
     """
     Test changing the catalogue item properties when a catalogue category has child catalogue items.
     """
+    # pylint: disable=duplicate-code
     response = test_client.post("/v1/catalogue-categories", json=CATALOGUE_CATEGORY_POST_C)
     catalogue_category_id = response.json()["id"]
-<<<<<<< HEAD
+
     response = test_client.post("/v1/manufacturers", json=MANUFACTURER)
-    manufacturer = response.json()
+    manufacturer_id = response.json()["id"]
+
     catalogue_item_post = {
+        **CATALOGUE_ITEM_POST_A,
         "catalogue_category_id": catalogue_category_id,
-        "name": "Catalogue Item A",
-        "description": "This is Catalogue Item A",
-        "properties": [{"name": "Property B", "value": False}],
-        "manufacturer_id": manufacturer["id"],
-    }
-=======
-
-    catalogue_item_post = {**CATALOGUE_ITEM_POST_A, "catalogue_category_id": catalogue_category_id}
->>>>>>> 72a1713d
+        "manufacturer_id": manufacturer_id,
+    }
+    # pylint: enable=duplicate-code
     test_client.post("/v1/catalogue-items", json=catalogue_item_post)
 
     catalogue_category_patch = {
