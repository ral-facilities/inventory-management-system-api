--- conflicted
+++ resolved
@@ -35,10 +35,7 @@
 from httpx import Response
 
 from inventory_management_system_api.core.consts import BREADCRUMBS_TRAIL_MAX_LENGTH
-
-from inventory_management_system_api.schemas.catalogue_category import (
-    CATALOGUE_CATEGORY_WITH_CHILD_NON_EDITABLE_FIELDS,
-)
+from inventory_management_system_api.schemas.catalogue_category import CATALOGUE_CATEGORY_WITH_CHILD_NON_EDITABLE_FIELDS
 
 
 class CreateDSL(UnitCreateDSL):
@@ -46,38 +43,6 @@
 
     _post_response_catalogue_category: Response
 
-<<<<<<< HEAD
-=======
-    unit_value_id_dict: dict[str, str]
-
-    @pytest.fixture(autouse=True)
-    def setup(self, test_client):
-        """Setup fixtures"""
-
-        self.test_client = test_client
-        self.unit_value_id_dict = {}
-
-    def set_unit_value_and_id(self, unit_value: str, unit_id: str) -> None:
-        """
-        Stores a unit value and ID inside the `unit_value_id_dict` for tests that need to have a
-        non-existent or invalid unit ID.
-
-        :param unit_value: Value of the unit.
-        :param unit_id: ID of the unit.
-        """
-
-        self.unit_value_id_dict[unit_value] = unit_id
-
-    def post_unit(self, unit_post_data: dict) -> None:
-        """Posts a unit with the given data and stores the value and ID in a dictionary for lookup later.
-
-        :param unit_post_data: Dictionary containing the unit data as would be required for a `UnitPostSchema`.
-        """
-
-        post_response = self.test_client.post("/v1/units", json=unit_post_data)
-        self.set_unit_value_and_id(unit_post_data["value"], post_response.json()["id"])
-
->>>>>>> 30103348
     def post_catalogue_category(self, catalogue_category_data: dict) -> Optional[str]:
         """
         Posts a catalogue category with the given data and returns the ID of the created catalogue category if
