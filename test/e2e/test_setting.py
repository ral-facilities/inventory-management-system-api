--- conflicted
+++ resolved
@@ -170,7 +170,57 @@
         self.check_put_spares_definition_failed_with_detail(422, "A specified usage status does not exist")
 
 
-<<<<<<< HEAD
+class GetSparesDefinitionDSL(UpdateSparesDefinitionDSL):
+    """Base class for get spares definition tests."""
+
+    _get_response_spares_definition: Response
+
+    def get_spares_definition(self):
+        """Gets the spares definition."""
+
+        self._get_response_spares_definition = self.test_client.get("/v1/settings/spares_definition")
+
+    def check_get_spares_definition_success(self, expected_spares_definition_get_data: dict):
+        """
+        Checks that a prior call to `get_spares_definition` gave a successful response with the expected data returned.
+
+        :param expected_spares_definition_get_data: Dictionary containing the expected system data returned as would be
+                                                    required for a `SparesDefinitionSchema`.
+        """
+
+        assert self._get_response_spares_definition.status_code == 200
+        assert self._get_response_spares_definition.json() == expected_spares_definition_get_data
+
+    def check_get_spares_definition_failed_with_detail(self, status_code: int, detail: str):
+        """
+        Checks that a prior call to `get_spares_definition` gave a failed response with the expected code and error
+        message.
+
+        :param status_code: Expected status code of the response.
+        :param detail: Expected detail given in the response.
+        """
+
+        assert self._get_response_spares_definition.status_code == status_code
+        assert self._get_response_spares_definition.json()["detail"] == detail
+
+
+class TestGetSparesDefinition(GetSparesDefinitionDSL):
+    """Tests for getting the spares definition."""
+
+    def test_get_spares_definition(self):
+        """Test getting the spares definition."""
+
+        self.put_spares_definition_and_post_prerequisites(SETTING_SPARES_DEFINITION_DATA_NEW_USED)
+        self.get_spares_definition()
+        self.check_get_spares_definition_success(SETTING_SPARES_DEFINITION_GET_DATA_NEW_USED)
+
+    def test_get_spares_definition_when_non_existent(self):
+        """Test getting the spares definition when it is non-existent."""
+
+        self.get_spares_definition()
+        self.check_get_spares_definition_failed_with_detail(404, "Spares definition not found.")
+
+
 class SparesDefinitionDSL(UpdateSparesDefinitionDSL, ItemDeleteDSL, CatalogueItemGetDSL):
     """Base class for spares definition tests."""
 
@@ -309,55 +359,4 @@
         # Update the new item's usage status and ensure this updates its catalogue item
         self.check_catalogue_items_spares([0, 2])
         self.delete_item(item_id)
-        self.check_catalogue_items_spares([0, 1])
-=======
-class GetSparesDefinitionDSL(UpdateSparesDefinitionDSL):
-    """Base class for get spares definition tests."""
-
-    _get_response_spares_definition: Response
-
-    def get_spares_definition(self):
-        """Gets the spares definition."""
-
-        self._get_response_spares_definition = self.test_client.get("/v1/settings/spares_definition")
-
-    def check_get_spares_definition_success(self, expected_spares_definition_get_data: dict):
-        """
-        Checks that a prior call to `get_spares_definition` gave a successful response with the expected data returned.
-
-        :param expected_spares_definition_get_data: Dictionary containing the expected system data returned as would be
-                                                    required for a `SparesDefinitionSchema`.
-        """
-
-        assert self._get_response_spares_definition.status_code == 200
-        assert self._get_response_spares_definition.json() == expected_spares_definition_get_data
-
-    def check_get_spares_definition_failed_with_detail(self, status_code: int, detail: str):
-        """
-        Checks that a prior call to `get_spares_definition` gave a failed response with the expected code and error
-        message.
-
-        :param status_code: Expected status code of the response.
-        :param detail: Expected detail given in the response.
-        """
-
-        assert self._get_response_spares_definition.status_code == status_code
-        assert self._get_response_spares_definition.json()["detail"] == detail
-
-
-class TestGetSparesDefinition(GetSparesDefinitionDSL):
-    """Tests for getting the spares definition."""
-
-    def test_get_spares_definition(self):
-        """Test getting the spares definition."""
-
-        self.put_spares_definition_and_post_prerequisites(SETTING_SPARES_DEFINITION_DATA_NEW_USED)
-        self.get_spares_definition()
-        self.check_get_spares_definition_success(SETTING_SPARES_DEFINITION_GET_DATA_NEW_USED)
-
-    def test_get_spares_definition_when_non_existent(self):
-        """Test getting the spares definition when it is non-existent."""
-
-        self.get_spares_definition()
-        self.check_get_spares_definition_failed_with_detail(404, "Spares definition not found.")
->>>>>>> 19ae656b
+        self.check_catalogue_items_spares([0, 1])