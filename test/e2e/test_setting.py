--- conflicted
+++ resolved
@@ -13,11 +13,8 @@
     CATALOGUE_ITEM_DATA_WITH_ALL_PROPERTIES,
     CATALOGUE_ITEM_GET_DATA_WITH_ALL_PROPERTIES,
     ITEM_DATA_NEW_REQUIRED_VALUES_ONLY,
-<<<<<<< HEAD
     RULE_DOCUMENT_DATA_OPERATIONAL_CREATION_CUSTOM,
-=======
     SETTING_SPARES_DEFINITION_GET_DATA_STORAGE,
->>>>>>> 59b88ea0
     SETTING_SPARES_DEFINITION_IN_DATA_STORAGE,
     SETTING_SPARES_DEFINITION_IN_DATA_STORAGE_OR_OPERATIONAL,
     SYSTEM_POST_DATA_STORAGE_REQUIRED_VALUES_ONLY,
