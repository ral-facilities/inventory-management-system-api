--- conflicted
+++ resolved
@@ -73,11 +73,7 @@
         self.check_post_unit_success(UNIT_GET_DATA_MM)
 
     def test_create_unit_with_duplicate_value(self):
-<<<<<<< HEAD
-        """Test creating a unit with a duplicate value"""
-=======
         """Test creating a unit with a duplicate value."""
->>>>>>> 0aa0a94d
 
         self.post_unit(UNIT_POST_DATA_MM)
         self.post_unit(UNIT_POST_DATA_MM)
