"""
End-to-End tests for the unit router.
"""

from test.mock_data import (
    CATALOGUE_CATEGORY_DATA_LEAF_NO_PARENT_WITH_PROPERTIES_MM,
    CATALOGUE_CATEGORY_PROPERTY_IN_DATA_NUMBER_NON_MANDATORY_WITH_MM_UNIT,
    UNIT_GET_DATA_CM,
    UNIT_GET_DATA_MM,
    UNIT_POST_DATA_CM,
    UNIT_POST_DATA_MM,
)
from typing import Optional

import pytest
from bson import ObjectId
from fastapi.testclient import TestClient
from httpx import Response


class CreateDSL:
    """Base class for create tests."""

    test_client: TestClient

    _post_response_unit: Response

    @pytest.fixture(autouse=True)
    def setup(self, test_client):
        """Setup fixtures"""
        self.test_client = test_client

    def post_unit(self, unit_post_data: dict) -> Optional[str]:
        """
        Posts a unit with the given data, returns the ID of the created unit if successful.

        :param unit_post_data: Dictionary containing the unit data as would be required for a `UnitPostSchema`.
        :return: ID of the created unit (or `None` if not successful).
        """
        self._post_response_unit = self.test_client.post("/v1/units", json=unit_post_data)
        return self._post_response_unit.json()["id"] if self._post_response_unit.status_code == 201 else None

    def check_post_unit_success(self, expected_unit_get_data: dict) -> None:
        """
        Checks that a prior call to `post_unit` gave a successful response with the expected data returned.

<<<<<<< HEAD
        :param expected_unit_get_data: Dictionary containing the expected unit data as would be required
            for a `UnitSchema`.
=======
        :param expected_unit_get_data: Dictionary containing the expected unit data as would be required for a
            `UnitSchema`.
>>>>>>> 145f93f0
        """
        assert self._post_response_unit.status_code == 201
        assert self._post_response_unit.json() == expected_unit_get_data

    def check_post_unit_failed_with_detail(self, status_code: int, detail: str) -> None:
        """
        Checks that prior call to `post_unit` gave a failed response with the expected code and detail.

        :param status_code: Expected status code to be returned.
        :param detail: Expected detail to be returned.
        """
        assert self._post_response_unit.status_code == status_code
        assert self._post_response_unit.json()["detail"] == detail


class TestCreate(CreateDSL):
    """Tests for creating a unit."""

    def test_create_unit(self):
        """Test creating a unit"""

        self.post_unit(UNIT_POST_DATA_MM)
        self.check_post_unit_success(UNIT_GET_DATA_MM)

    def test_create_unit_with_duplicate_value(self):
        """Test creating a unit with a duplicate value."""

        self.post_unit(UNIT_POST_DATA_MM)
        self.post_unit(UNIT_POST_DATA_MM)
        self.check_post_unit_failed_with_detail(409, "A unit with the same value already exists")


class GetDSL(CreateDSL):
    """Base class for get tests"""

    _get_response_unit = Response

    def get_unit(self, unit_id: str) -> None:
        """
        Gets a unit with the given ID.

        :param unit_id: ID of the unit to be obtained.
        """
        self._get_response_unit = self.test_client.get(f"/v1/units/{unit_id}")

    def check_get_unit_success(self, expected_unit_get_data: dict) -> None:
        """
        Checks that a prior call to `get_unit` gave a successful response with the expected data returned.

<<<<<<< HEAD
        :param expected_unit_get_data: Dictionary containing the expected unit data as would be required
            for a `UnitSchema`.
=======
        :param expected_unit_get_data: Dictionary containing the expected unit data as would be required for a
            `UnitSchema`.
>>>>>>> 145f93f0
        """
        assert self._get_response_unit.status_code == 200
        assert self._get_response_unit.json() == expected_unit_get_data

    def check_get_unit_failed_with_detail(self, status_code: int, detail: str) -> None:
        """
        Checks that prior call to `get_unit` gave a failed response with the expected code and detail.

        :param status_code: Expected status code to be returned.
        :param detail: Expected detail to be returned.
        """
        assert self._get_response_unit.status_code == status_code
        assert self._get_response_unit.json()["detail"] == detail


class TestGet(GetDSL):
    """Tests for getting a unit."""

    def test_get(self):
        """Test getting a unit."""
        unit_id = self.post_unit(UNIT_POST_DATA_MM)
        self.get_unit(unit_id)
        self.check_get_unit_success(UNIT_GET_DATA_MM)

    def test_get_with_non_existent_id(self):
        """Test getting a unit with a non-existent ID."""
        self.get_unit(str(ObjectId()))
        self.check_get_unit_failed_with_detail(404, "Unit not found")

    def test_get_with_invalid_id(self):
        """Test getting a unit with an invalid ID."""
        self.get_unit("invalid-id")
        self.check_get_unit_failed_with_detail(404, "Unit not found")


class ListDSL(GetDSL):
    """Base class for list tests."""

    def get_units(self) -> None:
        """Gets a list of units."""
        self._get_response_unit = self.test_client.get("/v1/units")

    def check_get_units_success(self, expected_units_get_data: list[dict]) -> None:
        """
        Checks that a prior call to `get_units` gave a successful response with the expected data returned.

<<<<<<< HEAD
        :param expected_units_get_data: List of dictionaries containing the expected unit data as would
            be required for a `UnitSchema`.
=======
        :param expected_units_get_data: List of dictionaries containing the expected unit data as would be required for
            a `UnitSchema`.
>>>>>>> 145f93f0
        """
        assert self._get_response_unit.status_code == 200
        assert self._get_response_unit.json() == expected_units_get_data


class TestList(ListDSL):
    """Tests for getting a list of units."""

    def test_list(self):
        """Test getting a list of all units."""
        self.post_unit(UNIT_POST_DATA_MM)
        self.post_unit(UNIT_POST_DATA_CM)
        self.get_units()
        self.check_get_units_success([UNIT_GET_DATA_MM, UNIT_GET_DATA_CM])

    def test_list_no_units(self):
        """Test getting a list of all units when there are no units."""
        self.get_units()
        self.check_get_units_success([])


class DeleteDSL(ListDSL):
    """Base class for delete tests."""

    _delete_response_unit: Response

    def delete_unit(self, unit_id: str) -> None:
        """
        Delete a unit with the given ID.

        :param unit_id: ID of the unit to be deleted.
        """
        self._delete_response_unit = self.test_client.delete(f"/v1/units/{unit_id}")

    def check_delete_unit_success(self) -> None:
        """Checks that a prior call to `delete_unit` gave a successful response."""
        assert self._delete_response_unit.status_code == 204

    def check_delete_unit_failed_with_detail(self, status_code: int, detail: str) -> None:
        """
        Checks that a prior call to `delete_unit` gave a failed response with the expected code and detail.

        :param status_code: Expected status code to be returned.
        :param detail: Expected detail to be returned.
        """
        assert self._delete_response_unit.status_code == status_code
        assert self._delete_response_unit.json()["detail"] == detail


class TestDelete(DeleteDSL):
    """Tests for deleting a unit."""

    def test_delete(self):
        """Test deleting a unit."""
        unit_id = self.post_unit(UNIT_POST_DATA_MM)
        self.delete_unit(unit_id)
        self.check_delete_unit_success()

        self.get_unit(unit_id)
        self.check_get_unit_failed_with_detail(404, "Unit not found")

    def test_delete_when_part_of_catalogue_category(self):
        """Test deleting a unit when it is part of a catalogue item."""
        unit_id = self.post_unit(UNIT_POST_DATA_MM)

        catalogue_category_data = {
            **CATALOGUE_CATEGORY_DATA_LEAF_NO_PARENT_WITH_PROPERTIES_MM,
            "properties": [
                {
                    **CATALOGUE_CATEGORY_PROPERTY_IN_DATA_NUMBER_NON_MANDATORY_WITH_MM_UNIT,
                    "unit_id": unit_id,
                }
            ],
        }

        self.test_client.post("/v1/catalogue-categories", json=catalogue_category_data)

        self.delete_unit(unit_id)
        self.check_delete_unit_failed_with_detail(409, "The specified unit is part of a Catalogue category")

    def test_delete_with_non_existent_id(self):
        """Test deleting a non-existent unit."""
        self.delete_unit(str(ObjectId()))
        self.check_delete_unit_failed_with_detail(404, "Unit not found")

    def test_delete_with_invalid_id(self):
        """Test deleting a unit with invalid ID."""
        self.delete_unit("invalid-id")
        self.check_delete_unit_failed_with_detail(404, "Unit not found")<|MERGE_RESOLUTION|>--- conflicted
+++ resolved
@@ -44,13 +44,8 @@
         """
         Checks that a prior call to `post_unit` gave a successful response with the expected data returned.
 
-<<<<<<< HEAD
-        :param expected_unit_get_data: Dictionary containing the expected unit data as would be required
-            for a `UnitSchema`.
-=======
         :param expected_unit_get_data: Dictionary containing the expected unit data as would be required for a
             `UnitSchema`.
->>>>>>> 145f93f0
         """
         assert self._post_response_unit.status_code == 201
         assert self._post_response_unit.json() == expected_unit_get_data
@@ -100,13 +95,8 @@
         """
         Checks that a prior call to `get_unit` gave a successful response with the expected data returned.
 
-<<<<<<< HEAD
-        :param expected_unit_get_data: Dictionary containing the expected unit data as would be required
-            for a `UnitSchema`.
-=======
         :param expected_unit_get_data: Dictionary containing the expected unit data as would be required for a
             `UnitSchema`.
->>>>>>> 145f93f0
         """
         assert self._get_response_unit.status_code == 200
         assert self._get_response_unit.json() == expected_unit_get_data
@@ -153,13 +143,8 @@
         """
         Checks that a prior call to `get_units` gave a successful response with the expected data returned.
 
-<<<<<<< HEAD
-        :param expected_units_get_data: List of dictionaries containing the expected unit data as would
-            be required for a `UnitSchema`.
-=======
         :param expected_units_get_data: List of dictionaries containing the expected unit data as would be required for
             a `UnitSchema`.
->>>>>>> 145f93f0
         """
         assert self._get_response_unit.status_code == 200
         assert self._get_response_unit.json() == expected_units_get_data
