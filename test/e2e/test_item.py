--- conflicted
+++ resolved
@@ -87,7 +87,6 @@
     """
     Test creating an item.
     """
-<<<<<<< HEAD
     # pylint: disable=duplicate-code
     # units
     response = test_client.post("/v1/units", json=UNIT_POST_A)
@@ -108,9 +107,6 @@
         },
     )
     # pylint: enable=duplicate-code
-=======
-    response = test_client.post("/v1/catalogue-categories", json=CATALOGUE_CATEGORY_POST_A)
->>>>>>> dde29609
     catalogue_category = response.json()
 
     response = test_client.post("/v1/systems", json=SYSTEM_POST_A)
@@ -279,7 +275,6 @@
 
 def test_create_with_missing_existing_properties(test_client):
     """Test creating an item when not all properties defined in the catalogue item are supplied"""
-<<<<<<< HEAD
     # pylint: disable=duplicate-code
     # units
     response = test_client.post("/v1/units", json=UNIT_POST_A)
@@ -300,9 +295,6 @@
         },
     )
     # pylint: enable=duplicate-code
-=======
-    response = test_client.post("/v1/catalogue-categories", json=CATALOGUE_CATEGORY_POST_A)
->>>>>>> dde29609
     catalogue_category = response.json()
 
     response = test_client.post("/v1/systems", json=SYSTEM_POST_A)
@@ -420,7 +412,6 @@
     """
     Test creating an item when non-mandatory properties are given a value of None
     """
-<<<<<<< HEAD
     # pylint: disable=duplicate-code
     # units
     response = test_client.post("/v1/units", json=UNIT_POST_A)
@@ -441,9 +432,6 @@
         },
     )
     # pylint: enable=duplicate-code
-=======
-    response = test_client.post("/v1/catalogue-categories", json=CATALOGUE_CATEGORY_POST_A)
->>>>>>> dde29609
     catalogue_category = response.json()
 
     response = test_client.post("/v1/systems", json=SYSTEM_POST_A)
@@ -510,7 +498,6 @@
     """
     Testing creating an item without properties.
     """
-<<<<<<< HEAD
     # pylint: disable=duplicate-code
     # units
     response = test_client.post("/v1/units", json=UNIT_POST_A)
@@ -531,9 +518,6 @@
         },
     )
     # pylint: enable=duplicate-code
-=======
-    response = test_client.post("/v1/catalogue-categories", json=CATALOGUE_CATEGORY_POST_A)
->>>>>>> dde29609
     catalogue_category = response.json()
 
     response = test_client.post("/v1/systems", json=SYSTEM_POST_A)
@@ -832,7 +816,6 @@
     Test creating an item when using allowed_values in the properties.
     """
     # pylint: disable=duplicate-code
-<<<<<<< HEAD
     # units
     response = test_client.post("/v1/units", json=UNIT_POST_A)
     unit_mm = response.json()
@@ -848,9 +831,6 @@
             ),
         },
     )
-=======
-    response = test_client.post("/v1/catalogue-categories", json=CATALOGUE_CATEGORY_POST_ALLOWED_VALUES)
->>>>>>> dde29609
     catalogue_category = response.json()
 
     response = test_client.post("/v1/systems", json=SYSTEM_POST_A)
@@ -1087,7 +1067,6 @@
     """
     Test getting an item by its ID.
     """
-<<<<<<< HEAD
     # pylint: disable=duplicate-code
     # units
     response = test_client.post("/v1/units", json=UNIT_POST_A)
@@ -1108,9 +1087,6 @@
         },
     )
     # pylint: enable=duplicate-code
-=======
-    response = test_client.post("/v1/catalogue-categories", json=CATALOGUE_CATEGORY_POST_A)
->>>>>>> dde29609
     catalogue_category = response.json()
 
     response = test_client.post("/v1/systems", json=SYSTEM_POST_A)
@@ -1189,7 +1165,6 @@
     """
     Test getting items
     """
-<<<<<<< HEAD
     # pylint: disable=duplicate-code
     # units
     response = test_client.post("/v1/units", json=UNIT_POST_A)
@@ -1210,9 +1185,6 @@
         },
     )
     # pylint: enable=duplicate-code
-=======
-    response = test_client.post("/v1/catalogue-categories", json=CATALOGUE_CATEGORY_POST_A)
->>>>>>> dde29609
     catalogue_category = response.json()
 
     response = test_client.post("/v1/systems", json=SYSTEM_POST_A)
@@ -1287,7 +1259,6 @@
     """
     Test getting items with system id filter
     """
-<<<<<<< HEAD
     # pylint: disable=duplicate-code
     # units
     response = test_client.post("/v1/units", json=UNIT_POST_A)
@@ -1308,9 +1279,6 @@
         },
     )
     # pylint: enable=duplicate-code
-=======
-    response = test_client.post("/v1/catalogue-categories", json=CATALOGUE_CATEGORY_POST_A)
->>>>>>> dde29609
     catalogue_category = response.json()
 
     response = test_client.post("/v1/systems", json=SYSTEM_POST_A)
@@ -1374,7 +1342,6 @@
     """
     Test getting items with catalogue item id filter
     """
-<<<<<<< HEAD
     # pylint: disable=duplicate-code
     # units
     response = test_client.post("/v1/units", json=UNIT_POST_A)
@@ -1395,9 +1362,6 @@
         },
     )
     # pylint: enable=duplicate-code
-=======
-    response = test_client.post("/v1/catalogue-categories", json=CATALOGUE_CATEGORY_POST_A)
->>>>>>> dde29609
     catalogue_category = response.json()
 
     response = test_client.post("/v1/systems", json=SYSTEM_POST_A)
@@ -1529,7 +1493,6 @@
     """
     Test changing 'usage_status' and 'is_defective' in an item
     """
-<<<<<<< HEAD
     # pylint: disable=duplicate-code
     # units
     response = test_client.post("/v1/units", json=UNIT_POST_A)
@@ -1550,9 +1513,6 @@
         },
     )
     # pylint: enable=duplicate-code
-=======
-    response = test_client.post("/v1/catalogue-categories", json=CATALOGUE_CATEGORY_POST_A)
->>>>>>> dde29609
     catalogue_category = response.json()
 
     response = test_client.post("/v1/systems", json=SYSTEM_POST_A)
@@ -1682,7 +1642,6 @@
     """
     Test changing the system ID of an item
     """
-<<<<<<< HEAD
     # pylint: disable=duplicate-code
     # units
     response = test_client.post("/v1/units", json=UNIT_POST_A)
@@ -1703,9 +1662,6 @@
         },
     )
     # pylint: enable=duplicate-code
-=======
-    response = test_client.post("/v1/catalogue-categories", json=CATALOGUE_CATEGORY_POST_A)
->>>>>>> dde29609
     catalogue_category = response.json()
 
     response = test_client.post("/v1/systems", json=SYSTEM_POST_A)
@@ -1813,7 +1769,6 @@
     """
     Test updating usage status ID which is non-existent
     """
-<<<<<<< HEAD
     # pylint: disable=duplicate-code
     # units
     response = test_client.post("/v1/units", json=UNIT_POST_A)
@@ -1834,9 +1789,6 @@
         },
     )
     # pylint: enable=duplicate-code
-=======
-    response = test_client.post("/v1/catalogue-categories", json=CATALOGUE_CATEGORY_POST_A)
->>>>>>> dde29609
     catalogue_category = response.json()
 
     response = test_client.post("/v1/systems", json=SYSTEM_POST_A)
@@ -2057,7 +2009,6 @@
     """
     Test updating a item's mandatory properties to have a value of None
     """
-<<<<<<< HEAD
     # pylint: disable=duplicate-code
     # units
     response = test_client.post("/v1/units", json=UNIT_POST_A)
@@ -2078,9 +2029,6 @@
         },
     )
     # pylint: enable=duplicate-code
-=======
-    response = test_client.post("/v1/catalogue-categories", json=CATALOGUE_CATEGORY_POST_A)
->>>>>>> dde29609
     catalogue_category = response.json()
 
     response = test_client.post("/v1/systems", json=SYSTEM_POST_A)
@@ -2154,7 +2102,6 @@
     """
     Test updating property values when using allowed_values in the catalogue category properties
     """
-<<<<<<< HEAD
     # pylint: disable=duplicate-code
     # units
     response = test_client.post("/v1/units", json=UNIT_POST_A)
@@ -2172,9 +2119,6 @@
         },
     )
     # pylint: enable=duplicate-code
-=======
-    response = test_client.post("/v1/catalogue-categories", json=CATALOGUE_CATEGORY_POST_ALLOWED_VALUES)
->>>>>>> dde29609
     catalogue_category = response.json()
 
     response = test_client.post("/v1/systems", json=SYSTEM_POST_A)
@@ -2374,7 +2318,6 @@
     Test updating an item when not all properties defined in the catalogue item are supplied
     """
     # pylint: disable=duplicate-code
-<<<<<<< HEAD
     # units
     response = test_client.post("/v1/units", json=UNIT_POST_A)
     unit_mm = response.json()
@@ -2393,9 +2336,6 @@
             ),
         },
     )
-=======
-    response = test_client.post("/v1/catalogue-categories", json=CATALOGUE_CATEGORY_POST_A)
->>>>>>> dde29609
     catalogue_category = response.json()
 
     response = test_client.post("/v1/systems", json=SYSTEM_POST_A)
