--- conflicted
+++ resolved
@@ -601,61 +601,7 @@
     response = test_client.get("/v1/items", params={"catalogue_item_id": "Invalid"})
 
     assert response.status_code == 200
-<<<<<<< HEAD
     assert response.json() == []
-
-
-def test_get_item(test_client):
-    """
-    Test getting an item by its ID.
-    """
-    response = test_client.post("/v1/systems", json=SYSTEM_POST_A)
-    system_id = response.json()["id"]
-    response = test_client.post("/v1/catalogue-categories", json=CATALOGUE_CATEGORY_POST_A)
-    catalogue_category_id = response.json()["id"]
-    response = test_client.post("/v1/manufacturers", json=MANUFACTURER_POST)
-    # pylint: disable=duplicate-code
-    manufacturer_id = response.json()["id"]
-    catalogue_item_post = {
-        **CATALOGUE_ITEM_POST_A,
-        "catalogue_category_id": catalogue_category_id,
-        "manufacturer_id": manufacturer_id,
-    }
-    response = test_client.post("/v1/catalogue-items", json=catalogue_item_post)
-    catalogue_item_id = response.json()["id"]
-    # pylint: enable=duplicate-code
-
-    item_post = {**ITEM_POST, "catalogue_item_id": catalogue_item_id, "system_id": system_id}
-    response = test_client.post("/v1/items", json=item_post)
-
-    item_id = response.json()["id"]
-    response = test_client.get(f"/v1/items/{item_id}")
-
-    assert response.status_code == 200
-
-    item = response.json()
-
-    assert item == {**ITEM_POST_EXPECTED, "catalogue_item_id": catalogue_item_id, "system_id": system_id}
-
-
-def test_get_item_with_nonexistent_id(test_client):
-    """
-    Test getting an item with a nonexistent_id
-    """
-    response = test_client.get(f"/v1/items/{str(ObjectId())}")
-
-    assert response.status_code == 404
-    assert response.json()["detail"] == "An item with such ID was not found"
-
-
-def test_get_item_with_invalid_id(test_client):
-    """
-    Test getting an item with a nonexistent_id
-    """
-    response = test_client.get("/v1/items/invalid")
-
-    assert response.status_code == 404
-    assert response.json()["detail"] == "An item with such ID was not found"
 
 
 def test_partial_update_item(test_client):
@@ -906,7 +852,4 @@
     assert (
         response.json()["detail"]
         == "Invalid value type for catalogue item property 'Property B'. Expected type: boolean."
-    )
-=======
-    assert response.json() == []
->>>>>>> 1e3ee447
+    )