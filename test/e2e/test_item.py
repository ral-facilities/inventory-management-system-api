"""
End-to-End tests for the item router.
"""

# Expect some duplicate code inside tests as the tests for the different entities can be very similar
# pylint: disable=too-many-lines
# pylint: disable=duplicate-code
# pylint: disable=too-many-public-methods
# pylint: disable=too-many-ancestors

from test.e2e.conftest import E2ETestHelpers
from test.e2e.test_catalogue_item import CreateDSL as CatalogueItemCreateDSL
from test.e2e.test_system import CreateDSL as SystemCreateDSL
from test.e2e.test_usage_status import CreateDSL as UsageStatusCreateDSL
from test.mock_data import (
    CATALOGUE_CATEGORY_PROPERTY_DATA_BOOLEAN_MANDATORY,
    CATALOGUE_CATEGORY_PROPERTY_DATA_NUMBER_NON_MANDATORY_WITH_ALLOWED_VALUES_LIST,
    CATALOGUE_CATEGORY_PROPERTY_DATA_NUMBER_NON_MANDATORY_WITH_MM_UNIT,
    CATALOGUE_CATEGORY_PROPERTY_DATA_STRING_MANDATORY,
    CATALOGUE_CATEGORY_PROPERTY_DATA_STRING_NON_MANDATORY_WITH_ALLOWED_VALUES_LIST,
    CATALOGUE_ITEM_DATA_REQUIRED_VALUES_ONLY,
    CATALOGUE_ITEM_DATA_WITH_ALL_PROPERTIES,
    ITEM_DATA_NEW_ALL_VALUES_NO_PROPERTIES,
    ITEM_DATA_NEW_REQUIRED_VALUES_ONLY,
    ITEM_DATA_NEW_WITH_ALL_PROPERTIES,
    ITEM_GET_DATA_NEW_ALL_VALUES_NO_PROPERTIES,
    ITEM_GET_DATA_NEW_REQUIRED_VALUES_ONLY,
    ITEM_GET_DATA_NEW_WITH_ALL_PROPERTIES,
    PROPERTY_DATA_BOOLEAN_MANDATORY_FALSE,
    PROPERTY_DATA_NUMBER_NON_MANDATORY_WITH_ALLOWED_VALUES_LIST_1,
    PROPERTY_DATA_NUMBER_NON_MANDATORY_WITH_ALLOWED_VALUES_LIST_2,
    PROPERTY_DATA_NUMBER_NON_MANDATORY_WITH_MM_UNIT_1,
    PROPERTY_DATA_STRING_MANDATORY_TEXT,
    PROPERTY_DATA_STRING_NON_MANDATORY_WITH_ALLOWED_VALUES_LIST_VALUE1,
    PROPERTY_DATA_STRING_NON_MANDATORY_WITH_ALLOWED_VALUES_LIST_VALUE2,
    PROPERTY_GET_DATA_NUMBER_NON_MANDATORY_WITH_ALLOWED_VALUES_LIST_2,
    PROPERTY_GET_DATA_NUMBER_NON_MANDATORY_WITH_MM_UNIT_1,
    PROPERTY_GET_DATA_STRING_NON_MANDATORY_WITH_ALLOWED_VALUES_LIST_VALUE2,
    SYSTEM_POST_DATA_OPERATIONAL_REQUIRED_VALUES_ONLY,
    SYSTEM_POST_DATA_STORAGE_ALL_VALUES_NO_PARENT,
    SYSTEM_POST_DATA_STORAGE_REQUIRED_VALUES_ONLY,
    USAGE_STATUS_GET_DATA_IN_USE,
    USAGE_STATUS_GET_DATA_SCRAPPED,
<<<<<<< HEAD
    USAGE_STATUS_POST_DATA_IN_USE,
    VALID_ACCESS_TOKEN_ADMIN_ROLE,
    VALID_ACCESS_TOKEN_NO_ROLE,
=======
>>>>>>> 5e283871
)
from typing import Any, Optional

import pytest
from bson import ObjectId
from httpx import Response


class CreateDSL(CatalogueItemCreateDSL, SystemCreateDSL, UsageStatusCreateDSL):
    """Base class for create tests."""

    catalogue_item_id: Optional[str]
    system_id: Optional[str]

    _post_response_item: Response

    @pytest.fixture(autouse=True)
    def setup_item_create_dsl(self):
        """Setup fixtures"""

        self.catalogue_item_id = None
        self.system_id = None

    def merge_properties_in_expected_item_get_data(self, expected_item_get_data: dict) -> dict:
        """
        Merges any existing properties in an already posted catalogue item into expected get data returned for an item.

        Assumes the last catalogue item posted was the one the properties should be merged with.

        :param expected_item_get_data: Dictionary containing the expected item data returned as would be required for a
                                       `ItemSchema`. Does not need mandatory IDs (e.g. `system_id`).
        :return: Dictionary containing the same `expected_item_get_data` but with any missing properties found inside
                 the last posted catalogue item merged in.
        """

        if "properties" in expected_item_get_data:
            catalogue_item_data = self._post_response_catalogue_item.json()
            expected_merged_properties = []
            supplied_properties_dict = {
                supplied_property["name"]: supplied_property
                for supplied_property in expected_item_get_data["properties"]
            }
            for prop in catalogue_item_data["properties"]:
                supplied_property = supplied_properties_dict.get(prop["name"])
                expected_merged_properties.append(supplied_property if supplied_property else prop)

            return {**expected_item_get_data, "properties": expected_merged_properties}
        return expected_item_get_data

    def add_ids_to_expected_item_get_data(self, expected_item_get_data) -> dict:
        """
        Adds required IDs to some expected item get data based on what has already been posted.

        :param expected_item_get_data: Dictionary containing the expected item data returned as would be required for an
                                       `ItemSchema`. Does not need mandatory IDs other than `usage_status_id` as they
                                       will be added here.
        """
        # Where there are properties add the property ID, unit ID and unit value
        expected_item_get_data = E2ETestHelpers.add_property_ids_to_properties(
            expected_item_get_data, self.property_name_id_dict
        )
        properties = []
        for prop in expected_item_get_data["properties"]:
            properties.append({**prop, **self._unit_data_lookup_dict[prop["id"]]})
        expected_item_get_data = {**expected_item_get_data, "properties": properties}

        return {
            **expected_item_get_data,
            "catalogue_item_id": self.catalogue_item_id,
            "system_id": self.system_id,
        }

    def post_catalogue_item(self, catalogue_item_data: dict) -> Optional[str]:
        """
        Posts a catalogue item with the given data and returns the ID of the created catalogue item if successful.

        :param catalogue_item_data: Dictionary containing the basic catalogue item data as would be required
                                        for a `CatalogueItemPostSchema` but with mandatory IDs missing and
                                        any `id`'s replaced by the `name` value in its properties as the
                                        IDs will be added automatically.
        :return: ID of the created catalogue item (or `None` if not successful).
        """

        self.catalogue_item_id = CatalogueItemCreateDSL.post_catalogue_item(self, catalogue_item_data)
        return self.catalogue_item_id

    def post_system(self, system_post_data: dict) -> Optional[str]:
        """
        Posts a system with the given data and returns the id of the created system if successful.

        :param system_post_data: Dictionary containing the system data as would be required for a
                                 `SystemPostSchema`.
        :return: ID of the created system (or `None` if not successful).
        """

        self.system_id = SystemCreateDSL.post_system(self, system_post_data)
        return self.system_id

    def post_item(self, item_data: dict) -> Optional[str]:
        """
        Posts an item with the given data and returns the ID of the created item if successful.

        :param item_data: Dictionary containing the basic item data as would be required for a `ItemPostSchema` but with
                          mandatory IDs missing and any `id`'s replaced by the `name` value in its properties as the IDs
                          will be added automatically.
        :return: ID of the created item (or `None` if not successful).
        """

        # Replace any unit values with unit IDs
        full_item_data = item_data.copy()
        full_item_data = E2ETestHelpers.replace_unit_values_with_ids_in_properties(
            full_item_data, self.unit_value_id_dict
        )
        full_item_data = E2ETestHelpers.replace_property_names_with_ids_in_properties(
            full_item_data, self.property_name_id_dict
        )

        # Insert mandatory IDs if they have been created
        if self.catalogue_item_id:
            full_item_data["catalogue_item_id"] = self.catalogue_item_id
        if self.system_id:
            full_item_data["system_id"] = self.system_id

        self._post_response_item = self.test_client.post("/v1/items", json=full_item_data)

        return self._post_response_item.json()["id"] if self._post_response_item.status_code == 201 else None

    def post_item_and_prerequisites_no_properties(self, item_data: dict) -> Optional[str]:
        """
        Utility method that posts an item with the given data and also its prerequisite system (with a storage type),
        catalogue item and catalogue category. Uses CATALOGUE_ITEM_DATA_REQUIRED_VALUES_ONLY for the catalogue item.

        :param item_data: Dictionary containing the basic item data as would be required for a `ItemPostSchema` but with
                          mandatory IDs other than `usage_status_id` missing and any `id`'s replaced by the `name` value
                          in its properties as the IDs will be added automatically.
        :return: ID of the created item (or `None` if not successful).
        """

        self.catalogue_item_id = self.post_catalogue_item_and_prerequisites_no_properties(
            CATALOGUE_ITEM_DATA_REQUIRED_VALUES_ONLY
        )
        self.post_system(SYSTEM_POST_DATA_STORAGE_REQUIRED_VALUES_ONLY)

        return self.post_item(item_data)

    def post_item_and_prerequisites_with_properties(self, item_data: dict) -> Optional[str]:
        """
        Utility method that posts an item with the given data and also its prerequisite system, usage status, catalogue
        item and catalogue category. Uses CATALOGUE_ITEM_DATA_WITH_ALL_PROPERTIES for the catalogue item and
        USAGE_STATUS_DATA_IN_USE for the usage status.

        :param item_data: Dictionary containing the basic item data as would be required for a `ItemPostSchema` but with
                          mandatory IDs missing and any `id`'s replaced by the `name` value in its properties as the IDs
                          will be added automatically.
        :return: ID of the created item (or `None` if not successful).
        """

        self.catalogue_item_id = self.post_catalogue_item_and_prerequisites_with_properties(
            CATALOGUE_ITEM_DATA_WITH_ALL_PROPERTIES
        )
        self.post_system(SYSTEM_POST_DATA_STORAGE_REQUIRED_VALUES_ONLY)

        return self.post_item(item_data)

    def post_item_and_prerequisites_with_given_properties(
        self,
        catalogue_category_properties_data: list[dict],
        catalogue_item_properties_data: list[dict],
        item_properties_data: list[dict],
    ) -> Optional[str]:
        """
        Utility method that posts an item with specific given properties and also its prerequisite system, usage status,
        catalogue item and catalogue category. Uses BASE_CATALOGUE_CATEGORY_DATA_WITH_PROPERTIES_MM and
        ITEM_DATA_NEW_WITH_ALL_PROPERTIES as a base.

        :param catalogue_category_properties_data: List of dictionaries containing the basic catalogue category property
                        data as would be required for a `CatalogueCategoryPostPropertySchema` but with any `unit_id`'s
                        replaced by the `unit` value in its properties as the IDs will be added automatically.
        :param catalogue_item_properties_data: List of dictionaries containing the basic catalogue item property data as
                        would be required for a `PropertyPostSchema` but with any `id`'s replaced by the `name` value as
                        the IDs will be added automatically.
        :param item_properties_data: List of dictionaries containing the basic item property data as would be required
                                     for a `PropertyPostSchema` but with any `id`'s replaced by the `name` value as the
                                     IDs will be added automatically.
        :return: ID of the created item (or `None` if not successful).
        """

        self.catalogue_item_id = self.post_catalogue_item_and_prerequisites_with_given_properties(
            catalogue_category_properties_data, catalogue_item_properties_data
        )
        self.post_system(SYSTEM_POST_DATA_STORAGE_REQUIRED_VALUES_ONLY)

        return self.post_item({**ITEM_DATA_NEW_WITH_ALL_PROPERTIES, "properties": item_properties_data})

    def post_item_and_prerequisites_with_allowed_values(
        self,
        property_type: str,
        allowed_values_post_data: dict,
        catalogue_item_property_value: Any,
        item_property_value: Any,
    ) -> Optional[str]:
        """
        Utility method that posts an item with a property named 'property' of a given type with a given set of
        allowed values as well as any prerequisite entities (a catalogue item, system and usage status)

        :param property_type: Type of the property to post.
        :param allowed_values_post_data: Dictionary containing the allowed values data as would be required for an
                                         `AllowedValuesSchema` to be posted with the catalogue category.
        :param catalogue_item_property_value: Value of the property to post for the catalogue item.
        :param item_property_value: Value of the property to post for the item.
        :return: ID of the created item (or `None` if not successful).
        """

        self.catalogue_item_id = self.post_catalogue_item_and_prerequisites_with_allowed_values(
            property_type, allowed_values_post_data, catalogue_item_property_value
        )
        self.post_system(SYSTEM_POST_DATA_STORAGE_REQUIRED_VALUES_ONLY)
        return self.post_item(
            {
                **ITEM_DATA_NEW_REQUIRED_VALUES_ONLY,
                "properties": [{"name": "property", "value": item_property_value}],
            }
        )

    def check_post_item_success(self, expected_item_get_data: dict) -> None:
        """
        Checks that a prior call to `post_item` gave a successful response with the expected data returned.

        Also merges in any properties that were defined in the catalogue item but are not given in the expected data.

        :param expected_item_get_data: Dictionary containing the expected item data returned as would be required for a
                                       `ItemSchema`. Does not need mandatory IDs (e.g. `system_id`) as they will be
                                       added automatically to check they are as expected.
        """

        # Where properties are involved in the catalogue item, need to merge them
        expected_item_get_data = self.merge_properties_in_expected_item_get_data(expected_item_get_data)

        assert self._post_response_item.status_code == 201
        assert self._post_response_item.json() == self.add_ids_to_expected_item_get_data(expected_item_get_data)

    def check_post_item_failed_with_detail(self, status_code: int, detail: str) -> None:
        """
        Checks that a prior call to `post_item` gave a failed response with the expected code and error message.

        :param status_code: Expected status code of the response.
        :param detail: Expected detail given in the response.
        """

        assert self._post_response_item.status_code == status_code
        assert self._post_response_item.json()["detail"] == detail

    def check_post_item_failed_with_validation_message(self, status_code: int, message: str) -> None:
        """
        Checks that a prior call to `post_item` gave a failed response with the expected code and pydantic validation
        error message.

        :param status_code: Expected status code of the response.
        :param message: Expected validation error message given in the response.
        """

        assert self._post_response_item.status_code == status_code
        assert self._post_response_item.json()["detail"][0]["msg"] == message


class TestCreate(CreateDSL):
    """Tests for creating an item."""

    def test_create_with_only_required_values_provided(self):
        """Test creating an item with only required values provided."""

        self.post_item_and_prerequisites_no_properties(ITEM_DATA_NEW_REQUIRED_VALUES_ONLY)

        self.check_post_item_success(ITEM_GET_DATA_NEW_REQUIRED_VALUES_ONLY)

    def test_create_with_all_values_except_properties(self):
        """Test creating an item with all values provided except `properties`."""

        self.post_item_and_prerequisites_no_properties(ITEM_DATA_NEW_ALL_VALUES_NO_PROPERTIES)

        self.check_post_item_success(ITEM_GET_DATA_NEW_ALL_VALUES_NO_PROPERTIES)

    def test_create_with_no_properties_provided(self):
        """Test creating an item when none of the properties present in the catalogue item are defined in the item."""

        self.post_item_and_prerequisites_with_properties(ITEM_DATA_NEW_REQUIRED_VALUES_ONLY)

        self.check_post_item_success(ITEM_GET_DATA_NEW_REQUIRED_VALUES_ONLY)

    def test_create_with_some_properties_provided(self):
        """Test creating an item when only some properties present in the catalogue item are defined in the item."""

        self.post_item_and_prerequisites_with_properties(
            {**ITEM_DATA_NEW_WITH_ALL_PROPERTIES, "properties": ITEM_DATA_NEW_WITH_ALL_PROPERTIES["properties"][1::]}
        )

        self.check_post_item_success(
            {
                **ITEM_GET_DATA_NEW_WITH_ALL_PROPERTIES,
                "properties": ITEM_GET_DATA_NEW_WITH_ALL_PROPERTIES["properties"][1::],
            }
        )

    def test_create_with_all_properties_provided(self):
        """Test creating an item when all properties present in the catalogue item are defined in the item."""

        self.post_item_and_prerequisites_with_properties(ITEM_DATA_NEW_WITH_ALL_PROPERTIES)

        self.check_post_item_success(ITEM_GET_DATA_NEW_WITH_ALL_PROPERTIES)

    def test_create_with_mandatory_property_given_none(self):
        """Test creating an item when a mandatory property is given a value of `None` in the item."""

        self.post_item_and_prerequisites_with_properties(
            {
                **ITEM_DATA_NEW_WITH_ALL_PROPERTIES,
                "properties": [{**PROPERTY_DATA_BOOLEAN_MANDATORY_FALSE, "value": None}],
            }
        )

        self.check_post_item_failed_with_detail(
            422,
            f"Mandatory property with ID '{self.property_name_id_dict[PROPERTY_DATA_BOOLEAN_MANDATORY_FALSE['name']]}' "
            "cannot be None.",
        )

    def test_create_with_non_mandatory_property_given_none(self):
        """Test creating an item when a non mandatory property is given a value of `None` in the item."""

        self.post_item_and_prerequisites_with_properties(
            {
                **ITEM_DATA_NEW_WITH_ALL_PROPERTIES,
                "properties": [{**PROPERTY_DATA_NUMBER_NON_MANDATORY_WITH_MM_UNIT_1, "value": None}],
            }
        )

        self.check_post_item_success(
            {
                **ITEM_GET_DATA_NEW_WITH_ALL_PROPERTIES,
                "properties": [{**PROPERTY_GET_DATA_NUMBER_NON_MANDATORY_WITH_MM_UNIT_1, "value": None}],
            }
        )

    def test_create_with_string_property_with_invalid_value_type(self):
        """Test creating an item with an invalid value type for a string property."""

        self.post_item_and_prerequisites_with_given_properties(
            catalogue_category_properties_data=[CATALOGUE_CATEGORY_PROPERTY_DATA_STRING_MANDATORY],
            catalogue_item_properties_data=[PROPERTY_DATA_STRING_MANDATORY_TEXT],
            item_properties_data=[{**PROPERTY_DATA_STRING_MANDATORY_TEXT, "value": 42}],
        )

        self.check_post_item_failed_with_detail(
            422,
            "Invalid value type for property with ID "
            f"'{self.property_name_id_dict[CATALOGUE_CATEGORY_PROPERTY_DATA_STRING_MANDATORY['name']]}'. "
            "Expected type: string.",
        )

    def test_create_with_number_property_with_invalid_value_type(self):
        """Test creating an item with an invalid value type for a number property."""

        self.post_item_and_prerequisites_with_given_properties(
            catalogue_category_properties_data=[CATALOGUE_CATEGORY_PROPERTY_DATA_NUMBER_NON_MANDATORY_WITH_MM_UNIT],
            catalogue_item_properties_data=[PROPERTY_DATA_NUMBER_NON_MANDATORY_WITH_MM_UNIT_1],
            item_properties_data=[{**PROPERTY_DATA_NUMBER_NON_MANDATORY_WITH_MM_UNIT_1, "value": "42"}],
        )

        self.check_post_item_failed_with_detail(
            422,
            "Invalid value type for property with ID '"
            f"{self.property_name_id_dict[CATALOGUE_CATEGORY_PROPERTY_DATA_NUMBER_NON_MANDATORY_WITH_MM_UNIT['name']]}"
            "'. Expected type: number.",
        )

    def test_create_with_boolean_property_with_invalid_value_type(self):
        """Test creating an item with an invalid value type for a boolean property."""

        self.post_item_and_prerequisites_with_given_properties(
            catalogue_category_properties_data=[CATALOGUE_CATEGORY_PROPERTY_DATA_BOOLEAN_MANDATORY],
            catalogue_item_properties_data=[PROPERTY_DATA_BOOLEAN_MANDATORY_FALSE],
            item_properties_data=[{**PROPERTY_DATA_BOOLEAN_MANDATORY_FALSE, "value": 0}],
        )

        self.check_post_item_failed_with_detail(
            422,
            "Invalid value type for property with ID '"
            f"{self.property_name_id_dict[CATALOGUE_CATEGORY_PROPERTY_DATA_BOOLEAN_MANDATORY['name']]}"
            "'. Expected type: boolean.",
        )

    def test_create_with_allowed_values_list(self):
        """Test creating an item with properties that have allowed values lists."""

        self.post_item_and_prerequisites_with_given_properties(
            catalogue_category_properties_data=[
                CATALOGUE_CATEGORY_PROPERTY_DATA_NUMBER_NON_MANDATORY_WITH_ALLOWED_VALUES_LIST,
                CATALOGUE_CATEGORY_PROPERTY_DATA_STRING_NON_MANDATORY_WITH_ALLOWED_VALUES_LIST,
            ],
            catalogue_item_properties_data=[
                PROPERTY_DATA_NUMBER_NON_MANDATORY_WITH_ALLOWED_VALUES_LIST_1,
                PROPERTY_DATA_STRING_NON_MANDATORY_WITH_ALLOWED_VALUES_LIST_VALUE1,
            ],
            item_properties_data=[
                PROPERTY_DATA_NUMBER_NON_MANDATORY_WITH_ALLOWED_VALUES_LIST_2,
                PROPERTY_DATA_STRING_NON_MANDATORY_WITH_ALLOWED_VALUES_LIST_VALUE2,
            ],
        )
        self.check_post_item_success(
            {
                **ITEM_GET_DATA_NEW_WITH_ALL_PROPERTIES,
                "properties": [
                    PROPERTY_GET_DATA_NUMBER_NON_MANDATORY_WITH_ALLOWED_VALUES_LIST_2,
                    PROPERTY_GET_DATA_STRING_NON_MANDATORY_WITH_ALLOWED_VALUES_LIST_VALUE2,
                ],
            }
        )

    def test_create_with_string_property_with_allowed_values_list_with_invalid_value(self):
        """Test creating an item with a string property with an allowed values list while giving it a value not in the
        list."""

        self.post_item_and_prerequisites_with_allowed_values(
            "string", {"type": "list", "values": ["value1", "value2", "value3"]}, "value1", "value42"
        )
        self.check_post_item_failed_with_detail(
            422,
            f"Invalid value for property with ID '{self.property_name_id_dict['property']}'. "
            "Expected one of value1, value2, value3.",
        )

    def test_create_with_string_property_with_allowed_values_list_with_invalid_type(self):
        """Test creating an item with a string property with an allowed values list while giving it a value with an
        incorrect type."""

        self.post_item_and_prerequisites_with_allowed_values(
            "string", {"type": "list", "values": ["value1", "value2", "value3"]}, "value1", 42
        )
        self.check_post_item_failed_with_detail(
            422,
            f"Invalid value type for property with ID '{self.property_name_id_dict['property']}'. "
            "Expected type: string.",
        )

    def test_create_with_number_property_with_allowed_values_list_with_invalid_value(self):
        """Test creating an item with a number property with an allowed values list while giving it a value not in the
        list."""

        self.post_item_and_prerequisites_with_allowed_values("number", {"type": "list", "values": [1, 2, 3]}, 1, 42)
        self.check_post_item_failed_with_detail(
            422,
            f"Invalid value for property with ID '{self.property_name_id_dict['property']}'. Expected one of 1, 2, 3.",
        )

    def test_create_with_number_property_with_allowed_values_list_with_invalid_type(self):
        """Test creating an item with a number property with an allowed values list while giving it a value with an
        incorrect type."""

        self.post_item_and_prerequisites_with_allowed_values("number", {"type": "list", "values": [1, 2, 3]}, 1, "test")
        self.check_post_item_failed_with_detail(
            422,
            f"Invalid value type for property with ID '{self.property_name_id_dict['property']}'. "
            "Expected type: number.",
        )

    def test_create_with_non_existent_catalogue_item_id(self):
        """Test creating an item with a non-existent catalogue item ID."""

        self.catalogue_item_id = str(ObjectId())
        self.post_system(SYSTEM_POST_DATA_STORAGE_REQUIRED_VALUES_ONLY)
        self.post_item(ITEM_DATA_NEW_REQUIRED_VALUES_ONLY)

        self.check_post_item_failed_with_detail(422, "The specified catalogue item does not exist")

    def test_create_with_invalid_catalogue_item_id(self):
        """Test creating an item with an invalid catalogue item ID."""

        self.catalogue_item_id = "invalid-id"
        self.post_system(SYSTEM_POST_DATA_STORAGE_REQUIRED_VALUES_ONLY)
        self.post_item(ITEM_DATA_NEW_REQUIRED_VALUES_ONLY)

        self.check_post_item_failed_with_detail(422, "The specified catalogue item does not exist")

    def test_create_with_non_existent_system_id(self):
        """Test creating an item with a non-existent system ID."""

        self.catalogue_item_id = self.post_catalogue_item_and_prerequisites_no_properties(
            CATALOGUE_ITEM_DATA_REQUIRED_VALUES_ONLY
        )
        self.system_id = str(ObjectId())
        self.post_item(ITEM_DATA_NEW_REQUIRED_VALUES_ONLY)

        self.check_post_item_failed_with_detail(422, "The specified system does not exist")

    def test_create_with_invalid_system_id(self):
        """Test creating an item with an invalid system ID."""

        self.catalogue_item_id = self.post_catalogue_item_and_prerequisites_no_properties(
            CATALOGUE_ITEM_DATA_REQUIRED_VALUES_ONLY
        )
        self.system_id = "invalid-id"
        self.post_item(ITEM_DATA_NEW_REQUIRED_VALUES_ONLY)

        self.check_post_item_failed_with_detail(422, "The specified system does not exist")

    def test_create_with_non_existent_usage_status_id(self):
        """Test creating an item with a non-existent usage status ID."""

        self.catalogue_item_id = self.post_catalogue_item_and_prerequisites_no_properties(
            CATALOGUE_ITEM_DATA_REQUIRED_VALUES_ONLY
        )
        self.post_system(SYSTEM_POST_DATA_STORAGE_REQUIRED_VALUES_ONLY)
        self.post_item({**ITEM_DATA_NEW_REQUIRED_VALUES_ONLY, "usage_status_id": str(ObjectId())})

        self.check_post_item_failed_with_detail(422, "The specified usage status does not exist")

    def test_create_with_invalid_usage_status_id(self):
        """Test creating an item with an invalid usage status ID."""

        self.catalogue_item_id = self.post_catalogue_item_and_prerequisites_no_properties(
            CATALOGUE_ITEM_DATA_REQUIRED_VALUES_ONLY
        )
        self.post_system(SYSTEM_POST_DATA_STORAGE_REQUIRED_VALUES_ONLY)
        self.post_item({**ITEM_DATA_NEW_REQUIRED_VALUES_ONLY, "usage_status_id": "invalid-id"})

        self.check_post_item_failed_with_detail(422, "The specified usage status does not exist")

    def test_create_with_non_existent_rule(self):
        """
        Test creating an item when there isn't a creation rule defined that allows items to be created in the
        specified system with the specified usage status.
        """
        self.catalogue_item_id = self.post_catalogue_item_and_prerequisites_no_properties(
            CATALOGUE_ITEM_DATA_REQUIRED_VALUES_ONLY
        )
        self.post_system(SYSTEM_POST_DATA_OPERATIONAL_REQUIRED_VALUES_ONLY)
        self.post_item(ITEM_DATA_NEW_REQUIRED_VALUES_ONLY)
        self.check_post_item_failed_with_detail(
            422, "No rule found for creating items in the specified system with the specified usage status"
        )


class GetDSL(CreateDSL):
    """Base class for get tests."""

    _get_response_item: Response

    def get_item(self, item_id: str) -> None:
        """
        Gets an item with the given ID.

        :param item_id: ID of the item to be obtained.
        """

        self._get_response_item = self.test_client.get(f"/v1/items/{item_id}")

    def check_get_item_success(self, expected_item_get_data: dict) -> None:
        """
        Checks that a prior call to `get_item` gave a successful response with the expected data returned.

        :param expected_item_get_data: Dictionary containing the expected item data returned as would be required for a
                                       `ItemSchema`. Does not need mandatory IDs (e.g. `system_id`) as they will
                                       be added automatically to check they are as expected.
        """

        assert self._get_response_item.status_code == 200
        assert self._get_response_item.json() == self.add_ids_to_expected_item_get_data(expected_item_get_data)

    def check_get_item_failed_with_detail(self, status_code: int, detail: str) -> None:
        """
        Checks that a prior call to `get_item` gave a failed response with the expected code and error
        message.

        :param status_code: Expected status code of the response.
        :param detail: Expected detail given in the response.
        """

        assert self._get_response_item.status_code == status_code
        assert self._get_response_item.json()["detail"] == detail


class TestGet(GetDSL):
    """Tests for getting an item."""

    def test_get(self):
        """Test getting an item."""

        catalogue_item_id = self.post_item_and_prerequisites_no_properties(ITEM_DATA_NEW_REQUIRED_VALUES_ONLY)

        self.get_item(catalogue_item_id)
        self.check_get_item_success(ITEM_GET_DATA_NEW_REQUIRED_VALUES_ONLY)

    def test_get_with_non_existent_id(self):
        """Test getting an item with a non-existent ID."""

        self.get_item(str(ObjectId()))
        self.check_get_item_failed_with_detail(404, "Item not found")

    def test_get_with_invalid_id(self):
        """Test getting an item with an invalid ID."""

        self.get_item("invalid-id")
        self.check_get_item_failed_with_detail(404, "Item not found")


class ListDSL(GetDSL):
    """Base class for list tests."""

    def get_items(self, filters: dict) -> None:
        """
        Gets a list of items with the given filters.

        :param filters: Filters to use in the request.
        """

        self._get_response_item = self.test_client.get("/v1/items", params=filters)

    def post_test_items_and_prerequisites(self) -> list[dict]:
        """
        Posts three items having first posted the required prerequisite entities. The first two have the same catalogue
        item but different systems, and the last has a different catalogue item but the same system as the second
        catalogue item.

        :return: List of dictionaries containing the expected item data returned from a get endpoint in
                 the form of an `ItemSchema`. In the form [CATALOGUE_ITEM_A_SYSTEM_A, CATALOGUE_ITEM_A_SYSTEM_B,
                 CATALOGUE_ITEM_B_SYSTEM_B]
        """

        # First item
        self.post_item_and_prerequisites_no_properties(ITEM_DATA_NEW_REQUIRED_VALUES_ONLY)
        system_a_id = self.system_id
        catalogue_item_a_id = self.catalogue_item_id

        # Second item
        system_b_id = self.post_system({**SYSTEM_POST_DATA_STORAGE_REQUIRED_VALUES_ONLY, "name": "Another system"})
        self.post_item(ITEM_DATA_NEW_ALL_VALUES_NO_PROPERTIES)

        # Third item
        self.post_catalogue_item({**CATALOGUE_ITEM_DATA_REQUIRED_VALUES_ONLY, "name": "Another catalogue item"})
        catalogue_item_b_id = self.catalogue_item_id
        self.post_item(ITEM_DATA_NEW_REQUIRED_VALUES_ONLY)

        return [
            {
                **ITEM_GET_DATA_NEW_REQUIRED_VALUES_ONLY,
                "catalogue_item_id": catalogue_item_a_id,
                "system_id": system_a_id,
            },
            {
                **ITEM_GET_DATA_NEW_ALL_VALUES_NO_PROPERTIES,
                "catalogue_item_id": catalogue_item_a_id,
                "system_id": system_b_id,
            },
            {
                **ITEM_GET_DATA_NEW_REQUIRED_VALUES_ONLY,
                "catalogue_item_id": catalogue_item_b_id,
                "system_id": system_b_id,
            },
        ]

    def check_get_items_success(self, expected_items_get_data: list[dict]) -> None:
        """
        Checks that a prior call to `get_items` gave a successful response with the expected data returned.

        :param expected_items_get_data: List of dictionaries containing the expected item data returned as would be
                                        required for `ItemSchema`'s.
        """

        assert self._get_response_item.status_code == 200
        assert self._get_response_item.json() == expected_items_get_data


class TestList(ListDSL):
    """Tests for getting a list of items."""

    def test_list_with_no_filters(self):
        """
        Test getting a list of all items with no filters provided.

        Posts three items the first two in the same catalogue item and separate systems and the third in a different
        catalogue item but the same system as the second. Expects all three to be returned.
        """

        items = self.post_test_items_and_prerequisites()
        self.get_items(filters={})
        self.check_get_items_success(items)

    def test_list_with_system_id_filter(self):
        """
        Test getting a list of all items with a `system_id` filter provided.

        Posts three items the first two in the same catalogue item and separate systems and the third in a different
        catalogue item but the same system as the second. Expects just the latter two systems to be returned.
        """

        items = self.post_test_items_and_prerequisites()
        self.get_items(filters={"system_id": items[1]["system_id"]})
        self.check_get_items_success(items[1:])

    def test_list_with_invalid_system_id_filter(self):
        """Test getting a list of all items with an invalid `system_id` filter provided."""

        self.get_items(filters={"system_id": "invalid-id"})
        self.check_get_items_success([])

    def test_list_with_catalogue_item_id_filter(self):
        """
        Test getting a list of all items with a `catalogue_item_id` filter provided.

        Posts three items the first two in the same catalogue item and separate systems and the third in a different
        catalogue item but the same system as the second. Expects just the former two systems to be returned.
        """

        items = self.post_test_items_and_prerequisites()
        self.get_items(filters={"catalogue_item_id": items[0]["catalogue_item_id"]})
        self.check_get_items_success(items[0:2])

    def test_list_with_invalid_catalogue_item_id_filter(self):
        """Test getting a list of all items with an invalid `catalogue_item_id` filter provided."""

        self.get_items(filters={"catalogue_item_id": "invalid-id"})
        self.check_get_items_success([])

    def test_list_with_system_id_and_catalogue_item_id_filters(self):
        """
        Test getting a list of all items with `system_id` and `catalogue_item_id` filters provided.

        Posts three items the first two in the same catalogue item and separate systems and the third in a different
        catalogue item but the same system as the second. Expects just second item to be returned.
        """

        items = self.post_test_items_and_prerequisites()
        self.get_items(filters={"system_id": items[2]["system_id"], "catalogue_item_id": items[0]["catalogue_item_id"]})
        self.check_get_items_success([items[1]])

    def test_list_with_system_id_and_catalogue_item_id_filters_with_no_matching_results(self):
        """
        Test getting a list of all items with `system_id` and `catalogue_item_id` filters provided when there are no
        matching results.
        """

        self.get_items(filters={"system_id": str(ObjectId()), "catalogue_item_id": str(ObjectId())})
        self.check_get_items_success([])


class UpdateDSL(ListDSL):
    """Base class for update tests."""

    _patch_response_item: Response

    def patch_item(self, item_id: str, item_update_data: dict, token: str | None) -> None:
        """
        Patches an item with the given ID.

        :param item_id: ID of the item to patch.
        :param item_update_data: Dictionary containing the basic patch data as would be required for a `ItemPatchSchema`
                                 but with any `id`'s replaced by the `name` value in its properties as the IDs will be
                                 added automatically.
        :param token: Optional token to override the default authorisation header token used.
        """

        # Replace any property names with ids
        item_update_data = E2ETestHelpers.replace_property_names_with_ids_in_properties(
            item_update_data, self.property_name_id_dict
        )

        self._patch_response_item = self.test_client.patch(
            f"/v1/items/{item_id}",
            json=item_update_data,
            headers={"Authorization": f"Bearer {VALID_ACCESS_TOKEN_NO_ROLE if token is None else token}"},
        )

    def check_patch_item_success(self, expected_item_get_data: dict) -> None:
        """
        Checks that a prior call to `patch_item` gave a successful response with the expected data returned.

        Also merges in any properties that were defined in the catalogue item but are not given in the expected data.

        :param expected_item_get_data: Dictionary containing the expected item data returned as would be required for
                                       an `ItemSchema`. Does not need mandatory IDs other than `usage_status_id` as
                                       they will be added automatically to check they are as expected.
        """

        # Where properties are involved in the catalogue item, need to merge them
        expected_item_get_data = self.merge_properties_in_expected_item_get_data(expected_item_get_data)

        assert self._patch_response_item.status_code == 200
        assert self._patch_response_item.json() == self.add_ids_to_expected_item_get_data(expected_item_get_data)

        E2ETestHelpers.check_created_and_modified_times_updated_correctly(
            self._post_response_item, self._patch_response_item
        )

    def check_patch_item_failed_with_detail(self, status_code: int, detail: str) -> None:
        """
        Checks that a prior call to `patch_item` gave a failed response with the expected code and error message.

        :param status_code: Expected status code of the response.
        :param detail: Expected detail given in the response.
        """

        assert self._patch_response_item.status_code == status_code
        assert self._patch_response_item.json()["detail"] == detail

    def check_patch_item_failed_with_validation_message(self, status_code: int, message: str) -> None:
        """
        Checks that a prior call to `patch_item` gave a failed response with the expected code and pydantic validation
        error message.

        :param status_code: Expected status code of the response.
        :param message: Expected validation error message given in the response.
        """

        assert self._patch_response_item.status_code == status_code
        assert self._patch_response_item.json()["detail"][0]["msg"] == message


class TestUpdate(UpdateDSL):
    """Tests for updating an item."""

    def test_partial_update_all_fields_except_ids_or_properties(self):
        """Test updating all fields of an item except any of its `_id` fields or properties."""

        item_id = self.post_item_and_prerequisites_no_properties(ITEM_DATA_NEW_REQUIRED_VALUES_ONLY)

        self.patch_item(item_id, ITEM_DATA_NEW_ALL_VALUES_NO_PROPERTIES, None)
        self.check_patch_item_success(ITEM_GET_DATA_NEW_ALL_VALUES_NO_PROPERTIES)

    def test_partial_update_catalogue_item_id(self):
        """Test updating the `catalogue_item_id` of an item."""

        item_id = self.post_item_and_prerequisites_no_properties(ITEM_DATA_NEW_REQUIRED_VALUES_ONLY)

        self.patch_item(item_id, {"catalogue_item_id": str(ObjectId())}, None)
        self.check_patch_item_failed_with_detail(422, "Cannot change the catalogue item the item belongs to")

    def test_partial_update_system_id(self):
        """Test updating the `system_id` of an item."""

        item_id = self.post_item_and_prerequisites_no_properties(ITEM_DATA_NEW_REQUIRED_VALUES_ONLY)
        new_system_id = self.post_system(SYSTEM_POST_DATA_STORAGE_ALL_VALUES_NO_PARENT)

        self.patch_item(item_id, {"system_id": new_system_id}, None)
        self.check_patch_item_success(ITEM_GET_DATA_NEW_REQUIRED_VALUES_ONLY)

    def test_partial_update_system_id_with_non_existent_id(self):
        """Test updating the `system_id` of an item to a non-existent system."""

        item_id = self.post_item_and_prerequisites_no_properties(ITEM_DATA_NEW_REQUIRED_VALUES_ONLY)

        self.patch_item(item_id, {"system_id": str(ObjectId())}, None)
        self.check_patch_item_failed_with_detail(422, "The specified system does not exist")

    def test_partial_update_system_id_with_invalid_id(self):
        """Test updating the `system_id` of an item to an invalid ID."""

        item_id = self.post_item_and_prerequisites_no_properties(ITEM_DATA_NEW_REQUIRED_VALUES_ONLY)

        self.patch_item(item_id, {"system_id": "invalid-id"}, None)
        self.check_patch_item_failed_with_detail(422, "The specified system does not exist")

    def test_partial_update_system_and_usage_status_ids(self):
        """Test updating the `system_id` and `usage_status_id` of an item."""

        item_id = self.post_item_and_prerequisites_no_properties(ITEM_DATA_NEW_REQUIRED_VALUES_ONLY)
        new_system_id = self.post_system(SYSTEM_POST_DATA_OPERATIONAL_REQUIRED_VALUES_ONLY)

        self.patch_item(
            item_id, {"system_id": new_system_id, "usage_status_id": USAGE_STATUS_GET_DATA_IN_USE["id"]}, None
        )
        self.check_patch_item_success(
            {
                **ITEM_GET_DATA_NEW_REQUIRED_VALUES_ONLY,
                "usage_status_id": USAGE_STATUS_GET_DATA_IN_USE["id"],
                "usage_status": USAGE_STATUS_GET_DATA_IN_USE["value"],
            }
        )

    def test_partial_update_system_and_usage_status_ids_with_non_existent_rule_system_types(self):
        """Test updating the `system_id` and `usage_status_id` of an item when there isn't a rule defined for the change
        of system types (due to the transition itself not being defined, not just the final usage status)."""

        item_id = self.post_item_and_prerequisites_no_properties(ITEM_DATA_NEW_REQUIRED_VALUES_ONLY)
        new_system_id = self.post_system(SYSTEM_POST_DATA_OPERATIONAL_REQUIRED_VALUES_ONLY)

        self.patch_item(
            item_id, {"system_id": new_system_id, "usage_status_id": USAGE_STATUS_GET_DATA_SCRAPPED["id"]}, None
        )
        self.check_patch_item_failed_with_detail(
            422, "No rule found for moving between the given system's types with the same final usage status"
        )

    def test_partial_update_system_and_usage_status_ids_with_non_existent_rule_when_authorised(self):
        """Test updating the `system_id` and `usage_status_id` of an item when the user is authorised."""

        item_id = self.post_item_and_prerequisites_no_properties(ITEM_DATA_NEW_REQUIRED_VALUES_ONLY)
        new_system_id = self.post_system(SYSTEM_POST_DATA_OPERATIONAL_REQUIRED_VALUES_ONLY)

        self.patch_item(
            item_id,
            {"system_id": new_system_id, "usage_status_id": USAGE_STATUS_GET_DATA_SCRAPPED["id"]},
            VALID_ACCESS_TOKEN_ADMIN_ROLE,
        )
        self.check_patch_item_success(
            {
                **ITEM_GET_DATA_NEW_REQUIRED_VALUES_ONLY,
                "usage_status_id": USAGE_STATUS_GET_DATA_SCRAPPED["id"],
                "usage_status": USAGE_STATUS_GET_DATA_SCRAPPED["value"],
            }
        )

    def test_partial_update_system_and_usage_status_ids_with_non_existent_rule_usage_status(self):
        """Test updating the `system_id` and `usage_status_id` of an item when there isn't a rule defined for the change
        of system types (due to the final usage status being wrong, not the transition itself)."""

        item_id = self.post_item_and_prerequisites_no_properties(ITEM_DATA_NEW_REQUIRED_VALUES_ONLY)
        new_system_id = self.post_system(SYSTEM_POST_DATA_OPERATIONAL_REQUIRED_VALUES_ONLY)

        self.patch_item(
            item_id, {"system_id": new_system_id, "usage_status_id": USAGE_STATUS_GET_DATA_SCRAPPED["id"]}, None
        )
        self.check_patch_item_failed_with_detail(
            422, "No rule found for moving between the given system's types with the same final usage status"
        )

    def test_partial_update_system_and_usage_status_ids_when_systems_have_same_type(self):
        """Test updating the `system_id` and `usage_status_id` of an item when the current and new systems have the same
        type."""

        item_id = self.post_item_and_prerequisites_no_properties(ITEM_DATA_NEW_REQUIRED_VALUES_ONLY)
        new_system_id = self.post_system(SYSTEM_POST_DATA_STORAGE_ALL_VALUES_NO_PARENT)

        self.patch_item(
            item_id, {"system_id": new_system_id, "usage_status_id": USAGE_STATUS_GET_DATA_IN_USE["id"]}, None
        )
        self.check_patch_item_failed_with_detail(
            422, "Cannot change usage status of an item when moving between two systems of the same type"
        )

    def test_partial_update_system_and_usage_status_ids_with_non_existent_usage_status_id(self):
        """Test updating the `system_id` while also updating its `usage_status_id` to a non-existent usage status."""

        item_id = self.post_item_and_prerequisites_no_properties(ITEM_DATA_NEW_REQUIRED_VALUES_ONLY)
        new_system_id = self.post_system(SYSTEM_POST_DATA_STORAGE_ALL_VALUES_NO_PARENT)

        self.patch_item(item_id, {"system_id": new_system_id, "usage_status_id": str(ObjectId())}, None)
        self.check_patch_item_failed_with_detail(422, "The specified usage status does not exist")

    def test_partial_update_system_and_usage_status_ids_with_invalid_usage_status_id(self):
        """Test updating the `system_id` while also updating its `usage_status_id` to an invalid ID."""

        item_id = self.post_item_and_prerequisites_no_properties(ITEM_DATA_NEW_REQUIRED_VALUES_ONLY)
        new_system_id = self.post_system(SYSTEM_POST_DATA_STORAGE_ALL_VALUES_NO_PARENT)

        self.patch_item(item_id, {"system_id": new_system_id, "usage_status_id": "invalid-id"}, None)
        self.check_patch_item_failed_with_detail(422, "The specified usage status does not exist")

    def test_partial_update_usage_status_id(self):
        """Test updating the `usage_status_id` of an item."""

        item_id = self.post_item_and_prerequisites_no_properties(ITEM_DATA_NEW_REQUIRED_VALUES_ONLY)

        self.patch_item(item_id, {"usage_status_id": USAGE_STATUS_GET_DATA_IN_USE["id"]}, None)
        self.check_patch_item_failed_with_detail(
            422, "Cannot change usage status without moving between systems according to a defined rule"
        )

    def test_partial_update_usage_status_id_when_authorised(self):
        """Test updating the `usage_status_id` of an item when user is authorised"""

        item_id = self.post_item_and_prerequisites_no_properties(ITEM_DATA_NEW_REQUIRED_VALUES_ONLY)

        self.patch_item(item_id, {"usage_status_id": USAGE_STATUS_GET_DATA_IN_USE["id"]}, VALID_ACCESS_TOKEN_ADMIN_ROLE)
        self.check_patch_item_success(
            {
                **ITEM_GET_DATA_NEW_REQUIRED_VALUES_ONLY,
                "usage_status_id": USAGE_STATUS_GET_DATA_IN_USE["id"],
                "usage_status": USAGE_STATUS_GET_DATA_IN_USE["value"],
            }
        )

    def test_partial_update_properties_with_no_properties_provided(self):
        """Test updating the `properties` of an item to override none of the catalogue item properties."""

        # All properties overridden to start with, then set to empty list to reset
        item_id = self.post_item_and_prerequisites_with_properties(ITEM_DATA_NEW_WITH_ALL_PROPERTIES)

        self.patch_item(item_id, {"properties": []}, None)
        self.check_patch_item_success({**ITEM_GET_DATA_NEW_WITH_ALL_PROPERTIES, "properties": []})

    def test_partial_update_properties_with_some_properties_provided(self):
        """Test updating the `properties` of an item to override some of the catalogue item properties."""

        # No properties overridden to start with, then override some of them
        item_id = self.post_item_and_prerequisites_with_properties(
            {**ITEM_DATA_NEW_WITH_ALL_PROPERTIES, "properties": []}
        )

        self.patch_item(item_id, {"properties": ITEM_GET_DATA_NEW_WITH_ALL_PROPERTIES["properties"][1::]}, None)
        self.check_patch_item_success(
            {
                **ITEM_GET_DATA_NEW_WITH_ALL_PROPERTIES,
                "properties": ITEM_GET_DATA_NEW_WITH_ALL_PROPERTIES["properties"][1::],
            }
        )

    def test_partial_update_properties_with_all_properties_provided(self):
        """Test updating the `properties` of an item to override all of the catalogue item properties."""

        # No properties overridden to start with, then override all of them
        item_id = self.post_item_and_prerequisites_with_properties(
            {**ITEM_DATA_NEW_WITH_ALL_PROPERTIES, "properties": []}
        )

        self.patch_item(item_id, {"properties": ITEM_GET_DATA_NEW_WITH_ALL_PROPERTIES["properties"]}, None)
        self.check_patch_item_success(ITEM_GET_DATA_NEW_WITH_ALL_PROPERTIES)

    def test_partial_update_properties_with_mandatory_property_given_none(self):
        """Test updating the `properties` of an item to have a mandatory property with a value of `None`."""

        item_id = self.post_item_and_prerequisites_with_properties(ITEM_DATA_NEW_WITH_ALL_PROPERTIES)

        self.patch_item(item_id, {"properties": [{**PROPERTY_DATA_BOOLEAN_MANDATORY_FALSE, "value": None}]}, None)
        self.check_patch_item_failed_with_detail(
            422,
            f"Mandatory property with ID '{self.property_name_id_dict[PROPERTY_DATA_BOOLEAN_MANDATORY_FALSE['name']]}' "
            "cannot be None.",
        )

    def test_partial_update_properties_with_non_mandatory_property_given_none(self):
        """Test updating the `properties` of an item to have a non-mandatory property with a value of `None`."""

        item_id = self.post_item_and_prerequisites_with_properties(ITEM_DATA_NEW_WITH_ALL_PROPERTIES)

        self.patch_item(
            item_id, {"properties": [{**PROPERTY_DATA_NUMBER_NON_MANDATORY_WITH_MM_UNIT_1, "value": None}]}, None
        )
        self.check_patch_item_success(
            {
                **ITEM_GET_DATA_NEW_WITH_ALL_PROPERTIES,
                "properties": [{**PROPERTY_GET_DATA_NUMBER_NON_MANDATORY_WITH_MM_UNIT_1, "value": None}],
            }
        )

    def test_partial_update_properties_with_string_property_with_invalid_value_type(self):
        """Test updating the `properties` of an item to have an invalid value type for a string property."""

        item_id = self.post_item_and_prerequisites_with_given_properties(
            catalogue_category_properties_data=[CATALOGUE_CATEGORY_PROPERTY_DATA_STRING_MANDATORY],
            catalogue_item_properties_data=[PROPERTY_DATA_STRING_MANDATORY_TEXT],
            item_properties_data=[],
        )

        self.patch_item(item_id, {"properties": [{**PROPERTY_DATA_STRING_MANDATORY_TEXT, "value": 42}]}, None)

        self.check_patch_item_failed_with_detail(
            422,
            "Invalid value type for property with ID "
            f"'{self.property_name_id_dict[CATALOGUE_CATEGORY_PROPERTY_DATA_STRING_MANDATORY['name']]}'. "
            "Expected type: string.",
        )

    def test_partial_update_properties_with_number_property_with_invalid_value_type(self):
        """Test updating the `properties` of an item to have an invalid value type for a number property."""

        item_id = self.post_item_and_prerequisites_with_given_properties(
            catalogue_category_properties_data=[CATALOGUE_CATEGORY_PROPERTY_DATA_NUMBER_NON_MANDATORY_WITH_MM_UNIT],
            catalogue_item_properties_data=[PROPERTY_DATA_NUMBER_NON_MANDATORY_WITH_MM_UNIT_1],
            item_properties_data=[],
        )

        self.patch_item(
            item_id, {"properties": [{**PROPERTY_DATA_NUMBER_NON_MANDATORY_WITH_MM_UNIT_1, "value": "42"}]}, None
        )

        self.check_patch_item_failed_with_detail(
            422,
            "Invalid value type for property with ID '"
            f"{self.property_name_id_dict[CATALOGUE_CATEGORY_PROPERTY_DATA_NUMBER_NON_MANDATORY_WITH_MM_UNIT['name']]}"
            "'. Expected type: number.",
        )

    def test_partial_update_properties_with_boolean_property_with_invalid_value_type(self):
        """Test updating the `properties` of an item to have an invalid value type for a boolean property."""

        item_id = self.post_item_and_prerequisites_with_given_properties(
            catalogue_category_properties_data=[CATALOGUE_CATEGORY_PROPERTY_DATA_BOOLEAN_MANDATORY],
            catalogue_item_properties_data=[PROPERTY_DATA_BOOLEAN_MANDATORY_FALSE],
            item_properties_data=[],
        )

        self.patch_item(item_id, {"properties": [{**PROPERTY_DATA_BOOLEAN_MANDATORY_FALSE, "value": 0}]}, None)

        self.check_patch_item_failed_with_detail(
            422,
            "Invalid value type for property with ID '"
            f"{self.property_name_id_dict[CATALOGUE_CATEGORY_PROPERTY_DATA_BOOLEAN_MANDATORY['name']]}"
            "'. Expected type: boolean.",
        )

    def test_partial_update_properties_with_allowed_values_list(self):
        """Test updating the `properties` of an item that has allowed values lists."""

        item_id = self.post_item_and_prerequisites_with_given_properties(
            catalogue_category_properties_data=[
                CATALOGUE_CATEGORY_PROPERTY_DATA_NUMBER_NON_MANDATORY_WITH_ALLOWED_VALUES_LIST,
                CATALOGUE_CATEGORY_PROPERTY_DATA_STRING_NON_MANDATORY_WITH_ALLOWED_VALUES_LIST,
            ],
            catalogue_item_properties_data=[
                PROPERTY_DATA_NUMBER_NON_MANDATORY_WITH_ALLOWED_VALUES_LIST_1,
                PROPERTY_DATA_STRING_NON_MANDATORY_WITH_ALLOWED_VALUES_LIST_VALUE1,
            ],
            item_properties_data=[],
        )
        self.patch_item(
            item_id,
            {
                "properties": [
                    PROPERTY_DATA_NUMBER_NON_MANDATORY_WITH_ALLOWED_VALUES_LIST_2,
                    PROPERTY_DATA_STRING_NON_MANDATORY_WITH_ALLOWED_VALUES_LIST_VALUE2,
                ]
            },
            None,
        )
        self.check_patch_item_success(
            {
                **ITEM_GET_DATA_NEW_WITH_ALL_PROPERTIES,
                "properties": [
                    PROPERTY_GET_DATA_NUMBER_NON_MANDATORY_WITH_ALLOWED_VALUES_LIST_2,
                    PROPERTY_GET_DATA_STRING_NON_MANDATORY_WITH_ALLOWED_VALUES_LIST_VALUE2,
                ],
            }
        )

    def test_partial_update_string_property_with_allowed_values_list_to_invalid_value(self):
        """Test updating the value of a string property with an allowed values list to be a value not in the list."""

        item_id = self.post_item_and_prerequisites_with_allowed_values(
            "string", {"type": "list", "values": ["value1", "value2", "value3"]}, "value1", "value2"
        )

        self.patch_item(item_id, {"properties": [{"name": "property", "value": "value42"}]}, None)
        self.check_patch_item_failed_with_detail(
            422,
            f"Invalid value for property with ID '{self.property_name_id_dict['property']}'. "
            "Expected one of value1, value2, value3.",
        )

    def test_partial_update_string_property_with_allowed_values_list_to_invalid_value_type(self):
        """Test updating the value of a string property with an allowed values list to be the wrong type."""

        item_id = self.post_item_and_prerequisites_with_allowed_values(
            "string", {"type": "list", "values": ["value1", "value2", "value3"]}, "value1", "value2"
        )

        self.patch_item(item_id, {"properties": [{"name": "property", "value": 42}]}, None)
        self.check_patch_item_failed_with_detail(
            422,
            f"Invalid value type for property with ID '{self.property_name_id_dict['property']}'. "
            "Expected type: string.",
        )

    def test_partial_update_number_property_with_allowed_values_list_to_invalid_value(self):
        """Test updating the value of a number property with an allowed values list to be a value not in the list."""

        item_id = self.post_item_and_prerequisites_with_allowed_values(
            "number", {"type": "list", "values": [1, 2, 3]}, 1, 2
        )

        self.patch_item(item_id, {"properties": [{"name": "property", "value": 42}]}, None)
        self.check_patch_item_failed_with_detail(
            422,
            f"Invalid value for property with ID '{self.property_name_id_dict['property']}'. "
            "Expected one of 1, 2, 3.",
        )

    def test_partial_update_number_property_with_allowed_values_list_to_invalid_value_type(self):
        """Test updating the value of a number property with an allowed values list to be a value not in the list."""

        item_id = self.post_item_and_prerequisites_with_allowed_values(
            "number", {"type": "list", "values": [1, 2, 3]}, 1, 2
        )

        self.patch_item(item_id, {"properties": [{"name": "property", "value": "2"}]}, None)
        self.check_patch_item_failed_with_detail(
            422,
            f"Invalid value type for property with ID '{self.property_name_id_dict['property']}'. "
            "Expected type: number.",
        )

    def test_partial_update_with_non_existent_id(self):
        """Test updating a non-existent item."""

        self.patch_item(str(ObjectId()), {}, None)
        self.check_patch_item_failed_with_detail(404, "Item not found")

    def test_partial_update_invalid_id(self):
        """Test updating an item with an invalid ID."""

        self.patch_item("invalid-id", {}, None)
        self.check_patch_item_failed_with_detail(404, "Item not found")


class DeleteDSL(UpdateDSL):
    """Base class for delete tests."""

    _delete_response_item: Response

    def delete_item(self, item_id: str) -> None:
        """
        Deletes an item with the given ID.

        :param item_id: ID of the item to be deleted.
        """

        self._delete_response_item = self.test_client.delete(f"/v1/items/{item_id}")

    def check_delete_item_success(self) -> None:
        """Checks that a prior call to `delete_item` gave a successful response with the expected data
        returned."""

        assert self._delete_response_item.status_code == 204

    def check_delete_item_failed_with_detail(self, status_code: int, detail: str) -> None:
        """
        Checks that a prior call to `delete_item` gave a failed response with the expected code and
        error message.

        :param status_code: Expected status code of the response.
        :param detail: Expected detail given in the response.
        """

        assert self._delete_response_item.status_code == status_code
        assert self._delete_response_item.json()["detail"] == detail


class TestDelete(DeleteDSL):
    """Tests for deleting an item."""

    def test_delete(self):
        """Test deleting an item."""

        item_id = self.post_item_and_prerequisites_no_properties(ITEM_DATA_NEW_REQUIRED_VALUES_ONLY)

        self.delete_item(item_id)
        self.check_delete_item_success()

        self.get_item(item_id)
        self.check_get_item_failed_with_detail(404, "Item not found")

    def test_delete_with_non_existent_id(self):
        """Test deleting a non-existent item."""

        self.delete_item(str(ObjectId()))
        self.check_delete_item_failed_with_detail(404, "Item not found")

    def test_delete_with_invalid_id(self):
        """Test deleting an item with an invalid ID."""

        self.delete_item("invalid_id")
        self.check_delete_item_failed_with_detail(404, "Item not found")

    def test_delete_with_non_existent_rule(self):
        """
        Test deleting an item when there isn't a delete rule defined that allows items to be deleted from the current
        system.
        """
        item_id = self.post_item_and_prerequisites_no_properties(ITEM_DATA_NEW_REQUIRED_VALUES_ONLY)
        new_system_id = self.post_system(SYSTEM_POST_DATA_OPERATIONAL_REQUIRED_VALUES_ONLY)

        self.patch_item(item_id, {"system_id": new_system_id, "usage_status_id": USAGE_STATUS_GET_DATA_IN_USE["id"]})

        self.delete_item(item_id)
        self.check_delete_item_failed_with_detail(422, "No rule found for deleting items from the current system")<|MERGE_RESOLUTION|>--- conflicted
+++ resolved
@@ -41,12 +41,9 @@
     SYSTEM_POST_DATA_STORAGE_REQUIRED_VALUES_ONLY,
     USAGE_STATUS_GET_DATA_IN_USE,
     USAGE_STATUS_GET_DATA_SCRAPPED,
-<<<<<<< HEAD
     USAGE_STATUS_POST_DATA_IN_USE,
     VALID_ACCESS_TOKEN_ADMIN_ROLE,
     VALID_ACCESS_TOKEN_NO_ROLE,
-=======
->>>>>>> 5e283871
 )
 from typing import Any, Optional
 
