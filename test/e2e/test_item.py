--- conflicted
+++ resolved
@@ -87,7 +87,6 @@
     """
     Test creating an item.
     """
-<<<<<<< HEAD
     # pylint: disable=duplicate-code
     # units
     response = test_client.post("/v1/units", json=UNIT_POST_A)
@@ -108,11 +107,6 @@
         },
     )
     # pylint: enable=duplicate-code
-=======
-    response = test_client.post(
-        "/v1/catalogue-categories", json=CATALOGUE_CATEGORY_POST_A
-    )
->>>>>>> 76054c91
     catalogue_category = response.json()
 
     response = test_client.post("/v1/systems", json=SYSTEM_POST_A)
@@ -291,7 +285,6 @@
 
 def test_create_with_missing_existing_properties(test_client):
     """Test creating an item when not all properties defined in the catalogue item are supplied"""
-<<<<<<< HEAD
     # pylint: disable=duplicate-code
     # units
     response = test_client.post("/v1/units", json=UNIT_POST_A)
@@ -312,11 +305,6 @@
         },
     )
     # pylint: enable=duplicate-code
-=======
-    response = test_client.post(
-        "/v1/catalogue-categories", json=CATALOGUE_CATEGORY_POST_A
-    )
->>>>>>> 76054c91
     catalogue_category = response.json()
 
     response = test_client.post("/v1/systems", json=SYSTEM_POST_A)
@@ -439,7 +427,6 @@
     """
     Test creating an item when non-mandatory properties are given a value of None
     """
-<<<<<<< HEAD
     # pylint: disable=duplicate-code
     # units
     response = test_client.post("/v1/units", json=UNIT_POST_A)
@@ -460,11 +447,6 @@
         },
     )
     # pylint: enable=duplicate-code
-=======
-    response = test_client.post(
-        "/v1/catalogue-categories", json=CATALOGUE_CATEGORY_POST_A
-    )
->>>>>>> 76054c91
     catalogue_category = response.json()
 
     response = test_client.post("/v1/systems", json=SYSTEM_POST_A)
@@ -531,7 +513,6 @@
     """
     Testing creating an item without properties.
     """
-<<<<<<< HEAD
     # pylint: disable=duplicate-code
     # units
     response = test_client.post("/v1/units", json=UNIT_POST_A)
@@ -552,11 +533,6 @@
         },
     )
     # pylint: enable=duplicate-code
-=======
-    response = test_client.post(
-        "/v1/catalogue-categories", json=CATALOGUE_CATEGORY_POST_A
-    )
->>>>>>> 76054c91
     catalogue_category = response.json()
 
     response = test_client.post("/v1/systems", json=SYSTEM_POST_A)
@@ -866,7 +842,6 @@
     Test creating an item when using allowed_values in the properties.
     """
     # pylint: disable=duplicate-code
-<<<<<<< HEAD
     # units
     response = test_client.post("/v1/units", json=UNIT_POST_A)
     unit_mm = response.json()
@@ -881,10 +856,6 @@
                 None, CATALOGUE_CATEGORY_POST_ALLOWED_VALUES["catalogue_item_properties"], units
             ),
         },
-=======
-    response = test_client.post(
-        "/v1/catalogue-categories", json=CATALOGUE_CATEGORY_POST_ALLOWED_VALUES
->>>>>>> 76054c91
     )
     catalogue_category = response.json()
 
@@ -1130,7 +1101,6 @@
     """
     Test getting an item by its ID.
     """
-<<<<<<< HEAD
     # pylint: disable=duplicate-code
     # units
     response = test_client.post("/v1/units", json=UNIT_POST_A)
@@ -1151,11 +1121,6 @@
         },
     )
     # pylint: enable=duplicate-code
-=======
-    response = test_client.post(
-        "/v1/catalogue-categories", json=CATALOGUE_CATEGORY_POST_A
-    )
->>>>>>> 76054c91
     catalogue_category = response.json()
 
     response = test_client.post("/v1/systems", json=SYSTEM_POST_A)
@@ -1236,7 +1201,6 @@
     """
     Test getting items
     """
-<<<<<<< HEAD
     # pylint: disable=duplicate-code
     # units
     response = test_client.post("/v1/units", json=UNIT_POST_A)
@@ -1257,11 +1221,6 @@
         },
     )
     # pylint: enable=duplicate-code
-=======
-    response = test_client.post(
-        "/v1/catalogue-categories", json=CATALOGUE_CATEGORY_POST_A
-    )
->>>>>>> 76054c91
     catalogue_category = response.json()
 
     response = test_client.post("/v1/systems", json=SYSTEM_POST_A)
@@ -1338,7 +1297,6 @@
     """
     Test getting items with system id filter
     """
-<<<<<<< HEAD
     # pylint: disable=duplicate-code
     # units
     response = test_client.post("/v1/units", json=UNIT_POST_A)
@@ -1359,11 +1317,6 @@
         },
     )
     # pylint: enable=duplicate-code
-=======
-    response = test_client.post(
-        "/v1/catalogue-categories", json=CATALOGUE_CATEGORY_POST_A
-    )
->>>>>>> 76054c91
     catalogue_category = response.json()
 
     response = test_client.post("/v1/systems", json=SYSTEM_POST_A)
@@ -1429,7 +1382,6 @@
     """
     Test getting items with catalogue item id filter
     """
-<<<<<<< HEAD
     # pylint: disable=duplicate-code
     # units
     response = test_client.post("/v1/units", json=UNIT_POST_A)
@@ -1450,11 +1402,6 @@
         },
     )
     # pylint: enable=duplicate-code
-=======
-    response = test_client.post(
-        "/v1/catalogue-categories", json=CATALOGUE_CATEGORY_POST_A
-    )
->>>>>>> 76054c91
     catalogue_category = response.json()
 
     response = test_client.post("/v1/systems", json=SYSTEM_POST_A)
@@ -1594,7 +1541,6 @@
     """
     Test changing 'usage_status' and 'is_defective' in an item
     """
-<<<<<<< HEAD
     # pylint: disable=duplicate-code
     # units
     response = test_client.post("/v1/units", json=UNIT_POST_A)
@@ -1615,11 +1561,6 @@
         },
     )
     # pylint: enable=duplicate-code
-=======
-    response = test_client.post(
-        "/v1/catalogue-categories", json=CATALOGUE_CATEGORY_POST_A
-    )
->>>>>>> 76054c91
     catalogue_category = response.json()
 
     response = test_client.post("/v1/systems", json=SYSTEM_POST_A)
@@ -1755,7 +1696,6 @@
     """
     Test changing the system ID of an item
     """
-<<<<<<< HEAD
     # pylint: disable=duplicate-code
     # units
     response = test_client.post("/v1/units", json=UNIT_POST_A)
@@ -1776,11 +1716,6 @@
         },
     )
     # pylint: enable=duplicate-code
-=======
-    response = test_client.post(
-        "/v1/catalogue-categories", json=CATALOGUE_CATEGORY_POST_A
-    )
->>>>>>> 76054c91
     catalogue_category = response.json()
 
     response = test_client.post("/v1/systems", json=SYSTEM_POST_A)
@@ -1894,7 +1829,6 @@
     """
     Test updating property values
     """
-<<<<<<< HEAD
     # pylint: disable=duplicate-code
     # units
     response = test_client.post("/v1/units", json=UNIT_POST_A)
@@ -1915,11 +1849,6 @@
         },
     )
     # pylint: enable=duplicate-code
-=======
-    response = test_client.post(
-        "/v1/catalogue-categories", json=CATALOGUE_CATEGORY_POST_A
-    )
->>>>>>> 76054c91
     catalogue_category = response.json()
 
     response = test_client.post("/v1/systems", json=SYSTEM_POST_A)
@@ -2058,7 +1987,6 @@
     """
     Test updating a item's mandatory properties to have a value of None
     """
-<<<<<<< HEAD
     # pylint: disable=duplicate-code
     # units
     response = test_client.post("/v1/units", json=UNIT_POST_A)
@@ -2079,11 +2007,6 @@
         },
     )
     # pylint: enable=duplicate-code
-=======
-    response = test_client.post(
-        "/v1/catalogue-categories", json=CATALOGUE_CATEGORY_POST_A
-    )
->>>>>>> 76054c91
     catalogue_category = response.json()
 
     response = test_client.post("/v1/systems", json=SYSTEM_POST_A)
@@ -2159,7 +2082,6 @@
     """
     Test updating property values when using allowed_values in the catalogue category properties
     """
-<<<<<<< HEAD
     # pylint: disable=duplicate-code
     # units
     response = test_client.post("/v1/units", json=UNIT_POST_A)
@@ -2177,11 +2099,6 @@
         },
     )
     # pylint: enable=duplicate-code
-=======
-    response = test_client.post(
-        "/v1/catalogue-categories", json=CATALOGUE_CATEGORY_POST_ALLOWED_VALUES
-    )
->>>>>>> 76054c91
     catalogue_category = response.json()
 
     response = test_client.post("/v1/systems", json=SYSTEM_POST_A)
@@ -2385,7 +2302,6 @@
     Test updating an item when not all properties defined in the catalogue item are supplied
     """
     # pylint: disable=duplicate-code
-<<<<<<< HEAD
     # units
     response = test_client.post("/v1/units", json=UNIT_POST_A)
     unit_mm = response.json()
@@ -2403,10 +2319,6 @@
                 None, CATALOGUE_CATEGORY_POST_A["catalogue_item_properties"], units
             ),
         },
-=======
-    response = test_client.post(
-        "/v1/catalogue-categories", json=CATALOGUE_CATEGORY_POST_A
->>>>>>> 76054c91
     )
     catalogue_category = response.json()
 
