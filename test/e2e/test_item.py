"""
End-to-End tests for the item router.
"""

# Expect some duplicate code inside tests as the tests for the different entities can be very similar
# pylint: disable=too-many-lines
# pylint: disable=duplicate-code
# pylint: disable=too-many-public-methods
# pylint: disable=too-many-ancestors

from test.e2e.conftest import E2ETestHelpers
from test.e2e.test_catalogue_item import CreateDSL as CatalogueItemCreateDSL
from test.e2e.test_system import CreateDSL as SystemCreateDSL
from test.mock_data import (
    CATALOGUE_CATEGORY_PROPERTY_DATA_BOOLEAN_MANDATORY,
    CATALOGUE_CATEGORY_PROPERTY_DATA_NUMBER_NON_MANDATORY_WITH_ALLOWED_VALUES_LIST,
    CATALOGUE_CATEGORY_PROPERTY_DATA_NUMBER_NON_MANDATORY_WITH_MM_UNIT,
    CATALOGUE_CATEGORY_PROPERTY_DATA_STRING_MANDATORY,
    CATALOGUE_CATEGORY_PROPERTY_DATA_STRING_NON_MANDATORY_WITH_ALLOWED_VALUES_LIST,
    CATALOGUE_ITEM_DATA_REQUIRED_VALUES_ONLY,
    CATALOGUE_ITEM_DATA_WITH_ALL_PROPERTIES,
    ITEM_DATA_ALL_VALUES_NO_PROPERTIES,
    ITEM_DATA_REQUIRED_VALUES_ONLY,
    ITEM_DATA_WITH_ALL_PROPERTIES,
    ITEM_GET_DATA_ALL_VALUES_NO_PROPERTIES,
    ITEM_GET_DATA_REQUIRED_VALUES_ONLY,
    ITEM_GET_DATA_WITH_ALL_PROPERTIES,
    PROPERTY_DATA_BOOLEAN_MANDATORY_FALSE,
    PROPERTY_DATA_NUMBER_NON_MANDATORY_WITH_ALLOWED_VALUES_LIST_1,
    PROPERTY_DATA_NUMBER_NON_MANDATORY_WITH_ALLOWED_VALUES_LIST_2,
    PROPERTY_DATA_NUMBER_NON_MANDATORY_WITH_MM_UNIT_1,
    PROPERTY_DATA_STRING_MANDATORY_TEXT,
    PROPERTY_DATA_STRING_NON_MANDATORY_WITH_ALLOWED_VALUES_LIST_VALUE1,
    PROPERTY_DATA_STRING_NON_MANDATORY_WITH_ALLOWED_VALUES_LIST_VALUE2,
    PROPERTY_GET_DATA_NUMBER_NON_MANDATORY_WITH_ALLOWED_VALUES_LIST_2,
    PROPERTY_GET_DATA_NUMBER_NON_MANDATORY_WITH_MM_UNIT_1,
    PROPERTY_GET_DATA_STRING_NON_MANDATORY_WITH_ALLOWED_VALUES_LIST_VALUE2,
    SYSTEM_POST_DATA_ALL_VALUES_NO_PARENT,
    SYSTEM_POST_DATA_REQUIRED_VALUES_ONLY,
    USAGE_STATUS_DATA_IN_USE,
    USAGE_STATUS_DATA_NEW,
)
<<<<<<< HEAD
from test.mock_data import UNIT_POST_DATA_CM, UNIT_POST_DATA_MM
from unittest.mock import ANY


=======
from typing import Any, Optional

import pytest
>>>>>>> 733934e8
from bson import ObjectId
from httpx import Response


class CreateDSL(CatalogueItemCreateDSL, SystemCreateDSL):
    """Base class for create tests."""

    catalogue_item_id: Optional[str]
    system_id: Optional[str]
    usage_status_value_id_dict: dict[str, str]

    _post_response_item: Response

    @pytest.fixture(autouse=True)
    def setup_item_create_dsl(self):
        """Setup fixtures"""

        self.catalogue_item_id = None
        self.system_id = None
        self.usage_status_value_id_dict = {}

    def merge_properties_in_expected_item_get_data(self, expected_item_get_data: dict) -> dict:
        """
        Merges any existing properties in an already posted catalogue item into expected get data returned for an item.

        Assumes the last catalogue item posted was the one the properties should be merged with.

        :param expected_item_get_data: Dictionary containing the expected item data returned as would be required for a
                                       `ItemSchema`. Does not need mandatory IDs (e.g. `system_id`).
        :return: Dictionary containing the same `expected_item_get_data` but with any missing properties found inside
                 the last posted catalogue item merged in.
        """

        if "properties" in expected_item_get_data:
            catalogue_item_data = self._post_response_catalogue_item.json()
            expected_merged_properties = []
            supplied_properties_dict = {
                supplied_property["name"]: supplied_property
                for supplied_property in expected_item_get_data["properties"]
            }
            for prop in catalogue_item_data["properties"]:
                supplied_property = supplied_properties_dict.get(prop["name"])
                expected_merged_properties.append(supplied_property if supplied_property else prop)

            return {**expected_item_get_data, "properties": expected_merged_properties}
        return expected_item_get_data

    def add_ids_to_expected_item_get_data(self, expected_item_get_data) -> dict:
        """
        Adds required IDs to some expected item get data based on what has already been posted.

        :param expected_item_get_data: Dictionary containing the expected item data returned as would be required for an
                                       `ItemSchema`. Does not need mandatory IDs (e.g. `system_id`) as they will be
                                       added here.
        """
        # Where there are properties add the property ID, unit ID and unit value
        expected_item_get_data = E2ETestHelpers.add_property_ids_to_properties(
            expected_item_get_data, self.property_name_id_dict
        )
        properties = []
        for prop in expected_item_get_data["properties"]:
            properties.append({**prop, **self._unit_data_lookup_dict[prop["id"]]})
        expected_item_get_data = {**expected_item_get_data, "properties": properties}

        return {
            **expected_item_get_data,
            "catalogue_item_id": self.catalogue_item_id,
            "system_id": self.system_id,
            "usage_status_id": self.usage_status_value_id_dict[expected_item_get_data["usage_status"]],
        }

<<<<<<< HEAD

# pylint: disable=duplicate-code
CATALOGUE_CATEGORY_POST_A = {
    "name": "Category A",
    "is_leaf": True,
    "properties": [
        {"name": "Property A", "type": "number", "unit": "mm", "mandatory": False},
        {"name": "Property B", "type": "boolean", "mandatory": True},
        {"name": "Property C", "type": "string", "unit": "cm", "mandatory": True},
        {"name": "Property D", "type": "string", "mandatory": False},
    ],
}

CATALOGUE_ITEM_POST_A = {
    "name": "Catalogue Item A",
    "description": "This is Catalogue Item A",
    "cost_gbp": 129.99,
    "days_to_replace": 2.0,
    "drawing_link": "https://drawing-link.com/",
    "item_model_number": "abc123",
    "is_obsolete": False,
    "properties": [
        {"name": "Property A", "value": 20},
        {"name": "Property B", "value": False},
        {"name": "Property C", "value": "20x15x10"},
    ],
}

MANUFACTURER_POST = {
    "name": "Manufacturer A",
    "url": "http://example.com/",
    "address": {
        "address_line": "1 Example Street",
        "town": "Oxford",
        "county": "Oxfordshire",
        "country": "United Kingdom",
        "postcode": "OX1 2AB",
    },
    "telephone": "0932348348",
}
# pylint: enable=duplicate-code

ITEM_POST = {
    "is_defective": False,
    "warranty_end_date": "2015-11-15T23:59:59Z",
    "serial_number": "xyz123",
    "delivered_date": "2012-12-05T12:00:00Z",
    "notes": "Test notes",
    "properties": [{"name": "Property A", "value": 21}],
}

ITEM_POST_EXPECTED = {
    **ITEM_POST,
    **CREATED_MODIFIED_VALUES_EXPECTED,
    "id": ANY,
    "purchase_order_number": None,
    "asset_number": None,
    "properties": [
        {"name": "Property A", "value": 21, "unit": "mm"},
        {"name": "Property B", "value": False, "unit": None},
        {"name": "Property C", "value": "20x15x10", "unit": "cm"},
        {"name": "Property D", "value": None, "unit": None},
    ],
}
=======
    def post_catalogue_item(self, catalogue_item_data: dict) -> Optional[str]:
        """
        Posts a catalogue item with the given data and returns the ID of the created catalogue item if successful.
>>>>>>> 733934e8

        :param catalogue_item_data: Dictionary containing the basic catalogue item data as would be required
                                        for a `CatalogueItemPostSchema` but with mandatory IDs missing and
                                        any `id`'s replaced by the `name` value in its properties as the
                                        IDs will be added automatically.
        :return: ID of the created catalogue item (or `None` if not successful).
        """

        self.catalogue_item_id = CatalogueItemCreateDSL.post_catalogue_item(self, catalogue_item_data)
        return self.catalogue_item_id

    def post_system(self, system_post_data: dict) -> Optional[str]:
        """
        Posts a system with the given data and returns the id of the created system if successful.

        :param system_post_data: Dictionary containing the system data as would be required for a
                                 `SystemPostSchema`.
        :return: ID of the created system (or `None` if not successful).
        """

<<<<<<< HEAD
        response = test_client.post("/v1/units", json=UNIT_POST_DATA_MM)
        unit_mm = response.json()

        response = test_client.post("/v1/units", json=UNIT_POST_DATA_CM)
        unit_cm = response.json()
=======
        self.system_id = SystemCreateDSL.post_system(self, system_post_data)
        return self.system_id

    def add_usage_status_value_and_id(self, usage_status_value: str, usage_status_id: str) -> None:
        """
        Stores a usage status value and ID inside the `usage_status_value_id_dict` for tests that need to have a
        non-existent or invalid usage status ID.
>>>>>>> 733934e8

        :param usage_status_value: Value of the usage status.
        :param usage_status_id: ID of the usage status.
        """

        self.usage_status_value_id_dict[usage_status_value] = usage_status_id

    def post_usage_status(self, usage_status_post_data: dict) -> str:
        """Posts a usage status with the given data and stores the value and ID in a dictionary for lookup later.

        :param unit_post_data: Dictionary containing the unit data as would be required for a `UnitPostSchema`.
        """

        post_response = self.test_client.post("/v1/usage-statuses", json=usage_status_post_data)
        usage_status_id = post_response.json()["id"]
        self.add_usage_status_value_and_id(usage_status_post_data["value"], post_response.json()["id"])
        return usage_status_id

    def post_item(self, item_data: dict) -> Optional[str]:
        """
        Posts an item with the given data and returns the ID of the created item if successful.

        :param item_data: Dictionary containing the basic item data as would be required for a `ItemPostSchema` but with
                          mandatory IDs missing and any `id`'s replaced by the `name` value in its properties as the IDs
                          will be added automatically.
        :return: ID of the created item (or `None` if not successful).
        """

        # Replace any unit values with unit IDs
        full_item_data = item_data.copy()
        full_item_data = E2ETestHelpers.replace_unit_values_with_ids_in_properties(
            full_item_data, self.unit_value_id_dict
        )
        full_item_data = E2ETestHelpers.replace_property_names_with_ids_in_properties(
            full_item_data, self.property_name_id_dict
        )

        # Insert mandatory IDs if they have been created
        if self.catalogue_item_id:
            full_item_data["catalogue_item_id"] = self.catalogue_item_id
        if self.system_id:
            full_item_data["system_id"] = self.system_id
        full_item_data["usage_status_id"] = self.usage_status_value_id_dict.get(full_item_data["usage_status"])

        self._post_response_item = self.test_client.post("/v1/items", json=full_item_data)

        return self._post_response_item.json()["id"] if self._post_response_item.status_code == 201 else None

    def post_item_and_prerequisites_no_properties(self, item_data: dict) -> Optional[str]:
        """
        Utility method that posts an item with the given data and also its prerequisite system, usage status, catalogue
        item and catalogue category. Uses CATALOGUE_ITEM_DATA_REQUIRED_VALUES_ONLY for the catalogue item and
        USAGE_STATUS_DATA_IN_USE for the usage status.

        :param item_data: Dictionary containing the basic item data as would be required for a `ItemPostSchema` but with
                          mandatory IDs missing and any `id`'s replaced by the `name` value in its properties as the IDs
                          will be added automatically.
        :return: ID of the created item (or `None` if not successful).
        """

        self.catalogue_item_id = self.post_catalogue_item_and_prerequisites_no_properties(
            CATALOGUE_ITEM_DATA_REQUIRED_VALUES_ONLY
        )
        self.post_system(SYSTEM_POST_DATA_REQUIRED_VALUES_ONLY)
        self.post_usage_status(USAGE_STATUS_DATA_IN_USE)

        return self.post_item(item_data)

    def post_item_and_prerequisites_with_properties(self, item_data: dict) -> Optional[str]:
        """
        Utility method that posts an item with the given data and also its prerequisite system, usage status, catalogue
        item and catalogue category. Uses CATALOGUE_ITEM_DATA_WITH_ALL_PROPERTIES for the catalogue item and
        USAGE_STATUS_DATA_IN_USE for the usage status.

        :param item_data: Dictionary containing the basic item data as would be required for a `ItemPostSchema` but with
                          mandatory IDs missing and any `id`'s replaced by the `name` value in its properties as the IDs
                          will be added automatically.
        :return: ID of the created item (or `None` if not successful).
        """

        self.catalogue_item_id = self.post_catalogue_item_and_prerequisites_with_properties(
            CATALOGUE_ITEM_DATA_WITH_ALL_PROPERTIES
        )
        self.post_system(SYSTEM_POST_DATA_REQUIRED_VALUES_ONLY)
        self.post_usage_status(USAGE_STATUS_DATA_IN_USE)

        return self.post_item(item_data)

    def post_item_and_prerequisites_with_given_properties(
        self,
        catalogue_category_properties_data: list[dict],
        catalogue_item_properties_data: list[dict],
        item_properties_data: list[dict],
    ) -> Optional[str]:
        """
        Utility method that posts an item with specific given properties and also its prerequisite system, usage status,
        catalogue item and catalogue category. Uses BASE_CATALOGUE_CATEGORY_DATA_WITH_PROPERTIES_MM and
        ITEM_DATA_WITH_ALL_PROPERTIES as a base.

        :param catalogue_category_properties_data: List of dictionaries containing the basic catalogue category property
                        data as would be required for a `CatalogueCategoryPostPropertySchema` but with any `unit_id`'s
                        replaced by the `unit` value in its properties as the IDs will be added automatically.
        :param catalogue_item_properties_data: List of dictionaries containing the basic catalogue item property data as
                        would be required for a `PropertyPostSchema` but with any `id`'s replaced by the `name` value as
                        the IDs will be added automatically.
        :param item_properties_data: List of dictionaries containing the basic item property data as would be required
                                     for a `PropertyPostSchema` but with any `id`'s replaced by the `name` value as the
                                     IDs will be added automatically.
        :return: ID of the created item (or `None` if not successful).
        """

        self.catalogue_item_id = self.post_catalogue_item_and_prerequisites_with_given_properties(
            catalogue_category_properties_data, catalogue_item_properties_data
        )
        self.post_system(SYSTEM_POST_DATA_REQUIRED_VALUES_ONLY)
        self.post_usage_status(USAGE_STATUS_DATA_IN_USE)

        return self.post_item({**ITEM_DATA_WITH_ALL_PROPERTIES, "properties": item_properties_data})

    def post_item_and_prerequisites_with_allowed_values(
        self,
        property_type: str,
        allowed_values_post_data: dict,
        catalogue_item_property_value: Any,
        item_property_value: Any,
    ) -> Optional[str]:
        """
        Utility method that posts an item with a property named 'property' of a given type with a given set of
        allowed values as well as any prerequisite entities (a catalogue item, system and usage status)

        :param property_type: Type of the property to post.
        :param allowed_values_post_data: Dictionary containing the allowed values data as would be required for an
                                         `AllowedValuesSchema` to be posted with the catalogue category.
        :param catalogue_item_property_value: Value of the property to post for the catalogue item.
        :param item_property_value: Value of the property to post for the item.
        :return: ID of the created item (or `None` if not successful).
        """

        self.catalogue_item_id = self.post_catalogue_item_and_prerequisites_with_allowed_values(
            property_type, allowed_values_post_data, catalogue_item_property_value
        )
        self.post_system(SYSTEM_POST_DATA_REQUIRED_VALUES_ONLY)
        self.post_usage_status(USAGE_STATUS_DATA_IN_USE)
        return self.post_item(
            {
                **ITEM_DATA_REQUIRED_VALUES_ONLY,
                "properties": [{"name": "property", "value": item_property_value}],
            }
        )

    def check_post_item_success(self, expected_item_get_data: dict) -> None:
        """
        Checks that a prior call to `post_item` gave a successful response with the expected data returned.

        Also merges in any properties that were defined in the catalogue item but are not given in the expected data.

        :param expected_item_get_data: Dictionary containing the expected item data returned as would be required for a
                                       `ItemSchema`. Does not need mandatory IDs (e.g. `system_id`) as they will be
                                       added automatically to check they are as expected.
        """

        # Where properties are involved in the catalogue item, need to merge them
        expected_item_get_data = self.merge_properties_in_expected_item_get_data(expected_item_get_data)

        assert self._post_response_item.status_code == 201
        assert self._post_response_item.json() == self.add_ids_to_expected_item_get_data(expected_item_get_data)

    def check_post_item_failed_with_detail(self, status_code: int, detail: str) -> None:
        """
        Checks that a prior call to `post_item` gave a failed response with the expected code and error message.

        :param status_code: Expected status code of the response.
        :param detail: Expected detail given in the response.
        """

        assert self._post_response_item.status_code == status_code
        assert self._post_response_item.json()["detail"] == detail

    def check_post_item_failed_with_validation_message(self, status_code: int, message: str) -> None:
        """
        Checks that a prior call to `post_item` gave a failed response with the expected code and pydantic validation
        error message.

        :param status_code: Expected status code of the response.
        :param message: Expected validation error message given in the response.
        """

        assert self._post_response_item.status_code == status_code
        assert self._post_response_item.json()["detail"][0]["msg"] == message


class TestCreate(CreateDSL):
    """Tests for creating an item."""

    def test_create_with_only_required_values_provided(self):
        """Test creating an item with only required values provided."""

        self.post_item_and_prerequisites_no_properties(ITEM_DATA_REQUIRED_VALUES_ONLY)

        self.check_post_item_success(ITEM_GET_DATA_REQUIRED_VALUES_ONLY)

    def test_create_with_all_values_except_properties(self):
        """Test creating an item with all values provided except `properties`."""

        self.post_item_and_prerequisites_no_properties(ITEM_DATA_ALL_VALUES_NO_PROPERTIES)

        self.check_post_item_success(ITEM_GET_DATA_ALL_VALUES_NO_PROPERTIES)

    def test_create_with_no_properties_provided(self):
        """Test creating an item when none of the properties present in the catalogue item are defined in the item."""

        self.post_item_and_prerequisites_with_properties(ITEM_DATA_REQUIRED_VALUES_ONLY)

        self.check_post_item_success(ITEM_GET_DATA_REQUIRED_VALUES_ONLY)

    def test_create_with_some_properties_provided(self):
        """Test creating an item when only some properties present in the catalogue item are defined in the item."""

        self.post_item_and_prerequisites_with_properties(
            {**ITEM_DATA_WITH_ALL_PROPERTIES, "properties": ITEM_DATA_WITH_ALL_PROPERTIES["properties"][1::]}
        )

        self.check_post_item_success(
            {**ITEM_GET_DATA_WITH_ALL_PROPERTIES, "properties": ITEM_GET_DATA_WITH_ALL_PROPERTIES["properties"][1::]}
        )

    def test_create_with_all_properties_provided(self):
        """Test creating an item when all properties present in the catalogue item are defined in the item."""

        self.post_item_and_prerequisites_with_properties(ITEM_DATA_WITH_ALL_PROPERTIES)

        self.check_post_item_success(ITEM_GET_DATA_WITH_ALL_PROPERTIES)

    def test_create_with_mandatory_property_given_none(self):
        """Test creating an item when a mandatory property is given a value of `None` in the item."""

        self.post_item_and_prerequisites_with_properties(
            {**ITEM_DATA_WITH_ALL_PROPERTIES, "properties": [{**PROPERTY_DATA_BOOLEAN_MANDATORY_FALSE, "value": None}]}
        )

        self.check_post_item_failed_with_detail(
            422,
            f"Mandatory property with ID '{self.property_name_id_dict[PROPERTY_DATA_BOOLEAN_MANDATORY_FALSE['name']]}' "
            "cannot be None.",
        )

    def test_create_with_non_mandatory_property_given_none(self):
        """Test creating an item when a non mandatory property is given a value of `None` in the item."""

        self.post_item_and_prerequisites_with_properties(
            {
                **ITEM_DATA_WITH_ALL_PROPERTIES,
                "properties": [{**PROPERTY_DATA_NUMBER_NON_MANDATORY_WITH_MM_UNIT_1, "value": None}],
            }
        )

        self.check_post_item_success(
            {
                **ITEM_GET_DATA_WITH_ALL_PROPERTIES,
                "properties": [{**PROPERTY_GET_DATA_NUMBER_NON_MANDATORY_WITH_MM_UNIT_1, "value": None}],
            }
        )

    def test_create_with_string_property_with_invalid_value_type(self):
        """Test creating an item with an invalid value type for a string property."""

        self.post_item_and_prerequisites_with_given_properties(
            catalogue_category_properties_data=[CATALOGUE_CATEGORY_PROPERTY_DATA_STRING_MANDATORY],
            catalogue_item_properties_data=[PROPERTY_DATA_STRING_MANDATORY_TEXT],
            item_properties_data=[{**PROPERTY_DATA_STRING_MANDATORY_TEXT, "value": 42}],
        )

        self.check_post_item_failed_with_detail(
            422,
            "Invalid value type for property with ID "
            f"'{self.property_name_id_dict[CATALOGUE_CATEGORY_PROPERTY_DATA_STRING_MANDATORY['name']]}'. "
            "Expected type: string.",
        )

    def test_create_with_number_property_with_invalid_value_type(self):
        """Test creating an item with an invalid value type for a number property."""

        self.post_item_and_prerequisites_with_given_properties(
            catalogue_category_properties_data=[CATALOGUE_CATEGORY_PROPERTY_DATA_NUMBER_NON_MANDATORY_WITH_MM_UNIT],
            catalogue_item_properties_data=[PROPERTY_DATA_NUMBER_NON_MANDATORY_WITH_MM_UNIT_1],
            item_properties_data=[{**PROPERTY_DATA_NUMBER_NON_MANDATORY_WITH_MM_UNIT_1, "value": "42"}],
        )

        self.check_post_item_failed_with_detail(
            422,
            "Invalid value type for property with ID '"
            f"{self.property_name_id_dict[CATALOGUE_CATEGORY_PROPERTY_DATA_NUMBER_NON_MANDATORY_WITH_MM_UNIT['name']]}"
            "'. Expected type: number.",
        )

    def test_create_with_boolean_property_with_invalid_value_type(self):
        """Test creating an item with an invalid value type for a boolean property."""

        self.post_item_and_prerequisites_with_given_properties(
            catalogue_category_properties_data=[CATALOGUE_CATEGORY_PROPERTY_DATA_BOOLEAN_MANDATORY],
            catalogue_item_properties_data=[PROPERTY_DATA_BOOLEAN_MANDATORY_FALSE],
            item_properties_data=[{**PROPERTY_DATA_BOOLEAN_MANDATORY_FALSE, "value": 0}],
        )

        self.check_post_item_failed_with_detail(
            422,
            "Invalid value type for property with ID '"
            f"{self.property_name_id_dict[CATALOGUE_CATEGORY_PROPERTY_DATA_BOOLEAN_MANDATORY['name']]}"
            "'. Expected type: boolean.",
        )

    def test_create_with_allowed_values_list(self):
        """Test creating an item with properties that have allowed values lists."""

        self.post_item_and_prerequisites_with_given_properties(
            catalogue_category_properties_data=[
                CATALOGUE_CATEGORY_PROPERTY_DATA_NUMBER_NON_MANDATORY_WITH_ALLOWED_VALUES_LIST,
                CATALOGUE_CATEGORY_PROPERTY_DATA_STRING_NON_MANDATORY_WITH_ALLOWED_VALUES_LIST,
            ],
            catalogue_item_properties_data=[
                PROPERTY_DATA_NUMBER_NON_MANDATORY_WITH_ALLOWED_VALUES_LIST_1,
                PROPERTY_DATA_STRING_NON_MANDATORY_WITH_ALLOWED_VALUES_LIST_VALUE1,
            ],
            item_properties_data=[
                PROPERTY_DATA_NUMBER_NON_MANDATORY_WITH_ALLOWED_VALUES_LIST_2,
                PROPERTY_DATA_STRING_NON_MANDATORY_WITH_ALLOWED_VALUES_LIST_VALUE2,
            ],
        )
        self.check_post_item_success(
            {
                **ITEM_GET_DATA_WITH_ALL_PROPERTIES,
                "properties": [
                    PROPERTY_GET_DATA_NUMBER_NON_MANDATORY_WITH_ALLOWED_VALUES_LIST_2,
                    PROPERTY_GET_DATA_STRING_NON_MANDATORY_WITH_ALLOWED_VALUES_LIST_VALUE2,
                ],
            }
        )

    def test_create_with_string_property_with_allowed_values_list_with_invalid_value(self):
        """Test creating an item with a string property with an allowed values list while giving it a value not in the
        list."""

        self.post_item_and_prerequisites_with_allowed_values(
            "string", {"type": "list", "values": ["value1", "value2", "value3"]}, "value1", "value42"
        )
        self.check_post_item_failed_with_detail(
            422,
            f"Invalid value for property with ID '{self.property_name_id_dict['property']}'. "
            "Expected one of value1, value2, value3.",
        )

    def test_create_with_string_property_with_allowed_values_list_with_invalid_type(self):
        """Test creating an item with a string property with an allowed values list while giving it a value with an
        incorrect type."""

        self.post_item_and_prerequisites_with_allowed_values(
            "string", {"type": "list", "values": ["value1", "value2", "value3"]}, "value1", 42
        )
        self.check_post_item_failed_with_detail(
            422,
            f"Invalid value type for property with ID '{self.property_name_id_dict['property']}'. "
            "Expected type: string.",
        )

    def test_create_with_number_property_with_allowed_values_list_with_invalid_value(self):
        """Test creating an item with a number property with an allowed values list while giving it a value not in the
        list."""

        self.post_item_and_prerequisites_with_allowed_values("number", {"type": "list", "values": [1, 2, 3]}, 1, 42)
        self.check_post_item_failed_with_detail(
            422,
            f"Invalid value for property with ID '{self.property_name_id_dict['property']}'. Expected one of 1, 2, 3.",
        )

    def test_create_with_number_property_with_allowed_values_list_with_invalid_type(self):
        """Test creating an item with a number property with an allowed values list while giving it a value with an
        incorrect type."""

        self.post_item_and_prerequisites_with_allowed_values("number", {"type": "list", "values": [1, 2, 3]}, 1, "test")
        self.check_post_item_failed_with_detail(
            422,
            f"Invalid value type for property with ID '{self.property_name_id_dict['property']}'. "
            "Expected type: number.",
        )

    def test_create_with_non_existent_catalogue_item_id(self):
        """Test creating an item with a non-existent catalogue item ID."""

        self.catalogue_item_id = str(ObjectId())
        self.post_system(SYSTEM_POST_DATA_REQUIRED_VALUES_ONLY)
        self.post_usage_status(USAGE_STATUS_DATA_IN_USE)
        self.post_item(ITEM_DATA_REQUIRED_VALUES_ONLY)

        self.check_post_item_failed_with_detail(422, "The specified catalogue item does not exist")

    def test_create_with_invalid_catalogue_item_id(self):
        """Test creating an item with an invalid catalogue item ID."""

        self.catalogue_item_id = "invalid-id"
        self.post_system(SYSTEM_POST_DATA_REQUIRED_VALUES_ONLY)
        self.post_usage_status(USAGE_STATUS_DATA_IN_USE)
        self.post_item(ITEM_DATA_REQUIRED_VALUES_ONLY)

        self.check_post_item_failed_with_detail(422, "The specified catalogue item does not exist")

    def test_create_with_non_existent_system_id(self):
        """Test creating an item with a non-existent system ID."""

        self.catalogue_item_id = self.post_catalogue_item_and_prerequisites_no_properties(
            CATALOGUE_ITEM_DATA_REQUIRED_VALUES_ONLY
        )
        self.system_id = str(ObjectId())
        self.post_usage_status(USAGE_STATUS_DATA_IN_USE)
        self.post_item(ITEM_DATA_REQUIRED_VALUES_ONLY)

        self.check_post_item_failed_with_detail(422, "The specified system does not exist")

    def test_create_with_invalid_system_id(self):
        """Test creating an item with an invalid system ID."""

        self.catalogue_item_id = self.post_catalogue_item_and_prerequisites_no_properties(
            CATALOGUE_ITEM_DATA_REQUIRED_VALUES_ONLY
        )
        self.system_id = "invalid-id"
        self.post_usage_status(USAGE_STATUS_DATA_IN_USE)
        self.post_item(ITEM_DATA_REQUIRED_VALUES_ONLY)

        self.check_post_item_failed_with_detail(422, "The specified system does not exist")

    def test_create_with_non_existent_usage_status_id(self):
        """Test creating an item with a non-existent usage status ID."""

        self.catalogue_item_id = self.post_catalogue_item_and_prerequisites_no_properties(
            CATALOGUE_ITEM_DATA_REQUIRED_VALUES_ONLY
        )
        self.post_system(SYSTEM_POST_DATA_REQUIRED_VALUES_ONLY)
        self.add_usage_status_value_and_id(ITEM_DATA_REQUIRED_VALUES_ONLY["usage_status"], str(ObjectId()))
        self.post_item(ITEM_DATA_REQUIRED_VALUES_ONLY)

        self.check_post_item_failed_with_detail(422, "The specified usage status does not exist")

    def test_create_with_invalid_usage_status_id(self):
        """Test creating an item with an invalid usage status ID."""

        self.catalogue_item_id = self.post_catalogue_item_and_prerequisites_no_properties(
            CATALOGUE_ITEM_DATA_REQUIRED_VALUES_ONLY
        )
        self.post_system(SYSTEM_POST_DATA_REQUIRED_VALUES_ONLY)
        self.post_usage_status(USAGE_STATUS_DATA_IN_USE)
        self.add_usage_status_value_and_id(ITEM_DATA_REQUIRED_VALUES_ONLY["usage_status"], "invalid-id")
        self.post_item(ITEM_DATA_REQUIRED_VALUES_ONLY)

        self.check_post_item_failed_with_detail(422, "The specified usage status does not exist")


class GetDSL(CreateDSL):
    """Base class for get tests."""

    _get_response_item: Response

    def get_item(self, item_id: str) -> None:
        """
        Gets an item with the given ID.

        :param item_id: ID of the item to be obtained.
        """

        self._get_response_item = self.test_client.get(f"/v1/items/{item_id}")

    def check_get_item_success(self, expected_item_get_data: dict) -> None:
        """
        Checks that a prior call to `get_item` gave a successful response with the expected data returned.

        :param expected_item_get_data: Dictionary containing the expected item data returned as would be required for a
                                       `ItemSchema`. Does not need mandatory IDs (e.g. `system_id`) as they will
                                       be added automatically to check they are as expected.
        """

        assert self._get_response_item.status_code == 200
        assert self._get_response_item.json() == self.add_ids_to_expected_item_get_data(expected_item_get_data)

    def check_get_item_failed_with_detail(self, status_code: int, detail: str) -> None:
        """
        Checks that a prior call to `get_item` gave a failed response with the expected code and error
        message.

        :param status_code: Expected status code of the response.
        :param detail: Expected detail given in the response.
        """

        assert self._get_response_item.status_code == status_code
        assert self._get_response_item.json()["detail"] == detail


class TestGet(GetDSL):
    """Tests for getting an item."""

    def test_get(self):
        """Test getting an item."""

        catalogue_item_id = self.post_item_and_prerequisites_no_properties(ITEM_DATA_REQUIRED_VALUES_ONLY)

        self.get_item(catalogue_item_id)
        self.check_get_item_success(ITEM_GET_DATA_REQUIRED_VALUES_ONLY)

    def test_get_with_non_existent_id(self):
        """Test getting an item with a non-existent ID."""

        self.get_item(str(ObjectId()))
        self.check_get_item_failed_with_detail(404, "An item with such ID was not found")

    def test_get_with_invalid_id(self):
        """Test getting an item with an invalid ID."""

        self.get_item("invalid-id")
        self.check_get_item_failed_with_detail(404, "An item with such ID was not found")


class ListDSL(GetDSL):
    """Base class for list tests."""

    def get_items(self, filters: dict) -> None:
        """
        Gets a list of items with the given filters.

        :param filters: Filters to use in the request.
        """

        self._get_response_item = self.test_client.get("/v1/items", params=filters)

    def post_test_items(self) -> list[dict]:
        """
        Posts three items. The first two have the same catalogue item but different systems, and the last has a
        different catalogue item but the same system as the second catalogue item.

        :return: List of dictionaries containing the expected item data returned from a get endpoint in
                 the form of an `ItemSchema`. In the form [CATALOGUE_ITEM_A_SYSTEM_A, CATALOGUE_ITEM_A_SYSTEM_B,
                 CATALOGUE_ITEM_B_SYSTEM_B]
        """

        # First item
        self.post_item_and_prerequisites_no_properties(ITEM_DATA_REQUIRED_VALUES_ONLY)
        system_a_id = self.system_id
        catalogue_item_a_id = self.catalogue_item_id

        # Second item
        system_b_id = self.post_system({**SYSTEM_POST_DATA_REQUIRED_VALUES_ONLY, "name": "Another system"})
        self.post_item(ITEM_DATA_ALL_VALUES_NO_PROPERTIES)

        # Third item
        self.post_catalogue_item({**CATALOGUE_ITEM_DATA_REQUIRED_VALUES_ONLY, "name": "Another catalogue item"})
        catalogue_item_b_id = self.catalogue_item_id
        self.post_item(ITEM_DATA_REQUIRED_VALUES_ONLY)

        return [
            {
                **ITEM_GET_DATA_REQUIRED_VALUES_ONLY,
                "catalogue_item_id": catalogue_item_a_id,
                "system_id": system_a_id,
                "usage_status_id": self.usage_status_value_id_dict[ITEM_DATA_REQUIRED_VALUES_ONLY["usage_status"]],
            },
            {
                **ITEM_GET_DATA_ALL_VALUES_NO_PROPERTIES,
                "catalogue_item_id": catalogue_item_a_id,
                "system_id": system_b_id,
                "usage_status_id": self.usage_status_value_id_dict[ITEM_DATA_REQUIRED_VALUES_ONLY["usage_status"]],
            },
            {
                **ITEM_GET_DATA_REQUIRED_VALUES_ONLY,
                "catalogue_item_id": catalogue_item_b_id,
                "system_id": system_b_id,
                "usage_status_id": self.usage_status_value_id_dict[ITEM_DATA_REQUIRED_VALUES_ONLY["usage_status"]],
            },
        ]

    def check_get_items_success(self, expected_items_get_data: list[dict]) -> None:
        """
        Checks that a prior call to `get_items` gave a successful response with the expected data returned.

        :param expected_items_get_data: List of dictionaries containing the expected item data returned as would be
                                        required for `ItemSchema`'s.
        """

        assert self._get_response_item.status_code == 200
        assert self._get_response_item.json() == expected_items_get_data


class TestList(ListDSL):
    """Tests for getting a list of items."""

    def test_list_with_no_filters(self):
        """
        Test getting a list of all items with no filters provided.

        Posts three items the first two in the same catalogue item and separate systems and the third in a different
        catalogue item but the same system as the second. Expects all three to be returned.
        """

        items = self.post_test_items()
        self.get_items(filters={})
        self.check_get_items_success(items)

    def test_list_with_system_id_filter(self):
        """
        Test getting a list of all items with a `system_id` filter provided.

        Posts three items the first two in the same catalogue item and separate systems and the third in a different
        catalogue item but the same system as the second. Expects just the latter two systems to be returned.
        """

        items = self.post_test_items()
        self.get_items(filters={"system_id": items[1]["system_id"]})
        self.check_get_items_success(items[1:])

    def test_list_with_invalid_system_id_filter(self):
        """Test getting a list of all items with an invalid `system_id` filter provided."""

        self.get_items(filters={"system_id": "invalid-id"})
        self.check_get_items_success([])

    def test_list_with_catalogue_item_id_filter(self):
        """
        Test getting a list of all items with a `catalogue_item_id` filter provided.

        Posts three items the first two in the same catalogue item and separate systems and the third in a different
        catalogue item but the same system as the second. Expects just the former two systems to be returned.
        """

        items = self.post_test_items()
        self.get_items(filters={"catalogue_item_id": items[0]["catalogue_item_id"]})
        self.check_get_items_success(items[0:2])

    def test_list_with_invalid_catalogue_item_id_filter(self):
        """Test getting a list of all items with an invalid `catalogue_item_id` filter provided."""

        self.get_items(filters={"catalogue_item_id": "invalid-id"})
        self.check_get_items_success([])

    def test_list_with_system_id_and_catalogue_item_id_filters(self):
        """
        Test getting a list of all items with `system_id` and `catalogue_item_id` filters provided.

        Posts three items the first two in the same catalogue item and separate systems and the third in a different
        catalogue item but the same system as the second. Expects just second item to be returned.
        """

        items = self.post_test_items()
        self.get_items(filters={"system_id": items[2]["system_id"], "catalogue_item_id": items[0]["catalogue_item_id"]})
        self.check_get_items_success([items[1]])

    def test_list_with_system_id_and_catalogue_item_id_filters_with_no_matching_results(self):
        """
        Test getting a list of all items with `system_id` and `catalogue_item_id` filters provided when there are no
        matching results.
        """

        self.get_items(filters={"system_id": str(ObjectId()), "catalogue_item_id": str(ObjectId())})
        self.check_get_items_success([])


class UpdateDSL(ListDSL):
    """Base class for update tests."""

    _patch_response_item: Response

    def patch_item(self, item_id: str, item_update_data: dict) -> None:
        """
        Updates an item with the given ID.

        :param item_id: ID of the item to patch.
        :param item_update_data: Dictionary containing the basic patch data as would be required for a `ItemPatchSchema`
                                 but with any `id`'s replaced by the `name` value in its properties as the IDs will be
                                 added automatically.
        """

        # Replace any property names with ids
        item_update_data = E2ETestHelpers.replace_property_names_with_ids_in_properties(
            item_update_data, self.property_name_id_dict
        )

        self._patch_response_item = self.test_client.patch(f"/v1/items/{item_id}", json=item_update_data)

    def check_patch_item_response_success(self, expected_item_get_data: dict) -> None:
        """
        Checks that a prior call to `patch_item` gave a successful response with the expected data returned.

        Also merges in any properties that were defined in the catalogue item but are not given in the expected data.

        :param expected_item_get_data: Dictionary containing the expected item data returned as would
                                                 be required for a `ItemSchema`. Does not need mandatory IDs
                                                 (e.g. `system_id`) as they will be added automatically to check
                                                 they are as expected.
        """

        # Where properties are involved in the catalogue item, need to merge them
        expected_item_get_data = self.merge_properties_in_expected_item_get_data(expected_item_get_data)

        assert self._patch_response_item.status_code == 200
        assert self._patch_response_item.json() == self.add_ids_to_expected_item_get_data(expected_item_get_data)

        E2ETestHelpers.check_created_and_modified_times_updated_correctly(
            self._post_response_item, self._patch_response_item
        )

    def check_patch_item_failed_with_detail(self, status_code: int, detail: str) -> None:
        """
        Checks that a prior call to `patch_item` gave a failed response with the expected code and error message.

        :param status_code: Expected status code of the response.
        :param detail: Expected detail given in the response.
        """

        assert self._patch_response_item.status_code == status_code
        assert self._patch_response_item.json()["detail"] == detail

    def check_patch_item_failed_with_validation_message(self, status_code: int, message: str) -> None:
        """
        Checks that a prior call to `patch_item` gave a failed response with the expected code and pydantic validation
        error message.

        :param status_code: Expected status code of the response.
        :param message: Expected validation error message given in the response.
        """

        assert self._patch_response_item.status_code == status_code
        assert self._patch_response_item.json()["detail"][0]["msg"] == message


class TestUpdate(UpdateDSL):
    """Tests for updating an item."""

    def test_partial_update_all_fields_except_ids_or_properties(self):
        """Test updating all fields of an item except its any of its `_id` fields or properties."""

        item_id = self.post_item_and_prerequisites_no_properties(ITEM_DATA_REQUIRED_VALUES_ONLY)

        self.patch_item(item_id, ITEM_DATA_ALL_VALUES_NO_PROPERTIES)
        self.check_patch_item_response_success(ITEM_GET_DATA_ALL_VALUES_NO_PROPERTIES)

    def test_partial_update_catalogue_item_id(self):
        """Test updating the `catalogue_item_id` of an item."""

        item_id = self.post_item_and_prerequisites_no_properties(ITEM_DATA_REQUIRED_VALUES_ONLY)

        self.patch_item(item_id, {"catalogue_item_id": str(ObjectId())})
        self.check_patch_item_failed_with_detail(422, "Cannot change the catalogue item of an item")

    def test_partial_update_system_id(self):
        """Test updating the `system_id` of an item."""

        item_id = self.post_item_and_prerequisites_no_properties(ITEM_DATA_REQUIRED_VALUES_ONLY)
        new_system_id = self.post_system(SYSTEM_POST_DATA_ALL_VALUES_NO_PARENT)

        self.patch_item(item_id, {"system_id": new_system_id})
        self.check_patch_item_response_success(ITEM_GET_DATA_REQUIRED_VALUES_ONLY)

    def test_partial_update_system_id_with_non_existent_id(self):
        """Test updating the `system_id` of an item to a non-existent system."""

        item_id = self.post_item_and_prerequisites_no_properties(ITEM_DATA_REQUIRED_VALUES_ONLY)

        self.patch_item(item_id, {"system_id": str(ObjectId())})
        self.check_patch_item_failed_with_detail(422, "The specified system does not exist")

    def test_partial_update_system_id_with_invalid_id(self):
        """Test updating the `system_id` of an item to an invalid ID."""

        item_id = self.post_item_and_prerequisites_no_properties(ITEM_DATA_REQUIRED_VALUES_ONLY)

        self.patch_item(item_id, {"system_id": "invalid-id"})
        self.check_patch_item_failed_with_detail(422, "The specified system does not exist")

    def test_partial_update_usage_status_id(self):
        """Test updating the `usage_status_id` of an item."""

        item_id = self.post_item_and_prerequisites_no_properties(ITEM_DATA_REQUIRED_VALUES_ONLY)
        new_usage_status_id = self.post_usage_status(USAGE_STATUS_DATA_NEW)

        self.patch_item(item_id, {"usage_status_id": new_usage_status_id})
        self.check_patch_item_response_success(
            {**ITEM_GET_DATA_REQUIRED_VALUES_ONLY, "usage_status": USAGE_STATUS_DATA_NEW["value"]}
        )

    def test_partial_update_usage_status_id_with_non_existent_id(self):
        """Test updating the `usage_status_id` of an item to a non-existent system."""

        item_id = self.post_item_and_prerequisites_no_properties(ITEM_DATA_REQUIRED_VALUES_ONLY)

        self.patch_item(item_id, {"usage_status_id": str(ObjectId())})
        self.check_patch_item_failed_with_detail(422, "The specified usage status does not exist")

    def test_partial_update_usage_status_id_with_invalid_id(self):
        """Test updating the `usage_status_id` of an item to an invalid ID."""

        item_id = self.post_item_and_prerequisites_no_properties(ITEM_DATA_REQUIRED_VALUES_ONLY)

        self.patch_item(item_id, {"usage_status_id": "invalid-id"})
        self.check_patch_item_failed_with_detail(422, "The specified usage status does not exist")

    def test_partial_update_properties_with_no_properties_provided(self):
        """Test updating the `properties` of an item to override none of the catalogue item properties."""

        # All properties overridden to start with, then set to empty list to reset
        item_id = self.post_item_and_prerequisites_with_properties(ITEM_DATA_WITH_ALL_PROPERTIES)

        self.patch_item(item_id, {"properties": []})
        self.check_patch_item_response_success({**ITEM_GET_DATA_WITH_ALL_PROPERTIES, "properties": []})

    def test_partial_update_properties_with_some_properties_provided(self):
        """Test updating the `properties` of an item to override some of the catalogue item properties."""

        # No properties overridden to start with, then override some of them
        item_id = self.post_item_and_prerequisites_with_properties({**ITEM_DATA_WITH_ALL_PROPERTIES, "properties": []})

        self.patch_item(item_id, {"properties": ITEM_GET_DATA_WITH_ALL_PROPERTIES["properties"][1::]})
        self.check_patch_item_response_success(
            {**ITEM_GET_DATA_WITH_ALL_PROPERTIES, "properties": ITEM_GET_DATA_WITH_ALL_PROPERTIES["properties"][1::]}
        )

    def test_partial_update_properties_with_all_properties_provided(self):
        """Test updating the `properties` of an item to override all of the catalogue item properties."""

        # No properties overridden to start with, then override all of them
        item_id = self.post_item_and_prerequisites_with_properties({**ITEM_DATA_WITH_ALL_PROPERTIES, "properties": []})

        self.patch_item(item_id, {"properties": ITEM_GET_DATA_WITH_ALL_PROPERTIES["properties"]})
        self.check_patch_item_response_success(ITEM_GET_DATA_WITH_ALL_PROPERTIES)

    def test_partial_update_properties_with_mandatory_property_given_none(self):
        """Test updating the `properties` of an item to have a mandatory property with a value of `None`."""

        item_id = self.post_item_and_prerequisites_with_properties(ITEM_DATA_WITH_ALL_PROPERTIES)

        self.patch_item(item_id, {"properties": [{**PROPERTY_DATA_BOOLEAN_MANDATORY_FALSE, "value": None}]})
        self.check_patch_item_failed_with_detail(
            422,
            f"Mandatory property with ID '{self.property_name_id_dict[PROPERTY_DATA_BOOLEAN_MANDATORY_FALSE['name']]}' "
            "cannot be None.",
        )

    def test_partial_update_properties_with_non_mandatory_property_given_none(self):
        """Test updating the `properties` of an item to have a non-mandatory property with a value of `None`."""

        item_id = self.post_item_and_prerequisites_with_properties(ITEM_DATA_WITH_ALL_PROPERTIES)

        self.patch_item(item_id, {"properties": [{**PROPERTY_DATA_NUMBER_NON_MANDATORY_WITH_MM_UNIT_1, "value": None}]})
        self.check_patch_item_response_success(
            {
                **ITEM_GET_DATA_WITH_ALL_PROPERTIES,
                "properties": [{**PROPERTY_GET_DATA_NUMBER_NON_MANDATORY_WITH_MM_UNIT_1, "value": None}],
            }
        )

    def test_partial_update_properties_with_string_property_with_invalid_value_type(self):
        """Test updating the `properties` of an item to have an invalid value type for a string property."""

        item_id = self.post_item_and_prerequisites_with_given_properties(
            catalogue_category_properties_data=[CATALOGUE_CATEGORY_PROPERTY_DATA_STRING_MANDATORY],
            catalogue_item_properties_data=[PROPERTY_DATA_STRING_MANDATORY_TEXT],
            item_properties_data=[],
        )

        self.patch_item(item_id, {"properties": [{**PROPERTY_DATA_STRING_MANDATORY_TEXT, "value": 42}]})

        self.check_patch_item_failed_with_detail(
            422,
            "Invalid value type for property with ID "
            f"'{self.property_name_id_dict[CATALOGUE_CATEGORY_PROPERTY_DATA_STRING_MANDATORY['name']]}'. "
            "Expected type: string.",
        )

    def test_partial_update_properties_with_number_property_with_invalid_value_type(self):
        """Test updating the `properties` of an item to have an invalid value type for a number property."""

        item_id = self.post_item_and_prerequisites_with_given_properties(
            catalogue_category_properties_data=[CATALOGUE_CATEGORY_PROPERTY_DATA_NUMBER_NON_MANDATORY_WITH_MM_UNIT],
            catalogue_item_properties_data=[PROPERTY_DATA_NUMBER_NON_MANDATORY_WITH_MM_UNIT_1],
            item_properties_data=[],
        )

        self.patch_item(item_id, {"properties": [{**PROPERTY_DATA_NUMBER_NON_MANDATORY_WITH_MM_UNIT_1, "value": "42"}]})

        self.check_patch_item_failed_with_detail(
            422,
            "Invalid value type for property with ID '"
            f"{self.property_name_id_dict[CATALOGUE_CATEGORY_PROPERTY_DATA_NUMBER_NON_MANDATORY_WITH_MM_UNIT['name']]}"
            "'. Expected type: number.",
        )

    def test_partial_update_properties_with_boolean_property_with_invalid_value_type(self):
        """Test updating the `properties` of an item to have an invalid value type for a boolean property."""

        item_id = self.post_item_and_prerequisites_with_given_properties(
            catalogue_category_properties_data=[CATALOGUE_CATEGORY_PROPERTY_DATA_BOOLEAN_MANDATORY],
            catalogue_item_properties_data=[PROPERTY_DATA_BOOLEAN_MANDATORY_FALSE],
            item_properties_data=[],
        )

        self.patch_item(item_id, {"properties": [{**PROPERTY_DATA_BOOLEAN_MANDATORY_FALSE, "value": 0}]})

        self.check_patch_item_failed_with_detail(
            422,
            "Invalid value type for property with ID '"
            f"{self.property_name_id_dict[CATALOGUE_CATEGORY_PROPERTY_DATA_BOOLEAN_MANDATORY['name']]}"
            "'. Expected type: boolean.",
        )

    def test_partial_update_properties_with_allowed_values_list(self):
        """Test updating the `properties` of an item that has allowed values lists."""

        item_id = self.post_item_and_prerequisites_with_given_properties(
            catalogue_category_properties_data=[
                CATALOGUE_CATEGORY_PROPERTY_DATA_NUMBER_NON_MANDATORY_WITH_ALLOWED_VALUES_LIST,
                CATALOGUE_CATEGORY_PROPERTY_DATA_STRING_NON_MANDATORY_WITH_ALLOWED_VALUES_LIST,
            ],
            catalogue_item_properties_data=[
                PROPERTY_DATA_NUMBER_NON_MANDATORY_WITH_ALLOWED_VALUES_LIST_1,
                PROPERTY_DATA_STRING_NON_MANDATORY_WITH_ALLOWED_VALUES_LIST_VALUE1,
            ],
            item_properties_data=[],
        )
        self.patch_item(
            item_id,
            {
                "properties": [
                    PROPERTY_DATA_NUMBER_NON_MANDATORY_WITH_ALLOWED_VALUES_LIST_2,
                    PROPERTY_DATA_STRING_NON_MANDATORY_WITH_ALLOWED_VALUES_LIST_VALUE2,
                ]
            },
        )
        self.check_patch_item_response_success(
            {
                **ITEM_GET_DATA_WITH_ALL_PROPERTIES,
                "properties": [
                    PROPERTY_GET_DATA_NUMBER_NON_MANDATORY_WITH_ALLOWED_VALUES_LIST_2,
                    PROPERTY_GET_DATA_STRING_NON_MANDATORY_WITH_ALLOWED_VALUES_LIST_VALUE2,
                ],
            }
        )

    def test_partial_update_string_property_with_allowed_values_list_to_invalid_value(self):
        """Test updating the value of a string property with an allowed values list to be a value not in the list."""

        item_id = self.post_item_and_prerequisites_with_allowed_values(
            "string", {"type": "list", "values": ["value1", "value2", "value3"]}, "value1", "value2"
        )

        self.patch_item(item_id, {"properties": [{"name": "property", "value": "value42"}]})
        self.check_patch_item_failed_with_detail(
            422,
            f"Invalid value for property with ID '{self.property_name_id_dict['property']}'. "
            "Expected one of value1, value2, value3.",
        )

    def test_partial_update_string_property_with_allowed_values_list_to_invalid_value_type(self):
        """Test updating the value of a string property with an allowed values list to be the wrong type."""

        item_id = self.post_item_and_prerequisites_with_allowed_values(
            "string", {"type": "list", "values": ["value1", "value2", "value3"]}, "value1", "value2"
        )

        self.patch_item(item_id, {"properties": [{"name": "property", "value": 42}]})
        self.check_patch_item_failed_with_detail(
            422,
            f"Invalid value type for property with ID '{self.property_name_id_dict['property']}'. "
            "Expected type: string.",
        )

    def test_partial_update_number_property_with_allowed_values_list_to_invalid_value(self):
        """Test updating the value of a number property with an allowed values list to be a value not in the list."""

        item_id = self.post_item_and_prerequisites_with_allowed_values(
            "number", {"type": "list", "values": [1, 2, 3]}, 1, 2
        )

        self.patch_item(item_id, {"properties": [{"name": "property", "value": 42}]})
        self.check_patch_item_failed_with_detail(
            422,
            f"Invalid value for property with ID '{self.property_name_id_dict['property']}'. "
            "Expected one of 1, 2, 3.",
        )

    def test_partial_update_number_property_with_allowed_values_list_to_invalid_value_type(self):
        """Test updating the value of a number property with an allowed values list to be a value not in the list."""

        item_id = self.post_item_and_prerequisites_with_allowed_values(
            "number", {"type": "list", "values": [1, 2, 3]}, 1, 2
        )

        self.patch_item(item_id, {"properties": [{"name": "property", "value": "2"}]})
        self.check_patch_item_failed_with_detail(
            422,
            f"Invalid value type for property with ID '{self.property_name_id_dict['property']}'. "
            "Expected type: number.",
        )

    def test_partial_update_with_non_existent_id(self):
        """Test updating a non-existent item."""

        self.patch_item(str(ObjectId()), {})
        self.check_patch_item_failed_with_detail(404, "Item not found")

    def test_partial_update_invalid_id(self):
        """Test updating an item with an invalid ID."""

        self.patch_item("invalid-id", {})
        self.check_patch_item_failed_with_detail(404, "Item not found")


class DeleteDSL(UpdateDSL):
    """Base class for delete tests."""

    _delete_response_item: Response

    def delete_item(self, item_id: str) -> None:
        """
        Deletes an item with the given ID.

        :param item_id: ID of the item to be deleted.
        """

        self._delete_response_item = self.test_client.delete(f"/v1/items/{item_id}")

    def check_delete_item_success(self) -> None:
        """Checks that a prior call to `delete_item` gave a successful response with the expected data
        returned."""

        assert self._delete_response_item.status_code == 204

    def check_delete_item_failed_with_detail(self, status_code: int, detail: str) -> None:
        """
        Checks that a prior call to `delete_item` gave a failed response with the expected code and
        error message.

        :param status_code: Expected status code of the response.
        :param detail: Expected detail given in the response.
        """

        assert self._delete_response_item.status_code == status_code
        assert self._delete_response_item.json()["detail"] == detail


class TestDelete(DeleteDSL):
    """Tests for deleting an item."""

    def test_delete(self):
        """Test deleting an item."""

        item_id = self.post_item_and_prerequisites_no_properties(ITEM_DATA_REQUIRED_VALUES_ONLY)

        self.delete_item(item_id)
        self.check_delete_item_success()

        self.get_item(item_id)
        self.check_get_item_failed_with_detail(404, "An item with such ID was not found")

    def test_delete_with_non_existent_id(self):
        """Test deleting a non-existent item."""

        self.delete_item(str(ObjectId()))
        self.check_delete_item_failed_with_detail(404, "Item not found")

    def test_delete_with_invalid_id(self):
        """Test deleting an item with an invalid ID."""

        self.delete_item("invalid_id")
        self.check_delete_item_failed_with_detail(404, "Item not found")<|MERGE_RESOLUTION|>--- conflicted
+++ resolved
@@ -40,16 +40,9 @@
     USAGE_STATUS_DATA_IN_USE,
     USAGE_STATUS_DATA_NEW,
 )
-<<<<<<< HEAD
-from test.mock_data import UNIT_POST_DATA_CM, UNIT_POST_DATA_MM
-from unittest.mock import ANY
-
-
-=======
 from typing import Any, Optional
 
 import pytest
->>>>>>> 733934e8
 from bson import ObjectId
 from httpx import Response
 
@@ -121,76 +114,9 @@
             "usage_status_id": self.usage_status_value_id_dict[expected_item_get_data["usage_status"]],
         }
 
-<<<<<<< HEAD
-
-# pylint: disable=duplicate-code
-CATALOGUE_CATEGORY_POST_A = {
-    "name": "Category A",
-    "is_leaf": True,
-    "properties": [
-        {"name": "Property A", "type": "number", "unit": "mm", "mandatory": False},
-        {"name": "Property B", "type": "boolean", "mandatory": True},
-        {"name": "Property C", "type": "string", "unit": "cm", "mandatory": True},
-        {"name": "Property D", "type": "string", "mandatory": False},
-    ],
-}
-
-CATALOGUE_ITEM_POST_A = {
-    "name": "Catalogue Item A",
-    "description": "This is Catalogue Item A",
-    "cost_gbp": 129.99,
-    "days_to_replace": 2.0,
-    "drawing_link": "https://drawing-link.com/",
-    "item_model_number": "abc123",
-    "is_obsolete": False,
-    "properties": [
-        {"name": "Property A", "value": 20},
-        {"name": "Property B", "value": False},
-        {"name": "Property C", "value": "20x15x10"},
-    ],
-}
-
-MANUFACTURER_POST = {
-    "name": "Manufacturer A",
-    "url": "http://example.com/",
-    "address": {
-        "address_line": "1 Example Street",
-        "town": "Oxford",
-        "county": "Oxfordshire",
-        "country": "United Kingdom",
-        "postcode": "OX1 2AB",
-    },
-    "telephone": "0932348348",
-}
-# pylint: enable=duplicate-code
-
-ITEM_POST = {
-    "is_defective": False,
-    "warranty_end_date": "2015-11-15T23:59:59Z",
-    "serial_number": "xyz123",
-    "delivered_date": "2012-12-05T12:00:00Z",
-    "notes": "Test notes",
-    "properties": [{"name": "Property A", "value": 21}],
-}
-
-ITEM_POST_EXPECTED = {
-    **ITEM_POST,
-    **CREATED_MODIFIED_VALUES_EXPECTED,
-    "id": ANY,
-    "purchase_order_number": None,
-    "asset_number": None,
-    "properties": [
-        {"name": "Property A", "value": 21, "unit": "mm"},
-        {"name": "Property B", "value": False, "unit": None},
-        {"name": "Property C", "value": "20x15x10", "unit": "cm"},
-        {"name": "Property D", "value": None, "unit": None},
-    ],
-}
-=======
     def post_catalogue_item(self, catalogue_item_data: dict) -> Optional[str]:
         """
         Posts a catalogue item with the given data and returns the ID of the created catalogue item if successful.
->>>>>>> 733934e8
 
         :param catalogue_item_data: Dictionary containing the basic catalogue item data as would be required
                                         for a `CatalogueItemPostSchema` but with mandatory IDs missing and
@@ -211,13 +137,6 @@
         :return: ID of the created system (or `None` if not successful).
         """
 
-<<<<<<< HEAD
-        response = test_client.post("/v1/units", json=UNIT_POST_DATA_MM)
-        unit_mm = response.json()
-
-        response = test_client.post("/v1/units", json=UNIT_POST_DATA_CM)
-        unit_cm = response.json()
-=======
         self.system_id = SystemCreateDSL.post_system(self, system_post_data)
         return self.system_id
 
@@ -225,7 +144,6 @@
         """
         Stores a usage status value and ID inside the `usage_status_value_id_dict` for tests that need to have a
         non-existent or invalid usage status ID.
->>>>>>> 733934e8
 
         :param usage_status_value: Value of the usage status.
         :param usage_status_id: ID of the usage status.
