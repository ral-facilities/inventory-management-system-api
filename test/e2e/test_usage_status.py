--- conflicted
+++ resolved
@@ -46,13 +46,7 @@
     response = test_client.post("/v1/usage-statuses", json=USAGE_STATUS_POST_A)
 
     assert response.status_code == 409
-<<<<<<< HEAD
-    assert (
-        response.json()["detail"] == "A usage status with the same name has been found"
-    )
-=======
     assert response.json()["detail"] == "A usage status with the same name already exists"
->>>>>>> 947475fe
 
 
 def test_get_usage_statuses(test_client):
@@ -140,9 +134,7 @@
 def test_delete_usage_status_that_is_a_part_of_item(test_client):
     """Test trying to delete a usage status that is a part of a Item"""
     # pylint: disable=duplicate-code
-    response = test_client.post(
-        "/v1/catalogue-categories", json=CATALOGUE_CATEGORY_POST_A
-    )
+    response = test_client.post("/v1/catalogue-categories", json=CATALOGUE_CATEGORY_POST_A)
     catalogue_category = response.json()
 
     response = test_client.post("/v1/systems", json=SYSTEM_POST_A)
@@ -177,9 +169,7 @@
         "catalogue_item_id": catalogue_item_id,
         "system_id": system_id,
         "usage_status_id": usage_status_id,
-        "properties": add_ids_to_properties(
-            catalogue_category["catalogue_item_properties"], ITEM_POST["properties"]
-        ),
+        "properties": add_ids_to_properties(catalogue_category["catalogue_item_properties"], ITEM_POST["properties"]),
     }
     # pylint: enable=duplicate-code
     response = test_client.post("/v1/items", json=item_post)
