"""
End-to-End tests for the catalogue item router.
"""

# Expect some duplicate code inside tests as the tests for the different entities can be very similar
# pylint: disable=too-many-lines
# pylint: disable=duplicate-code
# pylint: disable=too-many-public-methods

import copy
from test.e2e.conftest import E2ETestHelpers
from test.e2e.mock_schemas import SYSTEM_POST_A, USAGE_STATUS_POST_A
from test.e2e.test_catalogue_category import CreateDSL as CatalogueCategoryCreateDSL
from test.e2e.test_manufacturer import CreateDSL as ManufacturerCreateDSL
from test.mock_data import (
    BASE_CATALOGUE_CATEGORY_DATA_WITH_PROPERTIES_MM,
    CATALOGUE_CATEGORY_POST_DATA_LEAF_NO_PARENT_NO_PROPERTIES,
    CATALOGUE_CATEGORY_POST_DATA_LEAF_REQUIRED_VALUES_ONLY,
    CATALOGUE_CATEGORY_POST_DATA_NON_LEAF_REQUIRED_VALUES_ONLY,
    CATALOGUE_CATEGORY_PROPERTY_DATA_BOOLEAN_MANDATORY,
    CATALOGUE_CATEGORY_PROPERTY_DATA_NUMBER_NON_MANDATORY_WITH_ALLOWED_VALUES_LIST,
    CATALOGUE_CATEGORY_PROPERTY_DATA_NUMBER_NON_MANDATORY_WITH_MM_UNIT,
    CATALOGUE_CATEGORY_PROPERTY_DATA_STRING_MANDATORY,
    CATALOGUE_CATEGORY_PROPERTY_DATA_STRING_NON_MANDATORY_WITH_ALLOWED_VALUES_LIST,
    CATALOGUE_ITEM_DATA_NOT_OBSOLETE_NO_PROPERTIES,
    CATALOGUE_ITEM_DATA_OBSOLETE_NO_PROPERTIES,
    CATALOGUE_ITEM_DATA_REQUIRED_VALUES_ONLY,
    CATALOGUE_ITEM_DATA_WITH_ALL_PROPERTIES,
    CATALOGUE_ITEM_DATA_WITH_MANDATORY_PROPERTIES_ONLY,
    CATALOGUE_ITEM_GET_DATA_NOT_OBSOLETE_NO_PROPERTIES,
    CATALOGUE_ITEM_GET_DATA_OBSOLETE_NO_PROPERTIES,
    CATALOGUE_ITEM_GET_DATA_REQUIRED_VALUES_ONLY,
    CATALOGUE_ITEM_GET_DATA_WITH_ALL_PROPERTIES,
    CATALOGUE_ITEM_GET_DATA_WITH_MANDATORY_PROPERTIES_ONLY,
    MANUFACTURER_POST_DATA_ALL_VALUES,
    MANUFACTURER_POST_DATA_REQUIRED_VALUES_ONLY,
    PROPERTY_DATA_BOOLEAN_MANDATORY_TRUE,
    PROPERTY_DATA_NUMBER_NON_MANDATORY_WITH_ALLOWED_VALUES_LIST_1,
    PROPERTY_DATA_NUMBER_NON_MANDATORY_WITH_MM_UNIT_42,
    PROPERTY_DATA_NUMBER_NON_MANDATORY_WITH_MM_UNIT_NONE,
    PROPERTY_DATA_STRING_MANDATORY_TEXT,
    PROPERTY_DATA_STRING_NON_MANDATORY_WITH_ALLOWED_VALUES_LIST_NONE,
    PROPERTY_DATA_STRING_NON_MANDATORY_WITH_ALLOWED_VALUES_LIST_VALUE1,
    PROPERTY_GET_DATA_NUMBER_NON_MANDATORY_WITH_ALLOWED_VALUES_LIST_1,
    PROPERTY_GET_DATA_NUMBER_NON_MANDATORY_WITH_MM_UNIT_42,
    PROPERTY_GET_DATA_STRING_NON_MANDATORY_WITH_ALLOWED_VALUES_LIST_VALUE1,
    UNIT_POST_DATA_MM,
)
from typing import Any, Optional

import pytest
from bson import ObjectId
from httpx import Response


class CreateDSL(CatalogueCategoryCreateDSL, ManufacturerCreateDSL):
    """Base class for create tests."""

    catalogue_category_id: Optional[str]
    manufacturer_id: Optional[str]
    property_name_id_dict: dict[str, str]

    _post_response_catalogue_item: Response

    # Key of property name, and value a dictionary containing the `unit` and `unit_id` as would
    # be expected inside a property response
    _unit_data_lookup_dict: dict[str, dict]

    @pytest.fixture(autouse=True)
    def setup_catalogue_item_create_dsl(self):
        """Setup fixtures"""

        self.property_name_id_dict = {}
        self.catalogue_category_id = None
        self.manufacturer_id = None

        self._unit_data_lookup_dict = {}

    def add_ids_to_expected_catalogue_item_get_data(self, expected_catalogue_item_get_data) -> dict:
        """
        Adds required IDs to some expected catalogue item get data based on what has already been posted.

        :param expected_catalogue_item_get_data: Dictionary containing the expected catalogue item data returned as
                                                 would be required for a `CatalogueItemSchema`. Does not need mandatory
                                                 IDs (e.g. `manufacturer_id`) as they will be added here.
        """
        # Where there are properties add the property ID, unit ID and unit value
        expected_catalogue_item_get_data = E2ETestHelpers.add_property_ids_to_properties(
            expected_catalogue_item_get_data, self.property_name_id_dict
        )
        properties = []
        for prop in expected_catalogue_item_get_data["properties"]:
            properties.append({**prop, **self._unit_data_lookup_dict[prop["id"]]})
        expected_catalogue_item_get_data = {**expected_catalogue_item_get_data, "properties": properties}

        return {
            **expected_catalogue_item_get_data,
            "catalogue_category_id": self.catalogue_category_id,
            "manufacturer_id": self.manufacturer_id,
        }

    def post_catalogue_category(self, catalogue_category_data: dict) -> Optional[str]:
        """
        Posts a catalogue category with the given data and returns the ID of the created catalogue category if
        successful.

        :param catalogue_category_data: Dictionary containing the basic catalogue category data as would be required
                                        for a `CatalogueCategoryPostSchema` but with any `unit_id`'s replaced by the
                                        `unit` value in its properties as the IDs will be added automatically.
        :return: ID of the created catalogue category (or `None` if not successful).
        """
        self.catalogue_category_id = CatalogueCategoryCreateDSL.post_catalogue_category(self, catalogue_category_data)

        # Assign the property name id dict for any properties
        if self.catalogue_category_id:
            self.property_name_id_dict = {}
            catalogue_category_data = self._post_response_catalogue_category.json()
            for prop in catalogue_category_data["properties"]:
                self.property_name_id_dict[prop["name"]] = prop["id"]
                self._unit_data_lookup_dict[prop["id"]] = {"unit_id": prop["unit_id"], "unit": prop["unit"]}

        return self.catalogue_category_id

    def post_manufacturer(self, manufacturer_post_data: dict) -> Optional[str]:
        """
        Posts a manufacturer with the given data, returns the ID of the created manufacturer if successful.

        :param manufacturer_post_data: Dictionary containing the manufacturer data as would be required for a
                                       `ManufacturerPostSchema`.
        :return: ID of the created manufacturer (or `None` if not successful).
        """
        self.manufacturer_id = ManufacturerCreateDSL.post_manufacturer(self, manufacturer_post_data)
        return self.manufacturer_id

    def post_catalogue_item(self, catalogue_item_data: dict) -> Optional[str]:
        """
        Posts a catalogue item with the given data and returns the ID of the created catalogue item if successful.

        :param catalogue_item_data: Dictionary containing the basic catalogue item data as would be required
                                        for a `CatalogueItemPostSchema` but with mandatory IDs missing and
                                        any `id`'s replaced by the `name` value in its properties as the
                                        IDs will be added automatically.
        :return: ID of the created catalogue item (or `None` if not successful).
        """

        # Replace any unit values with unit IDs
        full_catalogue_item_data = copy.deepcopy(catalogue_item_data)
        full_catalogue_item_data = E2ETestHelpers.replace_unit_values_with_ids_in_properties(
            full_catalogue_item_data, self.unit_value_id_dict
        )
        full_catalogue_item_data = E2ETestHelpers.replace_property_names_with_ids_in_properties(
            full_catalogue_item_data, self.property_name_id_dict
        )

        # Insert mandatory IDs if they have been created
        if self.catalogue_category_id:
            full_catalogue_item_data["catalogue_category_id"] = self.catalogue_category_id
        if self.manufacturer_id:
            full_catalogue_item_data["manufacturer_id"] = self.manufacturer_id

        self._post_response_catalogue_item = self.test_client.post("/v1/catalogue-items", json=full_catalogue_item_data)

        return (
            self._post_response_catalogue_item.json()["id"]
            if self._post_response_catalogue_item.status_code == 201
            else None
        )

    def post_catalogue_item_and_prerequisites_no_properties(self, catalogue_item_data: dict) -> Optional[str]:
        """
<<<<<<< HEAD
        Utility method that posts a catalogue item with the given data and also its prerequisite manufacturer and
        catalogue category. Uses CATALOGUE_CATEGORY_POST_DATA_LEAF_NO_PARENT_NO_PROPERTIES for the catalogue
=======
        Utility method that posts a catalogue item with the given data and also its prerequisite manufacturer,
        catalogue category and units. Uses `CATALOGUE_CATEGORY_POST_DATA_LEAF_NO_PARENT_NO_PROPERTIES` for the catalogue
>>>>>>> 67183cfa
        category.

        :param catalogue_item_data: Dictionary containing the basic catalogue item data as would be required for a
                                    `CatalogueItemPostSchema` but with mandatory IDs missing and any `id`'s replaced by
                                    the `name` value in its properties as the IDs will be added automatically.
        :return: ID of the created catalogue item (or `None` if not successful).
        """

        self.post_catalogue_category(CATALOGUE_CATEGORY_POST_DATA_LEAF_NO_PARENT_NO_PROPERTIES)
        self.post_manufacturer(MANUFACTURER_POST_DATA_REQUIRED_VALUES_ONLY)

        return self.post_catalogue_item(catalogue_item_data)

    def post_catalogue_item_and_prerequisites_with_properties(self, catalogue_item_data: dict) -> Optional[str]:
        """
        Utility method that posts a catalogue item with the given data and also its prerequisite manufacturer,
        catalogue category and units. Uses BASE_CATALOGUE_CATEGORY_DATA_WITH_PROPERTIES_MM for the catalogue category.

        :param catalogue_item_data: Dictionary containing the basic catalogue item data as would be required for a
                                    `CatalogueItemPostSchema` but with mandatory IDs missing and any `id`'s replaced by
                                    the `name` value in its properties as the IDs will be added automatically.
        :return: ID of the created catalogue item (or `None` if not successful).
        """

        self.post_unit(UNIT_POST_DATA_MM)
        self.post_catalogue_category(BASE_CATALOGUE_CATEGORY_DATA_WITH_PROPERTIES_MM)
        self.post_manufacturer(MANUFACTURER_POST_DATA_REQUIRED_VALUES_ONLY)

        return self.post_catalogue_item(catalogue_item_data)

    def post_catalogue_item_and_prerequisites_with_given_properties(
        self, catalogue_category_properties_data: list[dict], catalogue_item_properties_data: list[dict]
    ) -> Optional[str]:
        """
        Utility method that posts a catalogue item with specific given properties and also its prerequisite
        manufacturer, catalogue category and units. Uses BASE_CATALOGUE_CATEGORY_DATA_WITH_PROPERTIES_MM and
        CATALOGUE_ITEM_DATA_WITH_ALL_PROPERTIES as a base.

        :param catalogue_category_properties_data: List of dictionaries containing the basic catalogue category property
                        data as would be required for a `CatalogueCategoryPostPropertySchema` but with any `unit_id`'s
                        replaced by the `unit` value in its properties as the IDs will be added automatically.
        :param catalogue_item_properties_data: List of dictionaries containing the basic catalogue item property data as
                        would be required for a `PropertyPostSchema` but with any `id`'s replaced by the `name` value as
                        the IDs will be added automatically.
        :return: ID of the created catalogue item (or `None` if not successful).
        """

        self.post_unit(UNIT_POST_DATA_MM)
        self.post_catalogue_category(
            {
                **BASE_CATALOGUE_CATEGORY_DATA_WITH_PROPERTIES_MM,
                "properties": catalogue_category_properties_data,
            }
        )
        self.post_manufacturer(MANUFACTURER_POST_DATA_REQUIRED_VALUES_ONLY)

        return self.post_catalogue_item(
            {**CATALOGUE_ITEM_DATA_WITH_ALL_PROPERTIES, "properties": catalogue_item_properties_data}
        )

    def post_catalogue_item_and_prerequisites_with_allowed_values(
        self, property_type: str, allowed_values_post_data: dict, property_value: Any
    ) -> Optional[str]:
        """
        Utility method that posts a catalogue item with a property named 'property' of a given type with a given set of
        allowed values as well as any prerequisite entities (a catalogue category and a manufacturer).

        :param property_type: Type of the property to post.
        :param allowed_values_post_data: Dictionary containing the allowed values data as would be required for an
                                         `AllowedValuesSchema` to be posted with the catalogue category.
        :param property_value: Value of the property to post for the item.
        :return: ID of the created catalogue item (or `None` if not successful).
        """
        self.post_catalogue_category(
            {
                **BASE_CATALOGUE_CATEGORY_DATA_WITH_PROPERTIES_MM,
                "properties": [
                    {
                        "name": "property",
                        "type": property_type,
                        "mandatory": False,
                        "allowed_values": allowed_values_post_data,
                    }
                ],
            }
        )
        self.post_manufacturer(MANUFACTURER_POST_DATA_REQUIRED_VALUES_ONLY)
        return self.post_catalogue_item(
            {
                **CATALOGUE_ITEM_DATA_WITH_MANDATORY_PROPERTIES_ONLY,
                "properties": [{"name": "property", "value": property_value}],
            }
        )

    def check_post_catalogue_item_success(self, expected_catalogue_item_get_data: dict) -> None:
        """
        Checks that a prior call to `post_catalogue_item` gave a successful response with the expected data
        returned.

        :param expected_catalogue_item_get_data: Dictionary containing the expected catalogue item data returned as
                                would be required for a `CatalogueItemSchema`. Does not need mandatory IDs (e.g.
                                `manufacturer_id`) as they will be added automatically to check they are as expected.
        """

        assert self._post_response_catalogue_item.status_code == 201
        assert self._post_response_catalogue_item.json() == self.add_ids_to_expected_catalogue_item_get_data(
            expected_catalogue_item_get_data
        )

    def check_post_catalogue_item_failed_with_detail(self, status_code: int, detail: str) -> None:
        """
        Checks that a prior call to `post_catalogue_item` gave a failed response with the expected code and
        error message.

        :param status_code: Expected status code of the response.
        :param detail: Expected detail given in the response.
        """

        assert self._post_response_catalogue_item.status_code == status_code
        assert self._post_response_catalogue_item.json()["detail"] == detail

    def check_post_catalogue_item_failed_with_validation_message(self, status_code: int, message: str) -> None:
        """
        Checks that a prior call to `post_catalogue_item` gave a failed response with the expected code and
        pydantic validation error message.

        :param status_code: Expected status code of the response.
        :param message: Expected validation error message given in the response.
        """

        assert self._post_response_catalogue_item.status_code == status_code
        assert self._post_response_catalogue_item.json()["detail"][0]["msg"] == message


class TestCreate(CreateDSL):
    """Tests for creating a catalogue item."""

    def test_create_with_only_required_values_provided(self):
        """Test creating a catalogue item with only required values provided."""

        self.post_catalogue_item_and_prerequisites_no_properties(CATALOGUE_ITEM_DATA_REQUIRED_VALUES_ONLY)

        self.check_post_catalogue_item_success(CATALOGUE_ITEM_GET_DATA_REQUIRED_VALUES_ONLY)

    def test_create_non_obsolete_with_all_values_except_properties(self):
        """Test creating a non obsolete catalogue item with all values provided except `properties` and
        those related to being obsolete."""

        self.post_catalogue_item_and_prerequisites_no_properties(CATALOGUE_ITEM_DATA_NOT_OBSOLETE_NO_PROPERTIES)

        self.check_post_catalogue_item_success(CATALOGUE_ITEM_GET_DATA_NOT_OBSOLETE_NO_PROPERTIES)

    def test_create_obsolete_with_all_values_except_properties(self):
        """Test creating an obsolete catalogue item with all values provided except `properties`."""

        self.post_catalogue_category(CATALOGUE_CATEGORY_POST_DATA_LEAF_NO_PARENT_NO_PROPERTIES)
        self.post_manufacturer(MANUFACTURER_POST_DATA_REQUIRED_VALUES_ONLY)
        obsolete_replacement_catalogue_item_id = self.post_catalogue_item(
            CATALOGUE_ITEM_DATA_NOT_OBSOLETE_NO_PROPERTIES
        )
        self.post_catalogue_item(
            {
                **CATALOGUE_ITEM_DATA_OBSOLETE_NO_PROPERTIES,
                "obsolete_replacement_catalogue_item_id": obsolete_replacement_catalogue_item_id,
            }
        )

        self.check_post_catalogue_item_success(
            {
                **CATALOGUE_ITEM_GET_DATA_OBSOLETE_NO_PROPERTIES,
                "obsolete_replacement_catalogue_item_id": obsolete_replacement_catalogue_item_id,
            }
        )

    def test_create_obsolete_with_non_existent_obsolete_replacement_catalogue_item_id(self):
        """Test creating an obsolete catalogue item with a non-existent `obsolete_replacement_catalogue_item_id`."""

        self.post_catalogue_item_and_prerequisites_no_properties(
            {
                **CATALOGUE_ITEM_DATA_OBSOLETE_NO_PROPERTIES,
                "obsolete_replacement_catalogue_item_id": str(ObjectId()),
            }
        )

        self.check_post_catalogue_item_failed_with_detail(
            422, "The specified replacement catalogue item does not exist"
        )

    def test_create_obsolete_with_invalid_obsolete_replacement_catalogue_item_id(self):
        """Test creating an obsolete catalogue item an invalid `obsolete_replacement_catalogue_item_id`."""

        self.post_catalogue_item_and_prerequisites_no_properties(
            {
                **CATALOGUE_ITEM_DATA_OBSOLETE_NO_PROPERTIES,
                "obsolete_replacement_catalogue_item_id": "invalid-id",
            }
        )

        self.check_post_catalogue_item_failed_with_detail(
            422, "The specified replacement catalogue item does not exist"
        )

    def test_create_with_all_properties_provided(self):
        """Test creating a catalogue item with all properties within the catalogue category being defined."""

        self.post_catalogue_item_and_prerequisites_with_properties(CATALOGUE_ITEM_DATA_WITH_ALL_PROPERTIES)

        self.check_post_catalogue_item_success(CATALOGUE_ITEM_GET_DATA_WITH_ALL_PROPERTIES)

    def test_create_with_mandatory_properties_only(self):
        """Test creating a catalogue item with only mandatory properties defined."""

        self.post_catalogue_item_and_prerequisites_with_properties(CATALOGUE_ITEM_DATA_WITH_MANDATORY_PROPERTIES_ONLY)

        self.check_post_catalogue_item_success(CATALOGUE_ITEM_GET_DATA_WITH_MANDATORY_PROPERTIES_ONLY)

    def test_create_with_mandatory_properties_given_none(self):
        """Test creating a catalogue item when mandatory properties are given a value of `None`."""

        self.post_catalogue_item_and_prerequisites_with_properties(
            {
                **CATALOGUE_ITEM_DATA_WITH_MANDATORY_PROPERTIES_ONLY,
                "properties": [{**PROPERTY_DATA_BOOLEAN_MANDATORY_TRUE, "value": None}],
            }
        )

        self.check_post_catalogue_item_failed_with_detail(
            422,
            f"Mandatory property with ID '{self.property_name_id_dict[PROPERTY_DATA_BOOLEAN_MANDATORY_TRUE['name']]}' "
            "cannot be None.",
        )

    def test_create_with_missing_mandatory_properties(self):
        """Test creating a catalogue item when missing mandatory properties."""

        self.post_catalogue_item_and_prerequisites_with_properties(
            {**CATALOGUE_ITEM_DATA_WITH_MANDATORY_PROPERTIES_ONLY, "properties": []}
        )

        self.check_post_catalogue_item_failed_with_detail(
            422,
            "Missing mandatory property with ID: "
            f"'{self.property_name_id_dict[PROPERTY_DATA_BOOLEAN_MANDATORY_TRUE['name']]}'",
        )

    def test_create_with_non_mandatory_properties_given_none(self):
        """Test creating a catalogue item when non-mandatory properties are given a value of `None`."""

        self.post_catalogue_item_and_prerequisites_with_properties(
            {
                **CATALOGUE_ITEM_DATA_WITH_MANDATORY_PROPERTIES_ONLY,
                "properties": [
                    PROPERTY_DATA_BOOLEAN_MANDATORY_TRUE,
                    PROPERTY_DATA_NUMBER_NON_MANDATORY_WITH_MM_UNIT_NONE,
                    PROPERTY_DATA_STRING_NON_MANDATORY_WITH_ALLOWED_VALUES_LIST_NONE,
                ],
            }
        )

        self.check_post_catalogue_item_success(CATALOGUE_ITEM_GET_DATA_WITH_MANDATORY_PROPERTIES_ONLY)

    def test_create_with_string_property_with_invalid_value_type(self):
        """Test creating a catalogue item with an invalid value type for a string property."""

        self.post_catalogue_item_and_prerequisites_with_given_properties(
            catalogue_category_properties_data=[CATALOGUE_CATEGORY_PROPERTY_DATA_STRING_MANDATORY],
            catalogue_item_properties_data=[
                {"name": CATALOGUE_CATEGORY_PROPERTY_DATA_STRING_MANDATORY["name"], "value": 42},
            ],
        )

        self.check_post_catalogue_item_failed_with_detail(
            422,
            "Invalid value type for property with ID "
            f"'{self.property_name_id_dict[CATALOGUE_CATEGORY_PROPERTY_DATA_STRING_MANDATORY['name']]}'. "
            "Expected type: string.",
        )

    def test_create_with_number_property_with_invalid_value_type(self):
        """Test creating a catalogue item with an invalid value type for a number property."""

        self.post_catalogue_item_and_prerequisites_with_given_properties(
            catalogue_category_properties_data=[CATALOGUE_CATEGORY_PROPERTY_DATA_NUMBER_NON_MANDATORY_WITH_MM_UNIT],
            catalogue_item_properties_data=[
                {"name": CATALOGUE_CATEGORY_PROPERTY_DATA_NUMBER_NON_MANDATORY_WITH_MM_UNIT["name"], "value": "42"},
            ],
        )

        self.check_post_catalogue_item_failed_with_detail(
            422,
            "Invalid value type for property with ID '"
            f"{self.property_name_id_dict[CATALOGUE_CATEGORY_PROPERTY_DATA_NUMBER_NON_MANDATORY_WITH_MM_UNIT['name']]}"
            "'. Expected type: number.",
        )

    def test_create_with_boolean_property_with_invalid_value_type(self):
        """Test creating a catalogue item with an invalid value type for a boolean property."""

        self.post_catalogue_item_and_prerequisites_with_given_properties(
            catalogue_category_properties_data=[CATALOGUE_CATEGORY_PROPERTY_DATA_BOOLEAN_MANDATORY],
            catalogue_item_properties_data=[
                {"name": CATALOGUE_CATEGORY_PROPERTY_DATA_BOOLEAN_MANDATORY["name"], "value": 0},
            ],
        )

        self.check_post_catalogue_item_failed_with_detail(
            422,
            "Invalid value type for property with ID '"
            f"{self.property_name_id_dict[CATALOGUE_CATEGORY_PROPERTY_DATA_BOOLEAN_MANDATORY['name']]}"
            "'. Expected type: boolean.",
        )

    def test_create_with_allowed_values_list(self):
        """Test creating a catalogue item with properties that have allowed values lists."""

        self.post_catalogue_item_and_prerequisites_with_given_properties(
            catalogue_category_properties_data=[
                CATALOGUE_CATEGORY_PROPERTY_DATA_NUMBER_NON_MANDATORY_WITH_ALLOWED_VALUES_LIST,
                CATALOGUE_CATEGORY_PROPERTY_DATA_STRING_NON_MANDATORY_WITH_ALLOWED_VALUES_LIST,
            ],
            catalogue_item_properties_data=[
                PROPERTY_DATA_NUMBER_NON_MANDATORY_WITH_ALLOWED_VALUES_LIST_1,
                PROPERTY_DATA_STRING_NON_MANDATORY_WITH_ALLOWED_VALUES_LIST_VALUE1,
            ],
        )
        self.check_post_catalogue_item_success(
            {
                **CATALOGUE_ITEM_GET_DATA_WITH_ALL_PROPERTIES,
                "properties": [
                    PROPERTY_GET_DATA_NUMBER_NON_MANDATORY_WITH_ALLOWED_VALUES_LIST_1,
                    PROPERTY_GET_DATA_STRING_NON_MANDATORY_WITH_ALLOWED_VALUES_LIST_VALUE1,
                ],
            }
        )

    def test_create_with_string_property_with_allowed_values_list_with_invalid_value(self):
        """Test creating a catalogue item with a string property with an allowed values list while giving it a value not
        in the list."""

        self.post_catalogue_item_and_prerequisites_with_allowed_values(
            "string", {"type": "list", "values": ["value1"]}, "value2"
        )
        self.check_post_catalogue_item_failed_with_detail(
            422,
            f"Invalid value for property with ID '{self.property_name_id_dict['property']}'. "
            "Expected one of value1.",
        )

    def test_create_with_string_property_with_allowed_values_list_with_invalid_type(self):
        """Test creating a catalogue item with a string property with an allowed values list while giving it a value
        with an incorrect type."""

        self.post_catalogue_item_and_prerequisites_with_allowed_values(
            "string", {"type": "list", "values": ["value1"]}, 42
        )
        self.check_post_catalogue_item_failed_with_detail(
            422,
            f"Invalid value type for property with ID '{self.property_name_id_dict['property']}'. "
            "Expected type: string.",
        )

    def test_create_with_number_property_with_allowed_values_list_with_invalid_value(self):
        """Test creating a catalogue item with a number property with an allowed values list while giving it a value not
        in the list."""

        self.post_catalogue_item_and_prerequisites_with_allowed_values("number", {"type": "list", "values": [1]}, 2)
        self.check_post_catalogue_item_failed_with_detail(
            422,
            f"Invalid value for property with ID '{self.property_name_id_dict['property']}'. Expected one of 1.",
        )

    def test_create_with_number_property_with_allowed_values_list_with_invalid_type(self):
        """Test creating a catalogue item with a number property with an allowed values list while giving it a value
        with an incorrect type."""

        self.post_catalogue_item_and_prerequisites_with_allowed_values(
            "number", {"type": "list", "values": [1]}, "test"
        )
        self.check_post_catalogue_item_failed_with_detail(
            422,
            f"Invalid value type for property with ID '{self.property_name_id_dict['property']}'. "
            "Expected type: number.",
        )

    def test_create_in_non_leaf_catalogue_category(self):
        """Test creating a catalogue item within a non-leaf catalogue category."""

        self.post_catalogue_category(CATALOGUE_CATEGORY_POST_DATA_NON_LEAF_REQUIRED_VALUES_ONLY)
        self.post_manufacturer(MANUFACTURER_POST_DATA_REQUIRED_VALUES_ONLY)
        self.post_catalogue_item(CATALOGUE_ITEM_DATA_REQUIRED_VALUES_ONLY)

        self.check_post_catalogue_item_failed_with_detail(
            409, "Adding a catalogue item to a non-leaf catalogue category is not allowed"
        )

    def test_create_with_non_existent_catalogue_category_id(self):
        """Test creating a catalogue item with a non-existent catalogue category ID."""

        self.catalogue_category_id = str(ObjectId())
        self.post_manufacturer(MANUFACTURER_POST_DATA_REQUIRED_VALUES_ONLY)
        self.post_catalogue_item(CATALOGUE_ITEM_DATA_REQUIRED_VALUES_ONLY)

        self.check_post_catalogue_item_failed_with_detail(422, "The specified catalogue category does not exist")

    def test_create_with_invalid_catalogue_category_id(self):
        """Test creating a catalogue item with an invalid catalogue category ID."""

        self.catalogue_category_id = "invalid-id"
        self.post_manufacturer(MANUFACTURER_POST_DATA_REQUIRED_VALUES_ONLY)
        self.post_catalogue_item(CATALOGUE_ITEM_DATA_REQUIRED_VALUES_ONLY)

        self.check_post_catalogue_item_failed_with_detail(422, "The specified catalogue category does not exist")

    def test_create_with_non_existent_manufacturer_id(self):
        """Test creating a catalogue item with a non-existent manufacturer ID."""

        self.post_catalogue_category(CATALOGUE_CATEGORY_POST_DATA_LEAF_NO_PARENT_NO_PROPERTIES)
        self.manufacturer_id = str(ObjectId())
        self.post_catalogue_item(CATALOGUE_ITEM_DATA_REQUIRED_VALUES_ONLY)

        self.check_post_catalogue_item_failed_with_detail(422, "The specified manufacturer does not exist")

    def test_create_with_invalid_manufacturer_id(self):
        """Test creating a catalogue item with an invalid manufacturer ID."""

        self.post_catalogue_category(CATALOGUE_CATEGORY_POST_DATA_LEAF_NO_PARENT_NO_PROPERTIES)
        self.manufacturer_id = "invalid-id"
        self.post_catalogue_item(CATALOGUE_ITEM_DATA_REQUIRED_VALUES_ONLY)

        self.check_post_catalogue_item_failed_with_detail(422, "The specified manufacturer does not exist")


class GetDSL(CreateDSL):
    """Base class for get tests."""

    _get_response_catalogue_item: Response

    def get_catalogue_item(self, catalogue_item_id: str) -> None:
        """
        Gets a catalogue item with the given ID.

        :param catalogue_item_id: ID of the catalogue item to be obtained.
        """

        self._get_response_catalogue_item = self.test_client.get(f"/v1/catalogue-items/{catalogue_item_id}")

    def check_get_catalogue_item_success(self, expected_catalogue_item_get_data: dict) -> None:
        """
        Checks that a prior call to `get_catalogue_item` gave a successful response with the expected data returned.

        :param expected_catalogue_item_get_data: Dictionary containing the expected catalogue tiem data returned as
                                                 would be required for a `CatalogueItemSchema`. Does not need mandatory
                                                 IDs (e.g. `manufacturer_id`) as they will be added automatically to
                                                 check they are as expected.
        """

        assert self._get_response_catalogue_item.status_code == 200
        assert self._get_response_catalogue_item.json() == self.add_ids_to_expected_catalogue_item_get_data(
            expected_catalogue_item_get_data
        )

    def check_get_catalogue_item_failed_with_detail(self, status_code: int, detail: str) -> None:
        """
        Checks that a prior call to `get_catalogue_item` gave a failed response with the expected code and error
        message.

        :param status_code: Expected status code of the response.
        :param detail: Expected detail given in the response.
        """

        assert self._get_response_catalogue_item.status_code == status_code
        assert self._get_response_catalogue_item.json()["detail"] == detail


class TestGet(GetDSL):
    """Tests for getting a catalogue item."""

    def test_get(self):
        """Test getting a catalogue item."""

        catalogue_item_id = self.post_catalogue_item_and_prerequisites_no_properties(
            CATALOGUE_ITEM_DATA_REQUIRED_VALUES_ONLY
        )

        self.get_catalogue_item(catalogue_item_id)
        self.check_get_catalogue_item_success(CATALOGUE_ITEM_GET_DATA_REQUIRED_VALUES_ONLY)

    def test_get_with_non_existent_id(self):
        """Test getting a catalogue item with a non-existent ID."""

        self.get_catalogue_item(str(ObjectId()))
        self.check_get_catalogue_item_failed_with_detail(404, "Catalogue item not found")

    def test_get_with_invalid_id(self):
        """Test getting a catalogue item with an invalid ID."""

        self.get_catalogue_item("invalid-id")
        self.check_get_catalogue_item_failed_with_detail(404, "Catalogue item not found")


class ListDSL(GetDSL):
    """Base class for list tests."""

    def get_catalogue_items(self, filters: dict) -> None:
        """
        Gets a list of catalogue items with the given filters.

        :param filters: Filters to use in the request.
        """

        self._get_response_catalogue_item = self.test_client.get("/v1/catalogue-items", params=filters)

    def post_test_catalogue_items(self) -> list[dict]:
        """
        Posts two catalogue items each in a separate catalogue category and returns their expected responses when
        returned by the list endpoint.

        :return: List of dictionaries containing the expected catalogue item data returned from a get endpoint in
                 the form of a `CatalogueItemSchema`.
        """

        first_catalogue_category_id = self.post_catalogue_category(
            CATALOGUE_CATEGORY_POST_DATA_LEAF_NO_PARENT_NO_PROPERTIES
        )
        self.post_manufacturer(MANUFACTURER_POST_DATA_REQUIRED_VALUES_ONLY)
        self.post_catalogue_item(CATALOGUE_ITEM_DATA_REQUIRED_VALUES_ONLY)
        second_catalogue_category_id = self.post_catalogue_category(
            {**CATALOGUE_CATEGORY_POST_DATA_LEAF_NO_PARENT_NO_PROPERTIES, "name": "Another category"}
        )
        self.post_catalogue_item(CATALOGUE_ITEM_DATA_NOT_OBSOLETE_NO_PROPERTIES)

        return [
            {
                **CATALOGUE_ITEM_GET_DATA_REQUIRED_VALUES_ONLY,
                "catalogue_category_id": first_catalogue_category_id,
                "manufacturer_id": self.manufacturer_id,
            },
            {
                **CATALOGUE_ITEM_GET_DATA_NOT_OBSOLETE_NO_PROPERTIES,
                "catalogue_category_id": second_catalogue_category_id,
                "manufacturer_id": self.manufacturer_id,
            },
        ]

    def check_get_catalogue_items_success(self, expected_catalogue_items_get_data: list[dict]) -> None:
        """
        Checks that a prior call to `get_catalogue_items` gave a successful response with the expected data returned.

        :param expected_catalogue_items_get_data: List of dictionaries containing the expected catalogue item data
                                                  returned as would be required for `CatalogueItemSchema`'s.
        """

        assert self._get_response_catalogue_item.status_code == 200
        assert self._get_response_catalogue_item.json() == expected_catalogue_items_get_data


class TestList(ListDSL):
    """Tests for getting a list of catalogue items."""

    def test_list_with_no_filters(self):
        """
        Test getting a list of all catalogue items with no filters provided.

        Posts two catalogue items in different catalogue categories and expects both to be returned.
        """

        catalogue_items = self.post_test_catalogue_items()
        self.get_catalogue_items(filters={})
        self.check_get_catalogue_items_success(catalogue_items)

    def test_list_with_catalogue_category_id_filter(self):
        """
        Test getting a list of all catalogue items with a `catalogue_category_id` filter provided.

        Posts two catalogue items in different catalogue categories and then filter using the `catalogue_category_id`
        expecting only the second catalogue item to be returned.
        """

        catalogue_items = self.post_test_catalogue_items()
        self.get_catalogue_items(filters={"catalogue_category_id": catalogue_items[1]["catalogue_category_id"]})
        self.check_get_catalogue_items_success([catalogue_items[1]])

    def test_list_with_catalogue_category_id_filter_with_no_matching_results(self):
        """Test getting a list of all catalogue items with a `catalogue_category_id` filter that returns no results."""

        self.get_catalogue_items(filters={"catalogue_category_id": str(ObjectId())})
        self.check_get_catalogue_items_success([])

    def test_list_with_invalid_catalogue_category_id_filter(self):
        """Test getting a list of all catalogue items with an invalid `catalogue_category_id` filter returns no
        results."""

        self.get_catalogue_items(filters={"catalogue_category_id": "invalid-id"})
        self.check_get_catalogue_items_success([])


class UpdateDSL(ListDSL):
    """Base class for update tests."""

    _patch_response_catalogue_item: Response

    def patch_catalogue_item(self, catalogue_item_id: str, catalogue_item_update_data: dict) -> None:
        """
        Updates a catalogue item with the given ID.

        :param catalogue_item_id: ID of the catalogue item to patch.
        :param catalogue_item_update_data: Dictionary containing the basic patch data as would be required for a
                                           `CatalogueItemPatchSchema` but with any `id`'s replaced by the `name` value
                                           in its properties as the IDs will be added automatically.
        """

        # Replace any property names with ids
        catalogue_item_update_data = E2ETestHelpers.replace_property_names_with_ids_in_properties(
            catalogue_item_update_data, self.property_name_id_dict
        )

        self._patch_response_catalogue_item = self.test_client.patch(
            f"/v1/catalogue-items/{catalogue_item_id}", json=catalogue_item_update_data
        )

    def post_child_item(self) -> None:
        """Utility method that posts a child item for the last catalogue item posted."""

        # pylint:disable=fixme
        # TODO: This should be cleaned up in future

        response = self.test_client.post("/v1/systems", json=SYSTEM_POST_A)
        system_id = response.json()["id"]

        response = self.test_client.post("/v1/usage-statuses", json=USAGE_STATUS_POST_A)
        usage_status_id = response.json()["id"]

        item_post = {
            "is_defective": False,
            "warranty_end_date": "2015-11-15T23:59:59Z",
            "serial_number": "xyz123",
            "delivered_date": "2012-12-05T12:00:00Z",
            "notes": "Test notes",
            "catalogue_item_id": self._post_response_catalogue_item.json()["id"],
            "system_id": system_id,
            "usage_status_id": usage_status_id,
            "properties": [],
        }
        self.test_client.post("/v1/items", json=item_post)

    def check_patch_catalogue_item_response_success(self, expected_catalogue_item_get_data: dict) -> None:
        """
        Checks that a prior call to `patch_catalogue_item` gave a successful response with the expected data
        returned.

        :param expected_catalogue_item_get_data: Dictionary containing the expected catalogue item data returned as
                                        would be required for a `CatalogueItemSchema`. Does not need mandatory IDs
                                        (e.g. `manufacturer_id`) as they will be added automatically to check they are
                                        as expected.
        """

        assert self._patch_response_catalogue_item.status_code == 200
        assert self._patch_response_catalogue_item.json() == self.add_ids_to_expected_catalogue_item_get_data(
            expected_catalogue_item_get_data
        )

        E2ETestHelpers.check_created_and_modified_times_updated_correctly(
            self._post_response_catalogue_item, self._patch_response_catalogue_item
        )

    def check_patch_catalogue_item_failed_with_detail(self, status_code: int, detail: str) -> None:
        """
        Checks that a prior call to `patch_catalogue_item` gave a failed response with the expected code and
        error message.

        :param status_code: Expected status code of the response.
        :param detail: Expected detail given in the response.
        """

        assert self._patch_response_catalogue_item.status_code == status_code
        assert self._patch_response_catalogue_item.json()["detail"] == detail

    def check_patch_catalogue_item_failed_with_validation_message(self, status_code: int, message: str) -> None:
        """
        Checks that a prior call to `patch_catalogue_item` gave a failed response with the expected code and
        pydantic validation error message.

        :param status_code: Expected status code of the response.
        :param message: Expected validation error message given in the response.
        """

        assert self._patch_response_catalogue_item.status_code == status_code
        assert self._patch_response_catalogue_item.json()["detail"][0]["msg"] == message


class TestUpdate(UpdateDSL):
    """Tests for updating a catalogue item."""

    def test_partial_update_all_fields_except_ids_or_properties_with_no_children(self):
        """Test updating all fields of a catalogue item except any of its `_id` fields or properties when it has
        no children."""

        catalogue_item_id = self.post_catalogue_item_and_prerequisites_no_properties(
            CATALOGUE_ITEM_DATA_REQUIRED_VALUES_ONLY
        )

        self.patch_catalogue_item(catalogue_item_id, CATALOGUE_ITEM_DATA_NOT_OBSOLETE_NO_PROPERTIES)
        self.check_patch_catalogue_item_response_success(CATALOGUE_ITEM_GET_DATA_NOT_OBSOLETE_NO_PROPERTIES)

    def test_partial_update_all_fields_except_ids_or_properties_with_children(self):
        """Test updating all fields of a catalogue item except any of its `_id` fields or properties when it has
        children."""

        catalogue_item_id = self.post_catalogue_item_and_prerequisites_no_properties(
            CATALOGUE_ITEM_DATA_REQUIRED_VALUES_ONLY
        )
        self.post_child_item()

        self.patch_catalogue_item(catalogue_item_id, CATALOGUE_ITEM_DATA_NOT_OBSOLETE_NO_PROPERTIES)
        self.check_patch_catalogue_item_response_success(CATALOGUE_ITEM_GET_DATA_NOT_OBSOLETE_NO_PROPERTIES)

    def test_partial_update_catalogue_category_id_no_properties(self):
        """Test updating the `catalogue_category_id` of a catalogue item when no properties are involved."""

        catalogue_item_id = self.post_catalogue_item_and_prerequisites_no_properties(
            CATALOGUE_ITEM_DATA_REQUIRED_VALUES_ONLY
        )
        new_catalogue_category_id = self.post_catalogue_category(CATALOGUE_CATEGORY_POST_DATA_LEAF_REQUIRED_VALUES_ONLY)

        self.patch_catalogue_item(catalogue_item_id, {"catalogue_category_id": new_catalogue_category_id})
        self.check_patch_catalogue_item_response_success(CATALOGUE_ITEM_GET_DATA_REQUIRED_VALUES_ONLY)

    def test_partial_update_catalogue_category_id_with_same_defined_properties(self):
        """Test updating the `catalogue_category_id` of a catalogue item when both the old and new catalogue category
        has identical properties."""

        catalogue_item_id = self.post_catalogue_item_and_prerequisites_with_properties(
            CATALOGUE_ITEM_DATA_WITH_ALL_PROPERTIES
        )
        new_catalogue_category_id = self.post_catalogue_category(
            {**BASE_CATALOGUE_CATEGORY_DATA_WITH_PROPERTIES_MM, "name": "Another category"}
        )

        self.patch_catalogue_item(catalogue_item_id, {"catalogue_category_id": new_catalogue_category_id})
        self.check_patch_catalogue_item_response_success(CATALOGUE_ITEM_GET_DATA_WITH_ALL_PROPERTIES)

    def test_partial_update_catalogue_category_id_and_properties_with_same_defined_properties(self):
        """Test updating the `catalogue_category_id` and `properties` of a catalogue item when both the old and new
        catalogue category has identical properties."""

        catalogue_item_id = self.post_catalogue_item_and_prerequisites_with_properties(
            CATALOGUE_ITEM_DATA_WITH_ALL_PROPERTIES
        )
        new_catalogue_category_id = self.post_catalogue_category(
            {**BASE_CATALOGUE_CATEGORY_DATA_WITH_PROPERTIES_MM, "name": "Another category"}
        )

        self.patch_catalogue_item(
            catalogue_item_id,
            {
                "catalogue_category_id": new_catalogue_category_id,
                "properties": CATALOGUE_ITEM_DATA_WITH_MANDATORY_PROPERTIES_ONLY["properties"],
            },
        )
        self.check_patch_catalogue_item_response_success(
            {
                **CATALOGUE_ITEM_GET_DATA_WITH_ALL_PROPERTIES,
                "properties": CATALOGUE_ITEM_GET_DATA_WITH_MANDATORY_PROPERTIES_ONLY["properties"],
            }
        )

    def test_partial_update_catalogue_category_id_with_same_defined_properties_different_order(self):
        """Test updating the `catalogue_category_id` of a catalogue item when both the old and new catalogue category
        has identical properties but in a different order."""

        catalogue_item_id = self.post_catalogue_item_and_prerequisites_with_properties(
            CATALOGUE_ITEM_DATA_WITH_ALL_PROPERTIES
        )
        new_catalogue_category_id = self.post_catalogue_category(
            {
                **BASE_CATALOGUE_CATEGORY_DATA_WITH_PROPERTIES_MM,
                "name": "Another category",
                "properties": BASE_CATALOGUE_CATEGORY_DATA_WITH_PROPERTIES_MM["properties"][::-1],
            }
        )

        self.patch_catalogue_item(catalogue_item_id, {"catalogue_category_id": new_catalogue_category_id})
        self.check_patch_catalogue_item_failed_with_detail(
            422,
            "Cannot move catalogue item to a category with different properties without specifying the new properties",
        )

    def test_partial_update_catalogue_category_id_and_properties_with_same_defined_properties_different_order(self):
        """Test updating the `catalogue_category_id` and `properties` of a catalogue item when both the old and new
        catalogue category has identical properties but in a different order."""

        catalogue_item_id = self.post_catalogue_item_and_prerequisites_with_properties(
            CATALOGUE_ITEM_DATA_WITH_ALL_PROPERTIES
        )
        new_catalogue_category_id = self.post_catalogue_category(
            {
                **BASE_CATALOGUE_CATEGORY_DATA_WITH_PROPERTIES_MM,
                "name": "Another category",
                "properties": BASE_CATALOGUE_CATEGORY_DATA_WITH_PROPERTIES_MM["properties"][::-1],
            }
        )

        self.patch_catalogue_item(
            catalogue_item_id,
            {
                "catalogue_category_id": new_catalogue_category_id,
                "properties": CATALOGUE_ITEM_DATA_WITH_ALL_PROPERTIES["properties"][::-1],
            },
        )
        self.check_patch_catalogue_item_response_success(
            {
                **CATALOGUE_ITEM_GET_DATA_WITH_ALL_PROPERTIES,
                "properties": CATALOGUE_ITEM_GET_DATA_WITH_ALL_PROPERTIES["properties"][::-1],
            }
        )

    def test_partial_update_catalogue_category_id_with_different_defined_properties(self):
        """Test updating the `catalogue_category_id` of a catalogue item when the old and new catalogue category
        have different properties."""

        catalogue_item_id = self.post_catalogue_item_and_prerequisites_with_properties(
            CATALOGUE_ITEM_DATA_WITH_ALL_PROPERTIES
        )
        new_catalogue_category_id = self.post_catalogue_category(
            {
                **BASE_CATALOGUE_CATEGORY_DATA_WITH_PROPERTIES_MM,
                "name": "Another category",
                "properties": [CATALOGUE_CATEGORY_PROPERTY_DATA_NUMBER_NON_MANDATORY_WITH_MM_UNIT],
            }
        )

        self.patch_catalogue_item(catalogue_item_id, {"catalogue_category_id": new_catalogue_category_id})
        self.check_patch_catalogue_item_failed_with_detail(
            422,
            "Cannot move catalogue item to a category with different properties without specifying the new properties",
        )

    def test_partial_update_catalogue_category_id_and_properties_with_different_defined_properties(self):
        """Test updating the `catalogue_category_id` and `properties` of a catalogue item when the old and new catalogue
        category have different properties."""

        catalogue_item_id = self.post_catalogue_item_and_prerequisites_with_properties(
            CATALOGUE_ITEM_DATA_WITH_ALL_PROPERTIES
        )
        new_catalogue_category_id = self.post_catalogue_category(
            {
                **BASE_CATALOGUE_CATEGORY_DATA_WITH_PROPERTIES_MM,
                "name": "Another category",
                "properties": [CATALOGUE_CATEGORY_PROPERTY_DATA_NUMBER_NON_MANDATORY_WITH_MM_UNIT],
            }
        )

        self.patch_catalogue_item(
            catalogue_item_id,
            {
                "catalogue_category_id": new_catalogue_category_id,
                "properties": [PROPERTY_DATA_NUMBER_NON_MANDATORY_WITH_MM_UNIT_42],
            },
        )
        self.check_patch_catalogue_item_response_success(
            {
                **CATALOGUE_ITEM_GET_DATA_WITH_ALL_PROPERTIES,
                "properties": [PROPERTY_GET_DATA_NUMBER_NON_MANDATORY_WITH_MM_UNIT_42],
            }
        )

    def test_partial_update_catalogue_category_id_while_removing_all_defined_properties(self):
        """Test updating the `catalogue_category_id` of a catalogue item when the old catalogue category and item has
        properties but the new one does not."""

        catalogue_item_id = self.post_catalogue_item_and_prerequisites_with_properties(
            CATALOGUE_ITEM_DATA_WITH_ALL_PROPERTIES
        )
        new_catalogue_category_id = self.post_catalogue_category(
            {
                **BASE_CATALOGUE_CATEGORY_DATA_WITH_PROPERTIES_MM,
                "name": "Another category",
                "properties": [],
            }
        )

        self.patch_catalogue_item(catalogue_item_id, {"catalogue_category_id": new_catalogue_category_id})
        self.check_patch_catalogue_item_failed_with_detail(
            422,
            "Cannot move catalogue item to a category with different properties without specifying the new properties",
        )

    def test_partial_update_catalogue_category_id_and_properties_while_removing_all_defined_properties(self):
        """Test updating the `catalogue_category_id` and `properties` of a catalogue item when the old catalogue
        category and item has properties but the new one does not."""

        catalogue_item_id = self.post_catalogue_item_and_prerequisites_with_properties(
            CATALOGUE_ITEM_DATA_WITH_ALL_PROPERTIES
        )
        new_catalogue_category_id = self.post_catalogue_category(
            {
                **BASE_CATALOGUE_CATEGORY_DATA_WITH_PROPERTIES_MM,
                "name": "Another category",
                "properties": [],
            }
        )

        self.patch_catalogue_item(
            catalogue_item_id,
            {"catalogue_category_id": new_catalogue_category_id, "properties": []},
        )
        self.check_patch_catalogue_item_response_success(
            {
                **CATALOGUE_ITEM_GET_DATA_WITH_ALL_PROPERTIES,
                "properties": [],
            }
        )

    def test_partial_update_catalogue_category_id_and_properties_with_missing_non_mandatory_properties(self):
        """Test updating the `catalogue_category_id` of a catalogue item when the item has missing non mandatory
        properties in the new catalogue category."""

        self.post_unit(UNIT_POST_DATA_MM)
        catalogue_item_id = self.post_catalogue_item_and_prerequisites_no_properties(
            CATALOGUE_ITEM_DATA_REQUIRED_VALUES_ONLY
        )
        new_catalogue_category_id = self.post_catalogue_category(BASE_CATALOGUE_CATEGORY_DATA_WITH_PROPERTIES_MM)

        self.patch_catalogue_item(
            catalogue_item_id,
            {
                "catalogue_category_id": new_catalogue_category_id,
                "properties": CATALOGUE_ITEM_DATA_WITH_MANDATORY_PROPERTIES_ONLY["properties"],
            },
        )
        self.check_patch_catalogue_item_response_success(
            {
                **CATALOGUE_ITEM_GET_DATA_REQUIRED_VALUES_ONLY,
                "properties": CATALOGUE_ITEM_GET_DATA_WITH_MANDATORY_PROPERTIES_ONLY["properties"],
            }
        )

    def test_partial_update_catalogue_category_id_and_properties_with_missing_mandatory_properties(self):
        """Test updating the `catalogue_category_id` of a catalogue item when the item has missing mandatory properties
        in the new catalogue category."""

        self.post_unit(UNIT_POST_DATA_MM)
        catalogue_item_id = self.post_catalogue_item_and_prerequisites_no_properties(
            CATALOGUE_ITEM_DATA_REQUIRED_VALUES_ONLY
        )
        new_catalogue_category_id = self.post_catalogue_category(BASE_CATALOGUE_CATEGORY_DATA_WITH_PROPERTIES_MM)

        self.patch_catalogue_item(
            catalogue_item_id, {"catalogue_category_id": new_catalogue_category_id, "properties": []}
        )
        self.check_patch_catalogue_item_failed_with_detail(
            422,
            "Missing mandatory property with ID: "
            f"'{self.property_name_id_dict[CATALOGUE_CATEGORY_PROPERTY_DATA_BOOLEAN_MANDATORY['name']]}'",
        )

    def test_partial_update_catalogue_category_id_with_non_leaf_id(self):
        """Test updating the `catalogue_category_id` of a catalogue item to a non-leaf catalogue category."""

        catalogue_item_id = self.post_catalogue_item_and_prerequisites_no_properties(
            CATALOGUE_ITEM_DATA_REQUIRED_VALUES_ONLY
        )
        new_catalogue_category_id = self.post_catalogue_category(
            CATALOGUE_CATEGORY_POST_DATA_NON_LEAF_REQUIRED_VALUES_ONLY
        )

        self.patch_catalogue_item(catalogue_item_id, {"catalogue_category_id": new_catalogue_category_id})
        self.check_patch_catalogue_item_failed_with_detail(
            409, "Adding a catalogue item to a non-leaf catalogue category is not allowed"
        )

    def test_partial_update_catalogue_category_id_with_non_existent_id(self):
        """Test updating the `catalogue_category_id` of a catalogue item to a non-existent catalogue category."""

        catalogue_item_id = self.post_catalogue_item_and_prerequisites_no_properties(
            CATALOGUE_ITEM_DATA_REQUIRED_VALUES_ONLY
        )

        self.patch_catalogue_item(catalogue_item_id, {"catalogue_category_id": str(ObjectId())})
        self.check_patch_catalogue_item_failed_with_detail(422, "The specified catalogue category does not exist")

    def test_partial_update_catalogue_category_id_with_invalid_id(self):
        """Test updating the `catalogue_category_id` of a catalogue item to an invalid ID."""

        catalogue_item_id = self.post_catalogue_item_and_prerequisites_no_properties(
            CATALOGUE_ITEM_DATA_REQUIRED_VALUES_ONLY
        )

        self.patch_catalogue_item(catalogue_item_id, {"catalogue_category_id": "invalid-id"})
        self.check_patch_catalogue_item_failed_with_detail(422, "The specified catalogue category does not exist")

    def test_partial_update_manufacturer_id_with_no_children(self):
        """Test updating the `manufacturer_id` of a catalogue item when it has no children."""

        catalogue_item_id = self.post_catalogue_item_and_prerequisites_no_properties(
            CATALOGUE_ITEM_DATA_REQUIRED_VALUES_ONLY
        )
        new_manufacturer_id = self.post_manufacturer(MANUFACTURER_POST_DATA_ALL_VALUES)

        self.patch_catalogue_item(catalogue_item_id, {"manufacturer_id": new_manufacturer_id})
        self.check_patch_catalogue_item_response_success(CATALOGUE_ITEM_GET_DATA_REQUIRED_VALUES_ONLY)

    def test_partial_update_manufacturer_id_with_children(self):
        """Test updating the `manufacturer_id` of a catalogue item when it has children."""

        catalogue_item_id = self.post_catalogue_item_and_prerequisites_no_properties(
            CATALOGUE_ITEM_DATA_REQUIRED_VALUES_ONLY
        )
        self.post_child_item()
        new_manufacturer_id = self.post_manufacturer(MANUFACTURER_POST_DATA_ALL_VALUES)

        self.patch_catalogue_item(catalogue_item_id, {"manufacturer_id": new_manufacturer_id})
        self.check_patch_catalogue_item_failed_with_detail(
            409, "Catalogue item has child elements and cannot be updated"
        )

    def test_partial_update_manufacturer_id_with_non_existent_id(self):
        """Test updating the `manufacturer_id` of a catalogue item to a non-existent manufacturer."""

        catalogue_item_id = self.post_catalogue_item_and_prerequisites_no_properties(
            CATALOGUE_ITEM_DATA_REQUIRED_VALUES_ONLY
        )

        self.patch_catalogue_item(catalogue_item_id, {"manufacturer_id": str(ObjectId())})
        self.check_patch_catalogue_item_failed_with_detail(422, "The specified manufacturer does not exist")

    def test_partial_update_manufacturer_id_with_invalid_id(self):
        """Test updating the `manufacturer_id` of a catalogue item to an invalid ID."""

        catalogue_item_id = self.post_catalogue_item_and_prerequisites_no_properties(
            CATALOGUE_ITEM_DATA_REQUIRED_VALUES_ONLY
        )

        self.patch_catalogue_item(catalogue_item_id, {"manufacturer_id": "invalid-id"})
        self.check_patch_catalogue_item_failed_with_detail(422, "The specified manufacturer does not exist")

    def test_partial_update_properties_with_no_children(self):
        """Test updating the `properties` of a catalogue item when it has no children."""

        catalogue_item_id = self.post_catalogue_item_and_prerequisites_no_properties(
            CATALOGUE_ITEM_DATA_REQUIRED_VALUES_ONLY
        )

        self.patch_catalogue_item(catalogue_item_id, {"properties": []})
        self.check_patch_catalogue_item_response_success(CATALOGUE_ITEM_GET_DATA_REQUIRED_VALUES_ONLY)

    def test_partial_update_properties_with_mandatory_properties_given_none(self):
        """Test updating the `properties` of a catalogue item to have mandatory properties with a value of `None`."""

        catalogue_item_id = self.post_catalogue_item_and_prerequisites_with_properties(
            CATALOGUE_ITEM_DATA_WITH_ALL_PROPERTIES
        )

        self.patch_catalogue_item(
            catalogue_item_id, {"properties": [{**PROPERTY_DATA_BOOLEAN_MANDATORY_TRUE, "value": None}]}
        )
        self.check_patch_catalogue_item_failed_with_detail(
            422,
            "Mandatory property with ID "
            f"'{self.property_name_id_dict[CATALOGUE_CATEGORY_PROPERTY_DATA_BOOLEAN_MANDATORY['name']]}' "
            "cannot be None.",
        )

    def test_partial_update_properties_with_non_mandatory_properties_given_none(self):
        """Test updating the `properties` of a catalogue item to have non mandatory properties with a value of
        `None`."""

        catalogue_item_id = self.post_catalogue_item_and_prerequisites_with_properties(
            CATALOGUE_ITEM_DATA_WITH_ALL_PROPERTIES
        )

        self.patch_catalogue_item(
            catalogue_item_id,
            {
                "properties": [
                    PROPERTY_DATA_BOOLEAN_MANDATORY_TRUE,
                    PROPERTY_DATA_NUMBER_NON_MANDATORY_WITH_MM_UNIT_NONE,
                    PROPERTY_DATA_STRING_NON_MANDATORY_WITH_ALLOWED_VALUES_LIST_NONE,
                ]
            },
        )
        self.check_patch_catalogue_item_response_success(
            {
                **CATALOGUE_ITEM_GET_DATA_WITH_ALL_PROPERTIES,
                "properties": CATALOGUE_ITEM_GET_DATA_WITH_MANDATORY_PROPERTIES_ONLY["properties"],
            }
        )

    def test_partial_update_properties_adding_non_mandatory_property(self):
        """Test updating the `properties` of a catalogue item to define a previously undefined non-mandatory
        property."""

        catalogue_item_id = self.post_catalogue_item_and_prerequisites_with_properties(
            {
                **CATALOGUE_ITEM_DATA_WITH_ALL_PROPERTIES,
                "properties": CATALOGUE_ITEM_DATA_WITH_ALL_PROPERTIES["properties"][0:1],
            }
        )

        self.patch_catalogue_item(
            catalogue_item_id, {"properties": CATALOGUE_ITEM_DATA_WITH_ALL_PROPERTIES["properties"]}
        )
        self.check_patch_catalogue_item_response_success(CATALOGUE_ITEM_GET_DATA_WITH_ALL_PROPERTIES)

    def test_partial_update_properties_removing_non_mandatory_property(self):
        """Test updating the `properties` of a catalogue item to remove a previously defined non-mandatory property."""

        catalogue_item_id = self.post_catalogue_item_and_prerequisites_with_properties(
            CATALOGUE_ITEM_DATA_WITH_ALL_PROPERTIES
        )

        self.patch_catalogue_item(
            catalogue_item_id, {"properties": CATALOGUE_ITEM_DATA_WITH_ALL_PROPERTIES["properties"][0:2]}
        )
        self.check_patch_catalogue_item_response_success(
            {
                **CATALOGUE_ITEM_GET_DATA_WITH_ALL_PROPERTIES,
                "properties": [
                    *CATALOGUE_ITEM_GET_DATA_WITH_ALL_PROPERTIES["properties"][0:2],
                    PROPERTY_DATA_STRING_NON_MANDATORY_WITH_ALLOWED_VALUES_LIST_NONE,
                ],
            }
        )

    def test_partial_update_properties_removing_mandatory_property(self):
        """Test updating the `properties` of a catalogue item to remove a previously defined mandatory property."""

        catalogue_item_id = self.post_catalogue_item_and_prerequisites_with_properties(
            CATALOGUE_ITEM_DATA_WITH_ALL_PROPERTIES
        )

        self.patch_catalogue_item(
            catalogue_item_id, {"properties": CATALOGUE_ITEM_DATA_WITH_ALL_PROPERTIES["properties"][1:3]}
        )
        self.check_patch_catalogue_item_failed_with_detail(
            422,
            "Missing mandatory property with ID: "
            f"'{self.property_name_id_dict[PROPERTY_DATA_BOOLEAN_MANDATORY_TRUE['name']]}'",
        )

    def test_partial_update_properties_with_string_property_with_invalid_value_type(self):
        """Test updating the `properties` of a catalogue item to have an invalid value type for a string property."""

        catalogue_item_id = self.post_catalogue_item_and_prerequisites_with_given_properties(
            catalogue_category_properties_data=[CATALOGUE_CATEGORY_PROPERTY_DATA_STRING_MANDATORY],
            catalogue_item_properties_data=[PROPERTY_DATA_STRING_MANDATORY_TEXT],
        )

        self.patch_catalogue_item(
            catalogue_item_id, {"properties": [{**PROPERTY_DATA_STRING_MANDATORY_TEXT, "value": 42}]}
        )
        self.check_patch_catalogue_item_failed_with_detail(
            422,
            "Invalid value type for property with ID "
            f"'{self.property_name_id_dict[PROPERTY_DATA_STRING_MANDATORY_TEXT['name']]}'. Expected type: string.",
        )

    def test_partial_update_properties_with_number_property_with_invalid_value_type(self):
        """Test updating the `properties` of a catalogue item to have an invalid value type for a number property."""

        catalogue_item_id = self.post_catalogue_item_and_prerequisites_with_given_properties(
            catalogue_category_properties_data=[CATALOGUE_CATEGORY_PROPERTY_DATA_NUMBER_NON_MANDATORY_WITH_MM_UNIT],
            catalogue_item_properties_data=[PROPERTY_DATA_NUMBER_NON_MANDATORY_WITH_MM_UNIT_42],
        )

        self.patch_catalogue_item(
            catalogue_item_id, {"properties": [{**PROPERTY_DATA_NUMBER_NON_MANDATORY_WITH_MM_UNIT_42, "value": "42"}]}
        )
        self.check_patch_catalogue_item_failed_with_detail(
            422,
            "Invalid value type for property with ID "
            f"'{self.property_name_id_dict[PROPERTY_DATA_NUMBER_NON_MANDATORY_WITH_MM_UNIT_42['name']]}'. "
            "Expected type: number.",
        )

    def test_partial_update_properties_with_boolean_property_with_invalid_value_type(self):
        """Test updating the `properties` of a catalogue item to have an invalid value type for a boolean property."""

        catalogue_item_id = self.post_catalogue_item_and_prerequisites_with_given_properties(
            catalogue_category_properties_data=[CATALOGUE_CATEGORY_PROPERTY_DATA_BOOLEAN_MANDATORY],
            catalogue_item_properties_data=[PROPERTY_DATA_BOOLEAN_MANDATORY_TRUE],
        )

        self.patch_catalogue_item(
            catalogue_item_id, {"properties": [{**CATALOGUE_CATEGORY_PROPERTY_DATA_BOOLEAN_MANDATORY, "value": "True"}]}
        )
        self.check_patch_catalogue_item_failed_with_detail(
            422,
            "Invalid value type for property with ID "
            f"'{self.property_name_id_dict[CATALOGUE_CATEGORY_PROPERTY_DATA_BOOLEAN_MANDATORY['name']]}'. "
            "Expected type: boolean.",
        )

    def test_partial_update_properties_with_allowed_values_list(self):
        """Test updating the `properties` of a catalogue item that has allowed values lists."""

        catalogue_item_id = self.post_catalogue_item_and_prerequisites_with_given_properties(
            catalogue_category_properties_data=[
                CATALOGUE_CATEGORY_PROPERTY_DATA_NUMBER_NON_MANDATORY_WITH_ALLOWED_VALUES_LIST,
                CATALOGUE_CATEGORY_PROPERTY_DATA_STRING_NON_MANDATORY_WITH_ALLOWED_VALUES_LIST,
            ],
            catalogue_item_properties_data=[],
        )

        self.patch_catalogue_item(
            catalogue_item_id,
            {
                "properties": [
                    PROPERTY_DATA_NUMBER_NON_MANDATORY_WITH_ALLOWED_VALUES_LIST_1,
                    PROPERTY_DATA_STRING_NON_MANDATORY_WITH_ALLOWED_VALUES_LIST_VALUE1,
                ]
            },
        )
        self.check_patch_catalogue_item_response_success(
            {
                **CATALOGUE_ITEM_GET_DATA_WITH_ALL_PROPERTIES,
                "properties": [
                    PROPERTY_GET_DATA_NUMBER_NON_MANDATORY_WITH_ALLOWED_VALUES_LIST_1,
                    PROPERTY_GET_DATA_STRING_NON_MANDATORY_WITH_ALLOWED_VALUES_LIST_VALUE1,
                ],
            }
        )

    def test_partial_update_string_property_with_allowed_values_list_to_invalid_value(self):
        """Test updating the value of a string property with an allowed values list to be a value not in the list."""

        catalogue_item_id = self.post_catalogue_item_and_prerequisites_with_allowed_values(
            "string", {"type": "list", "values": ["value1", "value2", "value3"]}, "value1"
        )

        self.patch_catalogue_item(catalogue_item_id, {"properties": [{"name": "property", "value": "value42"}]})
        self.check_patch_catalogue_item_failed_with_detail(
            422,
            f"Invalid value for property with ID '{self.property_name_id_dict['property']}'. Expected one of value1, "
            "value2, value3.",
        )

    def test_partial_update_string_property_with_allowed_values_list_to_invalid_value_type(self):
        """Test updating the value of a string property with an allowed values list to be the wrong type."""

        catalogue_item_id = self.post_catalogue_item_and_prerequisites_with_allowed_values(
            "string", {"type": "list", "values": ["value1"]}, "value1"
        )

        self.patch_catalogue_item(catalogue_item_id, {"properties": [{"name": "property", "value": 42}]})
        self.check_patch_catalogue_item_failed_with_detail(
            422,
            f"Invalid value type for property with ID '{self.property_name_id_dict['property']}'. "
            "Expected type: string.",
        )

    def test_partial_update_number_property_with_allowed_values_list_to_invalid_value(self):
        """Test updating the value of a number property with an allowed values list to be a value not in the list."""

        catalogue_item_id = self.post_catalogue_item_and_prerequisites_with_allowed_values(
            "number", {"type": "list", "values": [1, 2, 3]}, 1
        )

        self.patch_catalogue_item(catalogue_item_id, {"properties": [{"name": "property", "value": 42}]})
        self.check_patch_catalogue_item_failed_with_detail(
            422,
            f"Invalid value for property with ID '{self.property_name_id_dict['property']}'. Expected one of 1, 2, 3.",
        )

    def test_partial_update_number_property_with_allowed_values_list_to_invalid_value_type(self):
        """Test updating the value of a number property with an allowed values list to be the wrong type."""

        catalogue_item_id = self.post_catalogue_item_and_prerequisites_with_allowed_values(
            "number", {"type": "list", "values": [1]}, 1
        )

        self.patch_catalogue_item(catalogue_item_id, {"properties": [{"name": "property", "value": "2"}]})
        self.check_patch_catalogue_item_failed_with_detail(
            422,
            f"Invalid value type for property with ID '{self.property_name_id_dict['property']}'. "
            "Expected type: number.",
        )

    def test_partial_update_properties_with_children(self):
        """Test updating the `properties` of a catalogue item when it has children."""

        catalogue_item_id = self.post_catalogue_item_and_prerequisites_no_properties(
            CATALOGUE_ITEM_DATA_REQUIRED_VALUES_ONLY
        )
        self.post_child_item()

        self.patch_catalogue_item(catalogue_item_id, {"properties": []})
        self.check_patch_catalogue_item_failed_with_detail(
            409, "Catalogue item has child elements and cannot be updated"
        )

    def test_partial_update_obsolete_replacement_catalogue_item_id(self):
        """Test updating the `obsolete_replacement_catalogue_item` of a catalogue item."""

        obsolete_replacement_catalogue_item_id = self.post_catalogue_item_and_prerequisites_no_properties(
            CATALOGUE_ITEM_DATA_REQUIRED_VALUES_ONLY
        )
        catalogue_item_id = self.post_catalogue_item(CATALOGUE_ITEM_DATA_REQUIRED_VALUES_ONLY)

        self.patch_catalogue_item(
            catalogue_item_id, {"obsolete_replacement_catalogue_item_id": obsolete_replacement_catalogue_item_id}
        )
        self.check_patch_catalogue_item_response_success(
            {
                **CATALOGUE_ITEM_GET_DATA_REQUIRED_VALUES_ONLY,
                "obsolete_replacement_catalogue_item_id": obsolete_replacement_catalogue_item_id,
            }
        )

    def test_partial_update_obsolete_replacement_catalogue_item_id_with_non_existent_id(self):
        """Test updating the `obsolete_replacement_catalogue_item` of a catalogue item to a non-existent catalogue
        item."""

        catalogue_item_id = self.post_catalogue_item_and_prerequisites_no_properties(
            CATALOGUE_ITEM_DATA_REQUIRED_VALUES_ONLY
        )

        self.patch_catalogue_item(catalogue_item_id, {"obsolete_replacement_catalogue_item_id": str(ObjectId())})
        self.check_patch_catalogue_item_failed_with_detail(
            422, "The specified replacement catalogue item does not exist"
        )

    def test_partial_update_obsolete_replacement_catalogue_item_id_with_invalid_id(self):
        """Test updating the `obsolete_replacement_catalogue_item` of a catalogue item to an invalid ID."""

        catalogue_item_id = self.post_catalogue_item_and_prerequisites_no_properties(
            CATALOGUE_ITEM_DATA_REQUIRED_VALUES_ONLY
        )

        self.patch_catalogue_item(catalogue_item_id, {"obsolete_replacement_catalogue_item_id": "invalid-id"})
        self.check_patch_catalogue_item_failed_with_detail(
            422, "The specified replacement catalogue item does not exist"
        )

    def test_partial_update_with_non_existent_id(self):
        """Test updating a non-existent catalogue item."""

        self.patch_catalogue_item(str(ObjectId()), {})
        self.check_patch_catalogue_item_failed_with_detail(404, "Catalogue item not found")

    def test_partial_update_invalid_id(self):
        """Test updating a catalogue item with an invalid ID."""

        self.patch_catalogue_item("invalid-id", {})
        self.check_patch_catalogue_item_failed_with_detail(404, "Catalogue item not found")


class DeleteDSL(UpdateDSL):
    """Base class for delete tests."""

    _delete_response_catalogue_item: Response

    def delete_catalogue_item(self, catalogue_item_id: str) -> None:
        """
        Deletes a catalogue item with the given ID.

        :param catalogue_item_id: ID of the catalogue item to be deleted.
        """

        self._delete_response_catalogue_item = self.test_client.delete(f"/v1/catalogue-items/{catalogue_item_id}")

    def check_delete_catalogue_item_success(self) -> None:
        """Checks that a prior call to `delete_catalogue_item` gave a successful response with the expected data
        returned."""

        assert self._delete_response_catalogue_item.status_code == 204

    def check_delete_catalogue_item_failed_with_detail(self, status_code: int, detail: str) -> None:
        """
        Checks that a prior call to `delete_catalogue_item` gave a failed response with the expected code and
        error message.

        :param status_code: Expected status code of the response.
        :param detail: Expected detail given in the response.
        """

        assert self._delete_response_catalogue_item.status_code == status_code
        assert self._delete_response_catalogue_item.json()["detail"] == detail


class TestDelete(DeleteDSL):
    """Tests for deleting a catalogue item."""

    def test_delete(self):
        """Test deleting a catalogue item."""

        catalogue_item_id = self.post_catalogue_item_and_prerequisites_no_properties(
            CATALOGUE_ITEM_DATA_REQUIRED_VALUES_ONLY
        )

        self.delete_catalogue_item(catalogue_item_id)
        self.check_delete_catalogue_item_success()

        self.get_catalogue_item(catalogue_item_id)
        self.check_get_catalogue_item_failed_with_detail(404, "Catalogue item not found")

    def test_delete_with_child_item(self):
        """Test deleting a catalogue item with a child item."""

        catalogue_item_id = self.post_catalogue_item_and_prerequisites_no_properties(
            CATALOGUE_ITEM_DATA_REQUIRED_VALUES_ONLY
        )
        self.post_child_item()

        self.delete_catalogue_item(catalogue_item_id)
        self.check_delete_catalogue_item_failed_with_detail(
            409, "Catalogue item has child elements and cannot be deleted"
        )

    def test_delete_with_non_existent_id(self):
        """Test deleting a non-existent catalogue item."""

        self.delete_catalogue_item(str(ObjectId()))
        self.check_delete_catalogue_item_failed_with_detail(404, "Catalogue item not found")

    def test_delete_with_invalid_id(self):
        """Test deleting a catalogue item with an invalid ID."""

        self.delete_catalogue_item("invalid_id")
        self.check_delete_catalogue_item_failed_with_detail(404, "Catalogue item not found")<|MERGE_RESOLUTION|>--- conflicted
+++ resolved
@@ -168,13 +168,8 @@
 
     def post_catalogue_item_and_prerequisites_no_properties(self, catalogue_item_data: dict) -> Optional[str]:
         """
-<<<<<<< HEAD
-        Utility method that posts a catalogue item with the given data and also its prerequisite manufacturer and
-        catalogue category. Uses CATALOGUE_CATEGORY_POST_DATA_LEAF_NO_PARENT_NO_PROPERTIES for the catalogue
-=======
         Utility method that posts a catalogue item with the given data and also its prerequisite manufacturer,
         catalogue category and units. Uses `CATALOGUE_CATEGORY_POST_DATA_LEAF_NO_PARENT_NO_PROPERTIES` for the catalogue
->>>>>>> 67183cfa
         category.
 
         :param catalogue_item_data: Dictionary containing the basic catalogue item data as would be required for a
