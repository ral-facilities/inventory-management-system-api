"""
End-to-End tests for the manufacturer router.
"""
from bson import ObjectId


def test_create_manufacturer(test_client):
    """Test creating a manufacturer"""
    manufacturer_post = {
        "name": "Manufacturer A",
        "url": "http://example.com/",
        "address": {
            "address_line": "1 Example Street",
            "town": "Oxford",
            "county": "Oxfordshire",
            "country": "United Kingdom",
            "postcode": "OX1 2AB",
        },
        "telephone": "0932348348",
    }

    response = test_client.post("/v1/manufacturers", json=manufacturer_post)

    assert response.status_code == 201

    manufacturer = response.json()

    assert manufacturer["name"] == manufacturer_post["name"]
    assert manufacturer["url"] == manufacturer_post["url"]
    assert manufacturer["address"] == manufacturer_post["address"]
    assert manufacturer["telephone"] == manufacturer_post["telephone"]


def test_create_manufacturer_with_only_mandatory_fields(test_client):
    """Test creating a manufacturer with only mandatory fields"""
    manufacturer_post = {
        "name": "Manufacturer A",
        "address": {
            "building_number": "1",
            "street_name": "Example Street",
            "postcode": "OX1 2AB",
        },
    }
    response = test_client.post("/v1/manufacturers", json=manufacturer_post)
    assert response.status_code == 201
    manufacturer = response.json()

    assert manufacturer["name"] == manufacturer_post["name"]
    assert manufacturer["address"]["building_number"] == manufacturer_post["address"]["building_number"]
    assert manufacturer["address"]["street_name"] == manufacturer_post["address"]["street_name"]
    assert manufacturer["address"]["postcode"] == manufacturer_post["address"]["postcode"]


def test_check_duplicate_name_within_manufacturer(test_client):
    """Test creating a manufactuer with a duplicate name"""

    manufacturer_post = {
        "name": "Manufacturer A",
        "url": "http://example.com/",
        "address": {
            "address_line": "1 Example Street",
            "town": "Oxford",
            "county": "Oxfordshire",
            "country": "United Kingdom",
            "postcode": "OX1 2AB",
        },
        "telephone": "0932348348",
    }

    test_client.post("/v1/manufacturers", json=manufacturer_post)

    manufacturer_post = {
        "name": "Manufacturer A",
        "url": "http://example.com/",
        "address": {
            "address_line": "1 Example Street",
            "town": "Oxford",
            "county": "Oxfordshire",
            "country": "United Kingdom",
            "postcode": "OX1 2AB",
        },
        "telephone": "0932348348",
    }

    response = test_client.post("/v1/manufacturers", json=manufacturer_post)

    assert response.status_code == 409
    assert response.json()["detail"] == "A manufacturer with the same name has been found"


def test_list(test_client):
    """Test getting all manufacturers"""
    manufacturer_post_a = {
        "name": "Manufacturer A",
        "url": "http://example.com/",
        "address": {
            "address_line": "1 Example Street",
            "town": "Oxford",
            "county": "Oxfordshire",
            "country": "United Kingdom",
            "postcode": "OX1 2AB",
        },
        "telephone": "0932348348",
    }
    test_client.post("/v1/manufacturers", json=manufacturer_post_a)
    manufacturer_post_b = {
        "name": "Manufacturer B",
        "url": "http://test.com/",
        "address": {
            "address_line": "1 Example Street",
            "town": "Oxford",
            "county": "Oxfordshire",
            "country": "United Kingdom",
            "postcode": "OX1 2AB",
        },
        "telephone": "05940545",
    }
    test_client.post("/v1/manufacturers", json=manufacturer_post_b)

    response = test_client.get("/v1/manufacturers")

    assert response.status_code == 200

    manufacturers = list(response.json())

    assert len(manufacturers) == 2
    assert manufacturers[0]["name"] == "Manufacturer A"
    assert manufacturers[0]["url"] == "http://example.com/"
    assert manufacturers[0]["address"] == manufacturer_post_a["address"]
    assert manufacturers[0]["code"] == "manufacturer-a"
    assert manufacturers[0]["telephone"] == "0932348348"

    assert manufacturers[1]["name"] == "Manufacturer B"
    assert manufacturers[1]["url"] == "http://test.com/"
    assert manufacturers[1]["address"] == manufacturer_post_b["address"]
    assert manufacturers[1]["code"] == "manufacturer-b"
    assert manufacturers[1]["telephone"] == "05940545"


def test_list_when_no_manufacturers(test_client):
    """Test trying to get all manufacturers when there are none in the databse"""

    response = test_client.get("/v1/manufacturers")

    assert response.status_code == 200
    manufacturers = list(response.json())
    assert not manufacturers


def test_get_manufacturer_with_id(test_client):
    """Test getting a manufacturer by ID"""
    manufacturer_post = {
        "name": "Manufacturer A",
        "url": "http://example.com/",
        "address": {
            "address_line": "1 Example Street",
            "town": "Oxford",
            "county": "Oxfordshire",
            "country": "United Kingdom",
            "postcode": "OX1 2AB",
        },
        "telephone": "0932348348",
    }
    response = test_client.post("/v1/manufacturers", json=manufacturer_post)
    response = test_client.get(f"/v1/manufacturers/{response.json()['id']}")
    assert response.status_code == 200
    manufacturer = response.json()

    assert manufacturer["name"] == manufacturer_post["name"]
    assert manufacturer["url"] == manufacturer_post["url"]
    assert manufacturer["address"] == manufacturer_post["address"]
    assert manufacturer["telephone"] == manufacturer_post["telephone"]


def test_get_manufacturer_with_invalid_id(test_client):
    """Test getting a manufacturer with an invalid id"""

    response = test_client.get("/v1/manufacturers/invalid")
    assert response.status_code == 404
    assert response.json()["detail"] == "The requested manufacturer was not found"


def test_get_manufactuer_with_nonexistent_id(test_client):
    """Test getting a manufacturer with an nonexistent id"""
    response = test_client.get(f"/v1/manufacturers/{str(ObjectId())}")

    assert response.status_code == 404
    assert response.json()["detail"] == "The requested manufacturer was not found"


def test_update(test_client):
    """Test updating a manufacturer"""
    manufacturer_post = {
        "name": "Manufacturer A",
        "url": "http://example.com/",
        "address": {
            "address_line": "1 Example Street",
            "town": "Oxford",
            "county": "Oxfordshire",
            "country": "United Kingdom",
            "postcode": "OX1 2AB",
        },
        "telephone": "0932348348",
    }

    response = test_client.post("/v1/manufacturers", json=manufacturer_post)

    manufacturer_patch = {
        "name": "Manufacturer B",
        "url": "http://test.co.uk/",
<<<<<<< HEAD
        "address": {
            "address_line": "1 Example Street",
            "town": "Oxford",
            "county": "Oxfordshire",
            "country": "United Kingdom",
            "postcode": "OX1 2AB",
        },
=======
        "address": {"building_number": "2"},
>>>>>>> 39711371
        "telephone": "07569585584",
    }
    response = test_client.patch(f"/v1/manufacturers/{response.json()['id']}", json=manufacturer_patch)

    assert response.status_code == 200
    manufacturer = response.json()

    assert manufacturer["name"] == manufacturer_patch["name"]
    assert manufacturer["url"] == manufacturer_patch["url"]
    assert manufacturer["address"] == {**manufacturer_post["address"], **manufacturer_patch["address"]}
    assert manufacturer["telephone"] == manufacturer_patch["telephone"]


def test_partial_address_update(test_client):
    """Test updating a manufacturer's address"""
    manufacturer_post = {
        "name": "Manufacturer A",
        "url": "http://example.com/",
        "address": {
            "address_line": "1 Example Street",
            "town": "Oxford",
            "county": "Oxfordshire",
            "country": "United Kingdom",
            "postcode": "OX1 2AB",
        },
        "telephone": "0932348348",
    }

    response = test_client.post("/v1/manufacturers", json=manufacturer_post)

    manufacturer_patch = {
        "address": {
<<<<<<< HEAD
            "address_line": "1 Example Street",
            "town": "Oxford",
            "county": "Oxfordshire",
            "country": "United Kingdom",
            "postcode": "OX1 2AB",
        },
        "telephone": "0932348348",
=======
            "street_name": "test",
        }
>>>>>>> 39711371
    }
    response = test_client.patch(f"/v1/manufacturers/{response.json()['id']}", json=manufacturer_patch)

    assert response.status_code == 200
    manufacturer = response.json()

    assert manufacturer["address"] == {**manufacturer_post["address"], **manufacturer_patch["address"]}


def test_update_with_invalid_id(test_client):
    """Test trying to update a manufacturer with an invalid ID"""
    manufacturer_patch = {
        "name": "Manufacturer A",
        "url": "http://example.com/",
        "address": {
            "address_line": "1 Example Street",
            "town": "Oxford",
            "county": "Oxfordshire",
            "country": "United Kingdom",
            "postcode": "OX1 2AB",
        },
        "telephone": "0932348348",
    }
    response = test_client.patch("/v1/manufacturers/invalid", json=manufacturer_patch)

    assert response.status_code == 404

    assert response.json()["detail"] == "The specified manufacturer does not exist"


def test_update_with_nonexistent_id(test_client):
    """Test trying to update a manufacturer with a non-existent ID"""
    manufacturer_patch = {
        "name": "Manufacturer A",
        "url": "http://example.com/",
        "address": {
            "address_line": "1 Example Street",
            "town": "Oxford",
            "county": "Oxfordshire",
            "country": "United Kingdom",
            "postcode": "OX1 2AB",
        },
        "telephone": "0932348348",
    }
    response = test_client.patch(f"/v1/manufacturers/{str(ObjectId())}", json=manufacturer_patch)

    assert response.status_code == 404

    assert response.json()["detail"] == "The specified manufacturer does not exist"


def test_update_duplicate_name(test_client):
    """Test updating a manufacturer with a duplicate name"""
    manufacturer_post_1 = {
        "name": "Manufacturer A",
        "url": "http://example.com/",
        "address": {
            "address_line": "1 Example Street",
            "town": "Oxford",
            "county": "Oxfordshire",
            "country": "United Kingdom",
            "postcode": "OX1 2AB",
        },
        "telephone": "0932348348",
    }

    response1 = test_client.post("/v1/manufacturers", json=manufacturer_post_1)

    manufacturer_post_2 = {
        "name": "Manufacturer B",
        "url": "http://test.com/",
        "address": {
            "address_line": "1 Example Street",
            "town": "Oxford",
            "county": "Oxfordshire",
            "country": "United Kingdom",
            "postcode": "OX1 2AB",
        },
        "telephone": "087876775767",
    }

    test_client.post("/v1/manufacturers", json=manufacturer_post_2)

    manufacturer_patch = {"name": "Manufacturer B"}
    response = test_client.patch(f"/v1/manufacturers/{response1.json()['id']}", json=manufacturer_patch)

    assert response.status_code == 409
    assert response.json()["detail"] == "A manufacturer with the same name has been found"


def test_delete(test_client):
    """Test deleting a manufacturer"""
    manufacturer_post = {
        "name": "Manufacturer A",
        "url": "http://example.com/",
        "address": {
            "address_line": "1 Example Street",
            "town": "Oxford",
            "county": "Oxfordshire",
            "country": "United Kingdom",
            "postcode": "OX1 2AB",
        },
        "telephone": "0932348348",
    }

    response = test_client.post("/v1/manufacturers", json=manufacturer_post)
    manufacturer = response.json()

    response = test_client.delete(f"/v1/manufacturers/{manufacturer['id']}")
    assert response.status_code == 204


def test_delete_with_an_invalid_id(test_client):
    """Test trying to delete a manufacturer with an invalid ID"""
    manufacturer_post = {
        "name": "Manufacturer A",
        "url": "http://example.com/",
        "address": {
            "address_line": "1 Example Street",
            "town": "Oxford",
            "county": "Oxfordshire",
            "country": "United Kingdom",
            "postcode": "OX1 2AB",
        },
        "telephone": "0932348348",
    }
    test_client.post("/v1/manufacturers", json=manufacturer_post)

    response = test_client.delete("/v1/manufacturers/invalid")

    assert response.status_code == 404
    assert response.json()["detail"] == "The specified manufacturer does not exist"


def test_delete_with_a_nonexistent_id(test_client):
    """Test trying to delete a manufacturer with a non-existent ID"""
    manufacturer_post = {
        "name": "Manufacturer A",
        "url": "http://example.com/",
        "address": {
            "address_line": "1 Example Street",
            "town": "Oxford",
            "county": "Oxfordshire",
            "country": "United Kingdom",
            "postcode": "OX1 2AB",
        },
        "telephone": "0932348348",
    }
    test_client.post("/v1/manufacturers", json=manufacturer_post)

    response = test_client.delete(f"/v1/manufacturers/{str(ObjectId())}")

    assert response.status_code == 404
    assert response.json()["detail"] == "The specified manufacturer does not exist"


def test_delete_manufacturer_that_is_a_part_of_catalogue_item():
    """Test trying to delete a manufacturer that is a part of a Catalogue Item"""
    # pylint: disable=fixme
    # TODO - Uncomment test when catalogue item logic changes back to using manufacturer Id

    # manufacturer_post = {
    #     "name": "Manufacturer A",
    #     "url": "http://example.com/",
    #     "address": {
    #         "building_number": "1",
    #         "street_name": "Example Street",
    #         "town": "Oxford",
    #         "county": "Oxfordshire",
    #         "postcode": "OX1 2AB",
    #     },
    #     "telephone": "0932348348",
    # }
    # response = test_client.post("/v1/manufacturers", json=manufacturer_post)
    # manufacturer_id = response.json()["id"]
    # # pylint: disable=duplicate-code
    # catalogue_category_post = {
    #     "name": "Category A",
    #     "is_leaf": True,
    #     "catalogue_item_properties": [
    #         {"name": "Property A", "type": "number", "unit": "mm", "mandatory": False},
    #         {"name": "Property B", "type": "boolean", "mandatory": True},
    #     ],
    # }
    # pylint: enable=duplicate-code
    # response = test_client.post("/v1/catalogue-categories", json=catalogue_category_post)

    # catalogue_item_post = {
    #     "catalogue_category_id": catalogue_category_id,
    #     "name": "Catalogue Item A",
    #     "description": "This is Catalogue Item A",
    #     "properties": [{"name": "Property B", "value": False}],
    #     "manufacturer": manufacturer_post,
    # }
    # # pylint: enable=duplicate-code
    # test_client.post("/v1/catalogue-items", json=catalogue_item_post)

    # response = test_client.delete(f"/v1/manufacturer/{manufacturer_id}")

    # assert response.status_code == 409
    # assert response.json()["detail"] == "The specified manufacturer is a part of a Catalogue Item"<|MERGE_RESOLUTION|>--- conflicted
+++ resolved
@@ -208,17 +208,7 @@
     manufacturer_patch = {
         "name": "Manufacturer B",
         "url": "http://test.co.uk/",
-<<<<<<< HEAD
-        "address": {
-            "address_line": "1 Example Street",
-            "town": "Oxford",
-            "county": "Oxfordshire",
-            "country": "United Kingdom",
-            "postcode": "OX1 2AB",
-        },
-=======
         "address": {"building_number": "2"},
->>>>>>> 39711371
         "telephone": "07569585584",
     }
     response = test_client.patch(f"/v1/manufacturers/{response.json()['id']}", json=manufacturer_patch)
@@ -251,18 +241,8 @@
 
     manufacturer_patch = {
         "address": {
-<<<<<<< HEAD
-            "address_line": "1 Example Street",
-            "town": "Oxford",
-            "county": "Oxfordshire",
-            "country": "United Kingdom",
-            "postcode": "OX1 2AB",
-        },
-        "telephone": "0932348348",
-=======
             "street_name": "test",
         }
->>>>>>> 39711371
     }
     response = test_client.patch(f"/v1/manufacturers/{response.json()['id']}", json=manufacturer_patch)
 
