"""
Module for providing common test configuration and test fixtures.
"""
from typing import Union, List, Type
from unittest.mock import Mock

import pytest

from inventory_management_system_api.models.catalogue_category import CatalogueCategoryOut
from inventory_management_system_api.models.catalogue_item import CatalogueItemOut
from inventory_management_system_api.repositories.catalogue_category import CatalogueCategoryRepo
from inventory_management_system_api.repositories.manufacturer import ManufacturerRepo
from inventory_management_system_api.repositories.catalogue_item import CatalogueItemRepo
from inventory_management_system_api.services.catalogue_category import CatalogueCategoryService
from inventory_management_system_api.services.catalogue_item import CatalogueItemService


@pytest.fixture(name="catalogue_category_repository_mock")
def fixture_catalogue_category_repository_mock() -> Mock:
    """
    Fixture to create a mock of the `CatalogueCategoryRepo` dependency.

    :return: Mocked CatalogueCategoryRepo instance.
    """
    return Mock(CatalogueCategoryRepo)


<<<<<<< HEAD
=======
@pytest.fixture(name="catalogue_item_repository_mock")
def fixture_catalogue_item_repository_mock() -> Mock:
    """
    Fixture to create a mock of the `CatalogueItemRepo` dependency.

    :return: Mocked CatalogueItemRepo instance.
    """
    return Mock(CatalogueItemRepo)


>>>>>>> 9ae1c733
@pytest.fixture(name="manufacturer_repository_mock")
def fixture_manufacturer_repository_mock() -> Mock:
    """
    Fixture to create a mock of the `ManufacturerRepo dependency

    :return: Mocked ManufacturerRepo instance
    """
    return Mock(ManufacturerRepo)


@pytest.fixture(name="catalogue_category_service")
def fixture_catalogue_category_service(catalogue_category_repository_mock: Mock) -> CatalogueCategoryService:
    """
    Fixture to create a `CatalogueCategoryService` instance with a mocked `CatalogueCategoryRepo` dependency.

    :param catalogue_category_repository_mock: Mocked `CatalogueCategoryRepo` instance.
    :return: `CatalogueCategoryService` instance with the mocked dependency.
    """
    return CatalogueCategoryService(catalogue_category_repository_mock)


@pytest.fixture(name="catalogue_item_service")
def fixture_catalogue_item_service(
    catalogue_item_repository_mock: Mock, catalogue_category_repository_mock: Mock
) -> CatalogueItemService:
    """
    Fixture to create a `CatalogueItemService` instance with a mocked `CatalogueItemRepo` and `CatalogueCategoryRepo`
    dependencies.

    :param catalogue_item_repository_mock: Mocked `CatalogueItemRepo` instance.
    :param catalogue_category_repository_mock: Mocked `CatalogueCategoryRepo` instance.
    :return: `CatalogueItemService` instance with the mocked dependency.
    """
    return CatalogueItemService(catalogue_item_repository_mock, catalogue_category_repository_mock)


class ServiceTestHelpers:
    """
    A utility class containing common helper methods for the service tests.

    This class provides a set of static methods that encapsulate common functionality frequently used in the service
    tests.
    """

    @staticmethod
    def mock_create(repository_mock: Mock, repo_obj: Union[CatalogueCategoryOut, CatalogueItemOut]) -> None:
        """
        Mock the `create` method of the repository mock to return a repository object.

        :param repository_mock: Mocked repository instance.
        :param repo_obj: The repository object to be returned by the `create` method.
        """
        repository_mock.create.return_value = repo_obj

    @staticmethod
    def mock_get(repository_mock: Mock, repo_obj: Union[CatalogueCategoryOut, CatalogueItemOut, None]) -> None:
        """
        Mock the `get` method of the repository mock to return a specific repository object.

        :param repository_mock: Mocked repository instance.
        :param repo_obj: The repository object to be returned by the `get` method.
        """
        if repository_mock.get.side_effect is None:
            repository_mock.get.side_effect = [repo_obj]
        else:
            repo_objs = list(repository_mock.get.side_effect)
            repo_objs.append(repo_obj)
            repository_mock.get.side_effect = repo_objs

    @staticmethod
    def mock_list(repository_mock: Mock, repo_objs: List[Union[CatalogueCategoryOut, CatalogueItemOut]]) -> None:
        """
        Mock the `list` method of the repository mock to return a specific list of repository objects.
        objects.

        :param repository_mock: Mocked repository instance.
        :param repo_objs: The list of repository objects to be returned by the `list` method.
        """
        repository_mock.list.return_value = repo_objs

    @staticmethod
    def mock_update(repository_mock: Mock, repo_obj: Union[CatalogueCategoryOut, CatalogueItemOut]) -> None:
        """
        Mock the `update` method of the repository mock to return a repository object.

        :param repository_mock: Mocked repository instance.
        :param repo_obj: The repository object to be returned by the `update` method.
        """

        repository_mock.update.return_value = repo_obj


@pytest.fixture(name="test_helpers")
def fixture_test_helpers() -> Type[ServiceTestHelpers]:
    """
    Fixture to provide a TestHelpers class.
    """
    return ServiceTestHelpers<|MERGE_RESOLUTION|>--- conflicted
+++ resolved
@@ -25,8 +25,6 @@
     return Mock(CatalogueCategoryRepo)
 
 
-<<<<<<< HEAD
-=======
 @pytest.fixture(name="catalogue_item_repository_mock")
 def fixture_catalogue_item_repository_mock() -> Mock:
     """
@@ -37,7 +35,6 @@
     return Mock(CatalogueItemRepo)
 
 
->>>>>>> 9ae1c733
 @pytest.fixture(name="manufacturer_repository_mock")
 def fixture_manufacturer_repository_mock() -> Mock:
     """
