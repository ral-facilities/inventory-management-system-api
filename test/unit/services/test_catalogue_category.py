# pylint: disable=too-many-lines
"""
Unit tests for the `CatalogueCategoryService` service.
"""

# Expect some duplicate code inside tests as the tests for the different entities can be very similar
# pylint: disable=duplicate-code

from test.mock_data import (
    CATALOGUE_CATEGORY_DATA_LEAF_NO_PARENT_WITH_PROPERTIES_MM,
    CATALOGUE_CATEGORY_IN_DATA_LEAF_NO_PARENT_NO_PROPERTIES,
    CATALOGUE_CATEGORY_IN_DATA_NON_LEAF_NO_PARENT_NO_PROPERTIES_B,
    CATALOGUE_CATEGORY_POST_DATA_LEAF_NO_PARENT_NO_PROPERTIES,
    CATALOGUE_CATEGORY_POST_DATA_NON_LEAF_NO_PARENT_NO_PROPERTIES_A,
    CATALOGUE_CATEGORY_POST_DATA_NON_LEAF_NO_PARENT_NO_PROPERTIES_B,
<<<<<<< HEAD
    CATALOGUE_CATEGORY_PROPERTY_DATA_BOOLEAN_MANDATORY,
=======
>>>>>>> e9b71b66
    CATALOGUE_CATEGORY_PROPERTY_DATA_NUMBER_NON_MANDATORY_WITH_MM_UNIT,
    UNIT_IN_DATA_MM,
)
from test.unit.services.conftest import ServiceTestHelpers
from typing import Optional
from unittest.mock import ANY, MagicMock, Mock, call, patch

import pytest
from bson import ObjectId

from inventory_management_system_api.core.custom_object_id import CustomObjectId
from inventory_management_system_api.core.exceptions import (
    ChildElementsExistError,
    LeafCatalogueCategoryError,
    MissingRecordError,
)
from inventory_management_system_api.models.catalogue_category import (
    CatalogueCategoryIn,
    CatalogueCategoryOut,
    CatalogueCategoryPropertyIn,
)
from inventory_management_system_api.models.unit import UnitIn, UnitOut
from inventory_management_system_api.schemas.catalogue_category import (
    CATALOGUE_CATEGORY_WITH_CHILD_NON_EDITABLE_FIELDS,
    CatalogueCategoryPatchSchema,
    CatalogueCategoryPostPropertySchema,
    CatalogueCategoryPostSchema,
)
from inventory_management_system_api.services import utils
from inventory_management_system_api.services.catalogue_category import CatalogueCategoryService


class CatalogueCategoryServiceDSL:
    """Base class for `CatalogueCategoryService` unit tests."""

    wrapped_utils: Mock
    mock_catalogue_category_repository: Mock
    mock_unit_repository: Mock
    catalogue_category_service: CatalogueCategoryService

    unit_value_id_dict: dict[str, str]

    @pytest.fixture(autouse=True)
    def setup(
        self,
        catalogue_category_repository_mock,
        unit_repository_mock,
        catalogue_category_service,
        # Ensures all created and modified times are mocked throughout
        # pylint: disable=unused-argument
        model_mixins_datetime_now_mock,
    ):
        """Setup fixtures"""

        self.mock_catalogue_category_repository = catalogue_category_repository_mock
        self.mock_unit_repository = unit_repository_mock
        self.catalogue_category_service = catalogue_category_service

        with patch("inventory_management_system_api.services.catalogue_category.utils", wraps=utils) as wrapped_utils:
            self.wrapped_utils = wrapped_utils
            yield

    def construct_properties_in_and_post_with_ids(
        self, catalogue_category_properties_data: list[dict]
    ) -> tuple[list[CatalogueCategoryPropertyIn], list[CatalogueCategoryPostPropertySchema]]:
        """
        Returns a list of property post schemas and expected property in models by adding
        in unit ids. It also assigns `unit_value_id_dict` for looking up these ids.

        :param catalogue_category_properties_data: List of dictionaries containing the data for each property as would
                                                   be required for a `CatalogueCategoryPostPropertySchema` but without
                                                   any unit_id's.
        :returns: Tuple of lists. The first contains the expected `CatalogueCategoryPropertyIn` models and the second
                  the `CatalogueCategoryPostPropertySchema` schema's that should be posted in order to obtain them.
        """

        property_post_schemas = []
        expected_properties_in = []

        self.unit_value_id_dict = {}

        for prop in catalogue_category_properties_data:
            unit_id = None
            prop_without_unit = prop.copy()

            # Give units ids and remove the unit value from the prop for the post schema
            if "unit" in prop and prop["unit"]:
                unit_id = str(ObjectId())
                self.unit_value_id_dict[prop["unit"]] = unit_id
                del prop_without_unit["unit"]

            expected_properties_in.append(CatalogueCategoryPropertyIn(**prop, unit_id=unit_id))
            property_post_schemas.append(CatalogueCategoryPostPropertySchema(**prop_without_unit, unit_id=unit_id))

        return expected_properties_in, property_post_schemas

    def mock_add_property_unit_values(
        self, units_in_data: list[Optional[dict]], unit_value_id_dict: dict[str, str]
    ) -> None:
        """
        Mocks database methods appropriately for when the `_add_property_unit_values` repo method will be called.

        Also generates unit ids that are stored inside `unit_value_id_dict` for future lookups.

        :param units_in_data: List of dictionaries (or `None`) containing the unit data as would be required for a
                              `UnitIn` database model. These values will be used for any unit look ups required by
                              the given catalogue category properties.
        :param unit_value_id_dict: List of unit value and id pairs for lookups.
        """

        for unit_in_data in units_in_data:
            unit_in = UnitIn(**unit_in_data) if unit_in_data else None
            unit_id = unit_value_id_dict[unit_in.value] if unit_in_data else None

            ServiceTestHelpers.mock_get(
                self.mock_unit_repository, UnitOut(**unit_in.model_dump(), id=unit_id) if unit_in else None
            )

    def check_add_property_unit_values_performed_expected_calls(
        self, expected_properties: list[CatalogueCategoryPostPropertySchema]
    ) -> None:
        """Checks that a call to `add_property_unit_values` performed the expected function calls.

        :param expected_properties: Expected properties the function would have been called with.
        """

        expected_unit_repo_calls = []
        for prop in expected_properties:
            if prop.unit_id:
                expected_unit_repo_calls.append(call(prop.unit_id))

        self.mock_unit_repository.get.assert_has_calls(expected_unit_repo_calls)


class CreateDSL(CatalogueCategoryServiceDSL):
    """Base class for `create` tests."""

    _catalogue_category_post: CatalogueCategoryPostSchema
    _expected_catalogue_category_in: CatalogueCategoryIn
    _expected_catalogue_category_out: CatalogueCategoryOut
    _created_catalogue_category: CatalogueCategoryOut
    _create_exception: pytest.ExceptionInfo

    def mock_create(
        self,
        catalogue_category_data: dict,
        parent_catalogue_category_in_data: Optional[dict] = None,
        units_in_data: Optional[list[Optional[dict]]] = None,
    ) -> None:
        """
        Mocks repo methods appropriately to test the `create` service method.

        :param catalogue_category_data: Dictionary containing the basic catalogue category data as would be required
                                        for a `CatalogueCategoryPostSchema` but with any unit_id's replaced by the
                                        'unit' value in its properties as the ids will be added automatically.
        :param parent_catalogue_category_in_data: Either `None` or a dictionary containing the parent catalogue category
                                                  data as would be required for a `CatalogueCategoryIn` database model.
        :param units_in_data: Either `None` or a list of dictionaries (or `None`) containing the unit data as would be
                              required for a `UnitIn` database model. These values will be used for any unit look ups
                              required by the given catalogue category properties.
        """

        # When a parent_id is given need to mock the get for it too
        if catalogue_category_data["parent_id"]:
            ServiceTestHelpers.mock_get(
                self.mock_catalogue_category_repository,
                CatalogueCategoryOut(
                    **{
                        **CatalogueCategoryIn(**parent_catalogue_category_in_data).model_dump(by_alias=True),
                        "_id": catalogue_category_data["parent_id"],
                    },
                ),
            )

        # When properties are given need to mock any units and ensure the expected data inserts the unit ids as well
        property_post_schemas = []
        expected_properties_in = []
        if "properties" in catalogue_category_data and catalogue_category_data["properties"]:
            expected_properties_in, property_post_schemas = self.construct_properties_in_and_post_with_ids(
                catalogue_category_data["properties"]
            )

            self.mock_add_property_unit_values(units_in_data or [], self.unit_value_id_dict)

        self._catalogue_category_post = CatalogueCategoryPostSchema(
            **{**catalogue_category_data, "properties": property_post_schemas}
        )

        self._expected_catalogue_category_in = CatalogueCategoryIn(
            **{**catalogue_category_data, "properties": expected_properties_in},
            code=utils.generate_code(catalogue_category_data["name"], "catalogue category"),
        )
        self._expected_catalogue_category_out = CatalogueCategoryOut(
            **self._expected_catalogue_category_in.model_dump(), id=ObjectId()
        )

        ServiceTestHelpers.mock_create(self.mock_catalogue_category_repository, self._expected_catalogue_category_out)

    def call_create(self) -> None:
        """Calls the `CatalogueCategoryService` `create` method with the appropriate data from a prior call to
        `mock_create`."""

        self._created_catalogue_category = self.catalogue_category_service.create(self._catalogue_category_post)

    def call_create_expecting_error(self, error_type: type[BaseException]) -> None:
        """
        Calls the `CatalogueCategoryService` `create` method with the appropriate data from a prior call to
        `mock_create` while expecting an error to be raised.

        :param error_type: Expected exception to be raised.
        """

        with pytest.raises(error_type) as exc:
            self.catalogue_category_service.create(self._catalogue_category_post)
        self._create_exception = exc

    def check_create_success(self) -> None:
        """Checks that a prior call to `call_create` worked as expected."""

        # This is the get for the parent
        if self._catalogue_category_post.parent_id:
            self.mock_catalogue_category_repository.get.assert_called_once_with(self._catalogue_category_post.parent_id)

        # This is the properties duplicate check
        if self._catalogue_category_post.properties:
            self.wrapped_utils.check_duplicate_property_names.assert_called_with(
                self._catalogue_category_post.properties
            )

        # This is for getting the units
        if self._catalogue_category_post.properties:
            self.check_add_property_unit_values_performed_expected_calls(self._catalogue_category_post.properties)

        self.wrapped_utils.generate_code.assert_called_once_with(
            self._expected_catalogue_category_out.name, "catalogue category"
        )

        if self._catalogue_category_post.properties:
            # To assert with property ids we must compare as dicts and use ANY here as otherwise the ObjectIds will
            # always be different
            actual_catalogue_category_in = self.mock_catalogue_category_repository.create.call_args_list[0][0][0]
            assert isinstance(actual_catalogue_category_in, CatalogueCategoryIn)
            assert actual_catalogue_category_in.model_dump() == {
                **self._expected_catalogue_category_in.model_dump(),
                "properties": [
                    {**prop.model_dump(), "id": ANY} for prop in self._expected_catalogue_category_in.properties
                ],
            }
        else:
            self.mock_catalogue_category_repository.create.assert_called_once_with(self._expected_catalogue_category_in)

        assert self._created_catalogue_category == self._expected_catalogue_category_out

    def check_create_failed_with_exception(self, message: str) -> None:
        """
        Checks that a prior call to `call_create_expecting_error` worked as expected, raising an exception
        with the correct message.]

        :param message: Expected message of the raised exception.
        """

        self.mock_catalogue_category_repository.create.assert_not_called()
        assert str(self._create_exception.value) == message


class TestCreate(CreateDSL):
    """Tests for creating a catalogue category."""

    def test_create_without_properties(self):
        """Test creating a catalogue category without properties."""

        self.mock_create(CATALOGUE_CATEGORY_POST_DATA_NON_LEAF_NO_PARENT_NO_PROPERTIES_A)
        self.call_create()
        self.check_create_success()

    def test_create_with_properties(self):
        """Test creating a catalogue category with properties."""

        self.mock_create(CATALOGUE_CATEGORY_DATA_LEAF_NO_PARENT_WITH_PROPERTIES_MM, units_in_data=[UNIT_IN_DATA_MM])
        self.call_create()
        self.check_create_success()

<<<<<<< HEAD
    def test_create_with_duplicate_properties(self):
        """Test creating a catalogue category with properties."""

        self.mock_create(
            {
                **CATALOGUE_CATEGORY_POST_DATA_NON_LEAF_NO_PARENT_NO_PROPERTIES_A,
                "properties": [
                    CATALOGUE_CATEGORY_PROPERTY_DATA_BOOLEAN_MANDATORY,
                    CATALOGUE_CATEGORY_PROPERTY_DATA_BOOLEAN_MANDATORY,
                ],
            },
        )
        self.call_create_expecting_error(DuplicateCatalogueCategoryPropertyNameError)
        self.check_create_failed_with_exception(
            f"Duplicate property name: {CATALOGUE_CATEGORY_PROPERTY_DATA_BOOLEAN_MANDATORY['name']}"
        )

=======
>>>>>>> e9b71b66
    def test_create_with_properties_with_non_existent_unit_id(self):
        """Test creating a catalogue category with properties with a non-existent unit id."""

        self.mock_create(CATALOGUE_CATEGORY_DATA_LEAF_NO_PARENT_WITH_PROPERTIES_MM, units_in_data=[None])
        self.call_create_expecting_error(MissingRecordError)
        self.check_create_failed_with_exception(f"No unit found with ID: {self.unit_value_id_dict['mm']}")

    def test_create_with_non_leaf_parent(self):
        """Test creating a catalogue category with a non-leaf parent catalogue category."""

        self.mock_create(
            CATALOGUE_CATEGORY_POST_DATA_NON_LEAF_NO_PARENT_NO_PROPERTIES_A,
            parent_catalogue_category_in_data=CATALOGUE_CATEGORY_POST_DATA_NON_LEAF_NO_PARENT_NO_PROPERTIES_B,
        )
        self.call_create()
        self.check_create_success()

    def test_create_with_leaf_parent(self):
        """Test creating a catalogue category with a leaf parent catalogue category."""

        self.mock_create(
            {**CATALOGUE_CATEGORY_POST_DATA_NON_LEAF_NO_PARENT_NO_PROPERTIES_A, "parent_id": str(ObjectId())},
            parent_catalogue_category_in_data=CATALOGUE_CATEGORY_IN_DATA_LEAF_NO_PARENT_NO_PROPERTIES,
        )
        self.call_create_expecting_error(LeafCatalogueCategoryError)
        self.check_create_failed_with_exception("Cannot add catalogue category to a leaf parent catalogue category")


class GetDSL(CatalogueCategoryServiceDSL):
    """Base class for `get` tests."""

    _obtained_catalogue_category_id: str
    _expected_catalogue_category: MagicMock
    _obtained_catalogue_category: MagicMock

    def mock_get(self) -> None:
        """Mocks repo methods appropriately to test the `get` service method."""

        # Simply a return currently, so no need to use actual data
        self._expected_catalogue_category = MagicMock()
        ServiceTestHelpers.mock_get(self.mock_catalogue_category_repository, self._expected_catalogue_category)

    def call_get(self, catalogue_category_id: str) -> None:
        """
        Calls the `CatalogueCategoryService` `get` method.

        :param catalogue_category_id: ID of the catalogue category to be obtained.
        """

        self._obtained_catalogue_category_id = catalogue_category_id
        self._obtained_catalogue_category = self.catalogue_category_service.get(catalogue_category_id)

    def check_get_success(self) -> None:
        """Checks that a prior call to `call_get` worked as expected."""

        self.mock_catalogue_category_repository.get.assert_called_once_with(self._obtained_catalogue_category_id)
        assert self._obtained_catalogue_category == self._expected_catalogue_category


class TestGet(GetDSL):
    """Tests for getting a catalogue category."""

    def test_get(self):
        """Test getting a catalogue category."""

        self.mock_get()
        self.call_get(str(ObjectId()))
        self.check_get_success()


class GetBreadcrumbsDSL(CatalogueCategoryServiceDSL):
    """Base class for `get_breadcrumbs` tests"""

    _expected_breadcrumbs: MagicMock
    _obtained_breadcrumbs: MagicMock
    _obtained_catalogue_category_id: str

    def mock_get_breadcrumbs(self) -> None:
        """Mocks repo methods appropriately to test the `get_breadcrumbs` service method."""

        # Simply a return currently, so no need to use actual data
        self._expected_breadcrumbs = MagicMock()
        ServiceTestHelpers.mock_get_breadcrumbs(self.mock_catalogue_category_repository, self._expected_breadcrumbs)

    def call_get_breadcrumbs(self, catalogue_category_id: str) -> None:
        """
        Calls the `CatalogueCategoryService` `get_breadcrumbs` method.

        :param catalogue_category_id: ID of the catalogue category to obtain the breadcrumbs of.
        """

        self._obtained_catalogue_category_id = catalogue_category_id
        self._obtained_breadcrumbs = self.catalogue_category_service.get_breadcrumbs(catalogue_category_id)

    def check_get_breadcrumbs_success(self) -> None:
        """Checks that a prior call to `call_get_breadcrumbs` worked as expected."""

        self.mock_catalogue_category_repository.get_breadcrumbs.assert_called_once_with(
            self._obtained_catalogue_category_id
        )
        assert self._obtained_breadcrumbs == self._expected_breadcrumbs


class TestGetBreadcrumbs(GetBreadcrumbsDSL):
    """Tests for getting the breadcrumbs of a catalogue category."""

    def test_get_breadcrumbs(self):
        """Test getting a catalogue category's breadcrumbs."""

        self.mock_get_breadcrumbs()
        self.call_get_breadcrumbs(str(ObjectId()))
        self.check_get_breadcrumbs_success()


class ListDSL(CatalogueCategoryServiceDSL):
    """Base class for `list` tests"""

    _parent_id_filter: Optional[str]
    _expected_catalogue_categories: MagicMock
    _obtained_catalogue_categories: MagicMock

    def mock_list(self) -> None:
        """Mocks repo methods appropriately to test the `list` service method."""

        # Simply a return currently, so no need to use actual data
        self._expected_catalogue_categories = MagicMock()
        ServiceTestHelpers.mock_list(self.mock_catalogue_category_repository, self._expected_catalogue_categories)

    def call_list(self, parent_id: Optional[str]) -> None:
        """
        Calls the `CatalogueCategoryService` `list` method.

        :param parent_id: ID of the parent catalogue category to query by, or `None`.
        """

        self._parent_id_filter = parent_id
        self._obtained_catalogue_categories = self.catalogue_category_service.list(parent_id)

    def check_list_success(self) -> None:
        """Checks that a prior call to `call_list` worked as expected."""

        self.mock_catalogue_category_repository.list.assert_called_once_with(self._parent_id_filter)

        assert self._obtained_catalogue_categories == self._expected_catalogue_categories


class TestList(ListDSL):
    """Tests for listing catalogue categories."""

    def test_list(self):
        """Test listing catalogue categories."""

        self.mock_list()
        self.call_list(str(ObjectId()))
        self.check_list_success()


# pylint:disable=too-many-instance-attributes
class UpdateDSL(CatalogueCategoryServiceDSL):
    """Base class for `update` tests."""

    _stored_catalogue_category: Optional[CatalogueCategoryOut]
    _catalogue_category_patch: CatalogueCategoryPatchSchema
    _expected_catalogue_category_in: CatalogueCategoryIn
    _expected_catalogue_category_out: MagicMock
    _updated_catalogue_category_id: str
    _updated_catalogue_category: MagicMock
    _update_exception: pytest.ExceptionInfo

    _expect_child_check: bool
    _moving_catalogue_category: bool
    unit_value_id_dict: dict[str, str]

    # pylint:disable=too-many-arguments
    def mock_update(
        self,
        catalogue_category_id: str,
        catalogue_category_update_data: dict,
        stored_catalogue_category_post_data: Optional[dict],
        has_child_elements: bool = False,
        new_parent_catalogue_category_in_data: Optional[dict] = None,
        units_in_data: Optional[list[Optional[dict]]] = None,
    ) -> None:
        """
        Mocks repository methods appropriately to test the `update` service method.

        :param catalogue_category_id: ID of the catalogue category that will be obtained.
        :param catalogue_category_update_data: Dictionary containing the basic patch data as would be required for a
                                               `CatalogueCategoryPatchSchema` but with any unit_id's replaced by the
                                               'unit' value in its properties as the ids will be added automatically.
        :param stored_catalogue_category_post_data: Dictionary containing the catalogue category data for the existing
                                               stored catalogue category as would be required for a
                                               `CatalogueCategoryPostSchema` (i.e. no ID, code or created and modified
                                               times required).
        :param has_child_elements: Boolean of whether the category being updated has child elements or not
        :param new_parent_catalogue_category_in_data: Either `None` or a dictionary containing the new parent catalogue
                                               category data as would be required for a `CatalogueCategoryIn` database
                                               model.
        :param units_in_data: Either `None` or a list of dictionaries (or `None`) containing the unit data as would be
                              required for a `UnitIn` database model. These values will be used for any unit look ups
                              required by the given catalogue category properties in the patch data.
        """

        # Stored catalogue category
        self._stored_catalogue_category = (
            CatalogueCategoryOut(
                **CatalogueCategoryIn(
                    **stored_catalogue_category_post_data,
                    code=utils.generate_code(stored_catalogue_category_post_data["name"], "catalogue category"),
                ).model_dump(),
                id=CustomObjectId(catalogue_category_id),
            )
            if stored_catalogue_category_post_data
            else None
        )
        ServiceTestHelpers.mock_get(self.mock_catalogue_category_repository, self._stored_catalogue_category)

        # Need to mock has_child_elements only if the check is required
        self._expect_child_check = any(
            key in catalogue_category_update_data for key in CATALOGUE_CATEGORY_WITH_CHILD_NON_EDITABLE_FIELDS
        )
        if self._expect_child_check:
            self.mock_catalogue_category_repository.has_child_elements.return_value = has_child_elements

        # When moving i.e. changing the parent id, the data for the new parent needs to be mocked
        self._moving_catalogue_category = (
            "parent_id" in catalogue_category_update_data
            and stored_catalogue_category_post_data is not None
            and stored_catalogue_category_post_data["parent_id"] != catalogue_category_update_data["parent_id"]
        )

        if self._moving_catalogue_category and catalogue_category_update_data["parent_id"]:
            ServiceTestHelpers.mock_get(
                self.mock_catalogue_category_repository,
                (
                    CatalogueCategoryOut(
                        **{
                            **CatalogueCategoryIn(**new_parent_catalogue_category_in_data).model_dump(by_alias=True),
                            "_id": catalogue_category_update_data["parent_id"],
                        }
                    )
                    if new_parent_catalogue_category_in_data
                    else None
                ),
            )

        # When properties are given need to mock any units and ensure the expected data inserts the unit ids as well
        expected_properties_in = []
        if "properties" in catalogue_category_update_data and catalogue_category_update_data["properties"]:
            expected_properties_in, property_post_schemas = self.construct_properties_in_and_post_with_ids(
                catalogue_category_update_data["properties"]
            )
            catalogue_category_update_data["properties"] = property_post_schemas

            self.mock_add_property_unit_values(units_in_data or [], self.unit_value_id_dict)

        # Updated catalogue category
        self._expected_catalogue_category_out = MagicMock()
        ServiceTestHelpers.mock_update(self.mock_catalogue_category_repository, self._expected_catalogue_category_out)

        # Patch schema
        self._catalogue_category_patch = CatalogueCategoryPatchSchema(**catalogue_category_update_data)

        # Construct the expected input for the repository
        merged_catalogue_category_data = {
            **(stored_catalogue_category_post_data or {}),
            **catalogue_category_update_data,
        }
        self._expected_catalogue_category_in = CatalogueCategoryIn(
            **{**merged_catalogue_category_data, "properties": expected_properties_in},
            code=utils.generate_code(merged_catalogue_category_data["name"], "catalogue category"),
        )

    def call_update(self, catalogue_category_id: str) -> None:
        """
        Calls the `CatalogueCategoryService` `update` method with the appropriate data from a prior call to
        `mock_update`.

        :param catalogue_category_id: ID of the catalogue category to be updated.
        """

        self._updated_catalogue_category_id = catalogue_category_id
        self._updated_catalogue_category = self.catalogue_category_service.update(
            catalogue_category_id, self._catalogue_category_patch
        )

    def call_update_expecting_error(self, catalogue_category_id: str, error_type: type[BaseException]) -> None:
        """
        Calls the `CatalogueCategoryService` `update` method with the appropriate data from a prior call to
        `mock_update` while expecting an error to be raised.

        :param catalogue_category_id: ID of the catalogue category to be updated.
        :param error_type: Expected exception to be raised.
        """

        with pytest.raises(error_type) as exc:
            self.catalogue_category_service.update(catalogue_category_id, self._catalogue_category_patch)
        self._update_exception = exc

    def check_update_success(self) -> None:
        """Checks that a prior call to `call_update` worked as expected."""

        # Obtain a list of expected get calls
        expected_get_calls = []

        # Ensure obtained old catalogue category
        expected_get_calls.append(call(self._updated_catalogue_category_id))

        # Ensure checking children if needed
        if self._expect_child_check:
            self.mock_catalogue_category_repository.has_child_elements.assert_called_once_with(
                CustomObjectId(self._updated_catalogue_category_id)
            )

        # Ensure new code was obtained if patching name
        if self._catalogue_category_patch.name:
            self.wrapped_utils.generate_code.assert_called_once_with(
                self._catalogue_category_patch.name, "catalogue category"
            )
        else:
            self.wrapped_utils.generate_code.assert_not_called()

        # Ensure obtained new parent if moving
        if self._moving_catalogue_category and self._catalogue_category_patch.parent_id:
            expected_get_calls.append(call(self._catalogue_category_patch.parent_id))

        self.mock_catalogue_category_repository.get.assert_has_calls(expected_get_calls)

        # Ensure updated with expected data
        if self._catalogue_category_patch.properties:
            self.wrapped_utils.check_duplicate_property_names.assert_called_with(
                self._catalogue_category_patch.properties
            )

            # To assert with property ids we must compare as dicts and use ANY here as otherwise the ObjectIds will
            # always be different

            update_call_args = self.mock_catalogue_category_repository.update.call_args_list[0][0]
            assert update_call_args[0] == self._updated_catalogue_category_id
            actual_catalogue_category_in = update_call_args[1]
            assert isinstance(actual_catalogue_category_in, CatalogueCategoryIn)
            assert actual_catalogue_category_in.model_dump() == {
                **self._expected_catalogue_category_in.model_dump(),
                "properties": [
                    {**prop.model_dump(), "id": ANY} for prop in self._expected_catalogue_category_in.properties
                ],
            }
        else:
            self.mock_catalogue_category_repository.update.assert_called_once_with(
                self._updated_catalogue_category_id, self._expected_catalogue_category_in
            )

        assert self._updated_catalogue_category == self._expected_catalogue_category_out

    def check_update_failed_with_exception(self, message: str) -> None:
        """
        Checks that a prior call to `call_update_expecting_error` worked as expected, raising an exception
        with the correct message.

        :param message: Expected message of the raised exception.
        """

        self.mock_catalogue_category_repository.update.assert_not_called()

        assert str(self._update_exception.value) == message


class TestUpdate(UpdateDSL):
    """Tests for updating a catalogue category."""

    def test_update_non_leaf_all_fields_except_parent_id_no_children(self):
        """Test updating all fields of a non-leaf catalogue category except its parent id when it has no children."""

        catalogue_category_id = str(ObjectId())

        self.mock_update(
            catalogue_category_id,
            catalogue_category_update_data=CATALOGUE_CATEGORY_POST_DATA_NON_LEAF_NO_PARENT_NO_PROPERTIES_A,
            stored_catalogue_category_post_data=CATALOGUE_CATEGORY_POST_DATA_LEAF_NO_PARENT_NO_PROPERTIES,
        )
        self.call_update(catalogue_category_id)
        self.check_update_success()

    def test_update_all_fields_except_parent_id_with_children(self):
        """Test updating all allowable fields of a catalogue category except its parent id when it has children
        (leaf/non-leaf doesn't matter as properties can't be updated with children anyway)."""

        catalogue_category_id = str(ObjectId())

        self.mock_update(
            catalogue_category_id,
            catalogue_category_update_data={"name": "New name"},
            stored_catalogue_category_post_data=CATALOGUE_CATEGORY_POST_DATA_NON_LEAF_NO_PARENT_NO_PROPERTIES_A,
            has_child_elements=True,
        )
        self.call_update(catalogue_category_id)
        self.check_update_success()

    def test_update_is_leaf_only_without_children(self):
        """Test updating a catalogue categories is_leaf field only when it doesn't have any children
        (code should not need regenerating as name doesn't change)."""

        catalogue_category_id = str(ObjectId())

        self.mock_update(
            catalogue_category_id,
            catalogue_category_update_data={"is_leaf": True},
            stored_catalogue_category_post_data=CATALOGUE_CATEGORY_POST_DATA_NON_LEAF_NO_PARENT_NO_PROPERTIES_A,
        )
        self.call_update(catalogue_category_id)
        self.check_update_success()

    def test_update_is_leaf_only_with_children(self):
        """Test updating a catalogue categories is_leaf field only when it has children
        (code should not need regenerating as name doesn't change)."""

        catalogue_category_id = str(ObjectId())

        self.mock_update(
            catalogue_category_id,
            catalogue_category_update_data={"is_leaf": True},
            stored_catalogue_category_post_data=CATALOGUE_CATEGORY_POST_DATA_NON_LEAF_NO_PARENT_NO_PROPERTIES_A,
            has_child_elements=True,
        )
        self.call_update_expecting_error(catalogue_category_id, ChildElementsExistError)
        self.check_update_failed_with_exception(
            f"Catalogue category with ID {catalogue_category_id} has child elements and cannot be updated"
        )

    def test_update_leaf_all_fields_except_parent_id_with_no_children(self):
        """Test updating all fields of a leaf catalogue category except its parent id when it has no children."""

        catalogue_category_id = str(ObjectId())

        self.mock_update(
            catalogue_category_id,
            catalogue_category_update_data=CATALOGUE_CATEGORY_DATA_LEAF_NO_PARENT_WITH_PROPERTIES_MM,
            stored_catalogue_category_post_data=CATALOGUE_CATEGORY_POST_DATA_LEAF_NO_PARENT_NO_PROPERTIES,
            units_in_data=[UNIT_IN_DATA_MM],
        )
        self.call_update(catalogue_category_id)
        self.check_update_success()

    def test_update_leaf_properties_only_with_children(self):
        """Test updating the properties of a leaf catalogue category when it has children."""

        catalogue_category_id = str(ObjectId())

        self.mock_update(
            catalogue_category_id,
            catalogue_category_update_data={
                "properties": [CATALOGUE_CATEGORY_PROPERTY_DATA_NUMBER_NON_MANDATORY_WITH_MM_UNIT]
            },
            stored_catalogue_category_post_data=CATALOGUE_CATEGORY_POST_DATA_LEAF_NO_PARENT_NO_PROPERTIES,
            units_in_data=[UNIT_IN_DATA_MM],
            has_child_elements=True,
        )
        self.call_update_expecting_error(catalogue_category_id, ChildElementsExistError)
        self.check_update_failed_with_exception(
            f"Catalogue category with ID {catalogue_category_id} has child elements and cannot be updated"
        )

    def test_update_leaf_properties_only_with_non_existent_unit_id(self):
        """Test updating the properties of a leaf catalogue category when given a property with an non-existent unit
        id."""

        catalogue_category_id = str(ObjectId())

        self.mock_update(
            catalogue_category_id,
            catalogue_category_update_data={
                "properties": [CATALOGUE_CATEGORY_PROPERTY_DATA_NUMBER_NON_MANDATORY_WITH_MM_UNIT]
            },
            stored_catalogue_category_post_data=CATALOGUE_CATEGORY_POST_DATA_LEAF_NO_PARENT_NO_PROPERTIES,
            units_in_data=[None],
        )
        self.call_update_expecting_error(catalogue_category_id, MissingRecordError)
        self.check_update_failed_with_exception(f"No unit found with ID: {self.unit_value_id_dict['mm']}")

    def test_update_parent_id(self):
        """Test updating a catalogue category's parent_id to move it."""

        catalogue_category_id = str(ObjectId())

        self.mock_update(
            catalogue_category_id,
            catalogue_category_update_data={"parent_id": str(ObjectId())},
            stored_catalogue_category_post_data=CATALOGUE_CATEGORY_POST_DATA_NON_LEAF_NO_PARENT_NO_PROPERTIES_A,
            new_parent_catalogue_category_in_data=CATALOGUE_CATEGORY_IN_DATA_NON_LEAF_NO_PARENT_NO_PROPERTIES_B,
        )
        self.call_update(catalogue_category_id)
        self.check_update_success()

    def test_update_parent_id_to_leaf(self):
        """Test updating a catalogue category's parent_id to move it to a leaf catalogue category."""

        catalogue_category_id = str(ObjectId())

        self.mock_update(
            catalogue_category_id,
            catalogue_category_update_data={"parent_id": str(ObjectId())},
            stored_catalogue_category_post_data=CATALOGUE_CATEGORY_POST_DATA_NON_LEAF_NO_PARENT_NO_PROPERTIES_A,
            new_parent_catalogue_category_in_data=CATALOGUE_CATEGORY_IN_DATA_LEAF_NO_PARENT_NO_PROPERTIES,
        )
        self.call_update_expecting_error(catalogue_category_id, LeafCatalogueCategoryError)
        self.check_update_failed_with_exception("Cannot add catalogue category to a leaf parent catalogue category")

    def test_update_with_non_existent_id(self):
        """Test updating a catalogue category with a non-existent ID."""

        catalogue_category_id = str(ObjectId())

        self.mock_update(
            catalogue_category_id,
            catalogue_category_update_data=CATALOGUE_CATEGORY_POST_DATA_NON_LEAF_NO_PARENT_NO_PROPERTIES_B,
            stored_catalogue_category_post_data=None,
        )
        self.call_update_expecting_error(catalogue_category_id, MissingRecordError)
        self.check_update_failed_with_exception(f"No catalogue category found with ID: {catalogue_category_id}")


class DeleteDSL(CatalogueCategoryServiceDSL):
    """Base class for `delete` tests."""

    _delete_catalogue_category_id: str

    def call_delete(self, catalogue_category_id: str) -> None:
        """
        Calls the `CatalogueCategoryService` `delete` method.

        :param catalogue_category_id: ID of the catalogue category to be deleted.
        """

        self._delete_catalogue_category_id = catalogue_category_id
        self.catalogue_category_service.delete(catalogue_category_id)

    def check_delete_success(self) -> None:
        """Checks that a prior call to `call_delete` worked as expected."""

        self.mock_catalogue_category_repository.delete.assert_called_once_with(self._delete_catalogue_category_id)


class TestDelete(DeleteDSL):
    """Tests for deleting a catalogue category."""

    def test_delete(self):
        """Test deleting a catalogue category."""

        self.call_delete(str(ObjectId()))
        self.check_delete_success()<|MERGE_RESOLUTION|>--- conflicted
+++ resolved
@@ -13,10 +13,6 @@
     CATALOGUE_CATEGORY_POST_DATA_LEAF_NO_PARENT_NO_PROPERTIES,
     CATALOGUE_CATEGORY_POST_DATA_NON_LEAF_NO_PARENT_NO_PROPERTIES_A,
     CATALOGUE_CATEGORY_POST_DATA_NON_LEAF_NO_PARENT_NO_PROPERTIES_B,
-<<<<<<< HEAD
-    CATALOGUE_CATEGORY_PROPERTY_DATA_BOOLEAN_MANDATORY,
-=======
->>>>>>> e9b71b66
     CATALOGUE_CATEGORY_PROPERTY_DATA_NUMBER_NON_MANDATORY_WITH_MM_UNIT,
     UNIT_IN_DATA_MM,
 )
@@ -299,26 +295,6 @@
         self.call_create()
         self.check_create_success()
 
-<<<<<<< HEAD
-    def test_create_with_duplicate_properties(self):
-        """Test creating a catalogue category with properties."""
-
-        self.mock_create(
-            {
-                **CATALOGUE_CATEGORY_POST_DATA_NON_LEAF_NO_PARENT_NO_PROPERTIES_A,
-                "properties": [
-                    CATALOGUE_CATEGORY_PROPERTY_DATA_BOOLEAN_MANDATORY,
-                    CATALOGUE_CATEGORY_PROPERTY_DATA_BOOLEAN_MANDATORY,
-                ],
-            },
-        )
-        self.call_create_expecting_error(DuplicateCatalogueCategoryPropertyNameError)
-        self.check_create_failed_with_exception(
-            f"Duplicate property name: {CATALOGUE_CATEGORY_PROPERTY_DATA_BOOLEAN_MANDATORY['name']}"
-        )
-
-=======
->>>>>>> e9b71b66
     def test_create_with_properties_with_non_existent_unit_id(self):
         """Test creating a catalogue category with properties with a non-existent unit id."""
 
