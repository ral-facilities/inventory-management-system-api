--- conflicted
+++ resolved
@@ -43,17 +43,13 @@
     and calls the repository's create method.
     """
     catalogue_category = CatalogueCategoryOut(
-<<<<<<< HEAD
         id=str(ObjectId()),
         name="Category A",
         code="category-a",
         is_leaf=False,
-        path="/category-a/",
+        path="/category-a",
         parent_path="/",
         parent_id=None,
-=======
-        id=str(ObjectId()), name="Category A", code="category-a", path="/category-a", parent_path="/", parent_id=None
->>>>>>> c13369d2
     )
 
     catalogue_category_repository_mock.create.return_value = catalogue_category
@@ -85,14 +81,9 @@
         id=str(ObjectId()),
         name="Category B",
         code="category-b",
-<<<<<<< HEAD
         is_leaf=True,
-        path="/category-a/category-b/",
-        parent_path="/category-a/",
-=======
         path="/category-a/category-b",
         parent_path="/category-a",
->>>>>>> c13369d2
         parent_id=str(ObjectId()),
     )
 
@@ -100,12 +91,8 @@
         id=catalogue_category.parent_id,
         name="Category A",
         code="category-a",
-<<<<<<< HEAD
         is_leaf=False,
-        path="/category-a/",
-=======
         path="/category-a",
->>>>>>> c13369d2
         parent_path="/",
         parent_id=None,
     )
@@ -141,12 +128,8 @@
         id=str(ObjectId()),
         name="    Category   A         ",
         code="category-a",
-<<<<<<< HEAD
         is_leaf=True,
-        path="/category-a/",
-=======
         path="/category-a",
->>>>>>> c13369d2
         parent_path="/",
         parent_id=None,
     )
