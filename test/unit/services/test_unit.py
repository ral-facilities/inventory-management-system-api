"""
Unit tests for the `UnitService` service
"""

from test.mock_data import UNIT_POST_DATA_MM
from test.unit.services.conftest import ServiceTestHelpers
from unittest.mock import MagicMock, Mock, patch

import pytest
from bson import ObjectId

from inventory_management_system_api.models.unit import UnitIn, UnitOut
from inventory_management_system_api.schemas.unit import UnitPostSchema
from inventory_management_system_api.services import utils
from inventory_management_system_api.services.unit import UnitService


class UnitServiceDSL:
    """Base class for `UnitService` unit tests."""

    wrapped_utils: Mock
    mock_unit_repository: Mock
    unit_service: UnitService

    @pytest.fixture(autouse=True)
    def setup(
        self,
        unit_repository_mock,
        unit_service,
        # Ensures all created and modified times are mocked throughout
        # pylint: disable=unused-argument
        model_mixins_datetime_now_mock,
    ):
        """Setup fixtures"""
        self.mock_unit_repository = unit_repository_mock
        self.unit_service = unit_service

        with patch("inventory_management_system_api.services.unit.utils", wraps=utils) as wrapped_utils:
            self.wrapped_utils = wrapped_utils
            yield


class CreateDSL(UnitServiceDSL):
    """Base class for `create` tests."""

    _unit_post: UnitPostSchema
    _expected_unit_in: UnitIn
    _expected_unit_out: UnitOut
    _created_unit: UnitOut

    def mock_create(self, unit_post_data: dict) -> None:
        """
        Mocks repo methods appropriately to test the `create` service method.

<<<<<<< HEAD
        :param unit_post_data: Dictionary containing the basic unit data as would be required for a
            `UnitPostSchema` (i.e. no ID, code or created and modified times required).
=======
        :param unit_post_data: Dictionary containing the basic unit data as would be required for a `UnitPostSchema`
            (i.e. no ID, code or created and modified times required).
>>>>>>> 145f93f0
        """
        self._unit_post = UnitPostSchema(**unit_post_data)

        self._expected_unit_in = UnitIn(**unit_post_data, code=utils.generate_code(unit_post_data["value"], "unit"))
        self._expected_unit_out = UnitOut(**self._expected_unit_in.model_dump(), id=ObjectId())

        ServiceTestHelpers.mock_create(self.mock_unit_repository, self._expected_unit_out)

    def call_create(self) -> None:
<<<<<<< HEAD
        """
        Calls the `UnitService` `create` method with the appropriate data from a prior call to
        `mock_create`.
        """
=======
        """Calls the `UnitService` `create` method with the appropriate data from a prior call to `mock_create`."""
>>>>>>> 145f93f0
        self._created_unit = self.unit_service.create(self._unit_post)

    def check_create_success(self) -> None:
        """Checks that a prior call to `call_create` worked as expected."""
        self.wrapped_utils.generate_code.assert_called_once_with(self._expected_unit_out.value, "unit")
        self.mock_unit_repository.create.assert_called_once_with(self._expected_unit_in)
        assert self._created_unit == self._expected_unit_out


class TestCreate(CreateDSL):
    """Tests for creating a unit."""

    def test_create(self):
        """Test creating a unit."""
        self.mock_create(UNIT_POST_DATA_MM)
        self.call_create()
        self.check_create_success()


class GetDSL(UnitServiceDSL):
    """Base class for `get` tests."""

    _obtained_unit_id: str
    _expected_unit: MagicMock
    _obtained_unit: MagicMock

    def mock_get(self) -> None:
        """Mocks repo methods appropriately to test the `get` service method."""
        # Simply a return currently, so no need to use actual data
        self._expected_unit = MagicMock()
        ServiceTestHelpers.mock_get(self.mock_unit_repository, self._expected_unit)

    def call_get(self, unit_id: str) -> None:
        """
        Calls the `UnitService` `get` method.

        :param unit_id: ID of the unit to be obtained.
        """
        self._obtained_unit_id = unit_id
        self._obtained_unit = self.unit_service.get(unit_id)

    def check_get_success(self):
        """Checks that a prior call to `call_get` worked as expected."""
        self.mock_unit_repository.get.assert_called_once_with(self._obtained_unit_id)
        assert self._obtained_unit == self._expected_unit


class TestGet(GetDSL):
    """Tests for getting a unit."""

    def test_get(self):
        """Test getting a unit."""
        self.mock_get()
        self.call_get(str(ObjectId()))
        self.check_get_success()


class ListDSL(UnitServiceDSL):
    """Base class for `list` tests."""

    _expected_units: MagicMock
    _obtained_units: MagicMock

    def mock_list(self) -> None:
        """Mocks repo methods appropriately to test the `list` service method."""

        # Simply a return currently, so no need to use actual data
        self._expected_units = MagicMock()
        ServiceTestHelpers.mock_list(self.mock_unit_repository, self._expected_units)

    def call_list(self) -> None:
        """Calls the `UnitService` `list` method."""
        self._obtained_units = self.unit_service.list()

    def check_list_success(self) -> None:
        """Checks that a prior call to `call_list` worked as expected."""
        self.mock_unit_repository.list.assert_called_once()
        assert self._obtained_units == self._expected_units


class TestList(ListDSL):
    """Tests for listing units."""

    def test_list(self):
        """Test listing units."""
        self.mock_list()
        self.call_list()
        self.check_list_success()


class DeleteDSL(UnitServiceDSL):
    """Base class for `delete` tests."""

    _delete_unit_id: str

    def call_delete(self, unit_id: str) -> None:
        """
        Calls the `UnitService` `delete` method.

        :param unit_id: ID of the unit to be deleted.
        """
        self._delete_unit_id = unit_id
        self.unit_service.delete(unit_id)

    def check_delete_success(self) -> None:
        """Checks that a prior call to `call_delete` worked as expected."""
        self.mock_unit_repository.delete.assert_called_once_with(self._delete_unit_id)


class TestDelete(DeleteDSL):
    """Tests for deleting a unit."""

    def test_delete(self):
        """Test deleting a unit."""
        self.call_delete(str(ObjectId()))
        self.check_delete_success()<|MERGE_RESOLUTION|>--- conflicted
+++ resolved
@@ -52,13 +52,8 @@
         """
         Mocks repo methods appropriately to test the `create` service method.
 
-<<<<<<< HEAD
-        :param unit_post_data: Dictionary containing the basic unit data as would be required for a
-            `UnitPostSchema` (i.e. no ID, code or created and modified times required).
-=======
         :param unit_post_data: Dictionary containing the basic unit data as would be required for a `UnitPostSchema`
             (i.e. no ID, code or created and modified times required).
->>>>>>> 145f93f0
         """
         self._unit_post = UnitPostSchema(**unit_post_data)
 
@@ -68,14 +63,7 @@
         ServiceTestHelpers.mock_create(self.mock_unit_repository, self._expected_unit_out)
 
     def call_create(self) -> None:
-<<<<<<< HEAD
-        """
-        Calls the `UnitService` `create` method with the appropriate data from a prior call to
-        `mock_create`.
-        """
-=======
         """Calls the `UnitService` `create` method with the appropriate data from a prior call to `mock_create`."""
->>>>>>> 145f93f0
         self._created_unit = self.unit_service.create(self._unit_post)
 
     def check_create_success(self) -> None:
