--- conflicted
+++ resolved
@@ -196,13 +196,7 @@
 
     updated_manufacturer = manufacturer_service.update(
         manufacturer.id,
-<<<<<<< HEAD
-        ManufacturerPatchRequestSchema(
-            address={"address_line": "test", "postcode": "AB1 2CD", "country": "United Kingdom"}
-        ),
-=======
-        ManufacturerPatchRequestSchema(address={"street_name": "test"}),
->>>>>>> 39711371
+        ManufacturerPatchRequestSchema(address={"address_line": "test"}),
     )
 
     manufacturer_repository_mock.update.assert_called_once_with(
