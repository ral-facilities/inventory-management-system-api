# pylint: disable=too-many-lines
"""
Unit tests for the `CatalogueCategoryService` service.
"""

import pytest
from bson import ObjectId

from inventory_management_system_api.core.exceptions import (
    MissingRecordError,
    NonLeafCategoryError,
    MissingMandatoryCatalogueItemProperty,
    InvalidCatalogueItemPropertyTypeError,
)
from inventory_management_system_api.models.catalogue_category import CatalogueCategoryOut, CatalogueItemProperty
from inventory_management_system_api.models.catalogue_item import (
    CatalogueItemOut,
    Property,
    CatalogueItemIn,
)
from inventory_management_system_api.schemas.catalogue_item import (
    PropertyPostRequestSchema,
    CatalogueItemPostRequestSchema,
<<<<<<< HEAD
=======
    ManufacturerSchema,
    CatalogueItemPatchRequestSchema,
>>>>>>> f23cbe88
)


def test_create(
    test_helpers, catalogue_item_repository_mock, catalogue_category_repository_mock, catalogue_item_service
):
    """
    Test creating a catalogue item.

    Verify that the `create` method properly handles the catalogue item to be created, checks that the catalogue
    category exists and that it is a leaf category, checks for missing mandatory catalogue item properties, filters the
    matching catalogue item properties, adds the units to the supplied properties, and validates the property values.
    """
    # pylint: disable=duplicate-code
    catalogue_item = CatalogueItemOut(
        id=str(ObjectId()),
        catalogue_category_id=str(ObjectId()),
        name="Catalogue Item A",
        description="This is Catalogue Item A",
        properties=[
            Property(name="Property A", value=20, unit="mm"),
            Property(name="Property B", value=False),
            Property(name="Property C", value="20x15x10", unit="cm"),
        ],
        manufacturer_id=str(ObjectId()),
    )

    # Mock `get` to return the catalogue category
    test_helpers.mock_get(
        catalogue_category_repository_mock,
        CatalogueCategoryOut(
            id=catalogue_item.catalogue_category_id,
            name="Category A",
            code="category-a",
            is_leaf=True,
            path="/category-a",
            parent_path="/",
            parent_id=None,
            catalogue_item_properties=[
                CatalogueItemProperty(name="Property A", type="number", unit="mm", mandatory=False),
                CatalogueItemProperty(name="Property B", type="boolean", mandatory=True),
                CatalogueItemProperty(name="Property C", type="string", unit="cm", mandatory=True),
            ],
        ),
    )
    # pylint: enable=duplicate-code
    # Mock `create` to return the created catalogue item
    test_helpers.mock_create(catalogue_item_repository_mock, catalogue_item)

    created_catalogue_item = catalogue_item_service.create(
        CatalogueItemPostRequestSchema(
            catalogue_category_id=catalogue_item.catalogue_category_id,
            name=catalogue_item.name,
            description=catalogue_item.description,
            properties=[
                PropertyPostRequestSchema(name="Property A", value=20),
                PropertyPostRequestSchema(name="Property B", value=False),
                PropertyPostRequestSchema(name="Property C", value="20x15x10"),
            ],
            manufacturer_id=catalogue_item.manufacturer_id,
        )
    )

    catalogue_category_repository_mock.get.assert_called_once_with(catalogue_item.catalogue_category_id)
    # pylint: disable=duplicate-code
    catalogue_item_repository_mock.create.assert_called_once_with(
        CatalogueItemIn(
            catalogue_category_id=catalogue_item.catalogue_category_id,
            name=catalogue_item.name,
            description=catalogue_item.description,
            properties=catalogue_item.properties,
            manufacturer_id=catalogue_item.manufacturer_id,
        )
    )
    # pylint: enable=duplicate-code
    assert created_catalogue_item == catalogue_item


def test_create_with_nonexistent_catalogue_category_id(
    test_helpers, catalogue_category_repository_mock, catalogue_item_service
):
    """
    Test creating a catalogue item with a nonexistent parent ID.

    Verify that the `create` method properly handles a catalogue item with a nonexistent catalogue category ID, does not
    find a catalogue category with such ID, and does not create the catalogue item.
    """
    catalogue_category_id = str(ObjectId())

    # Mock `get` to not return a catalogue category
    test_helpers.mock_get(catalogue_category_repository_mock, None)

    with pytest.raises(MissingRecordError) as exc:
        catalogue_item_service.create(
            CatalogueItemPostRequestSchema(
                catalogue_category_id=catalogue_category_id,
                name="Catalogue Item A",
                description="This is Catalogue Item A",
                properties=[
                    PropertyPostRequestSchema(name="Property A", value=20),
                    PropertyPostRequestSchema(name="Property B", value=False),
                    PropertyPostRequestSchema(name="Property C", value="20x15x10"),
                ],
                manufacturer_id=str(ObjectId()),
            ),
        )

    assert str(exc.value) == f"No catalogue category found with ID: {catalogue_category_id}"
    catalogue_category_repository_mock.get.assert_called_once_with(catalogue_category_id)


def test_create_in_non_leaf_catalogue_category(
    test_helpers, catalogue_category_repository_mock, catalogue_item_service
):
    """
    Test creating a catalogue item in a non-leaf catalogue category.

    Verify that the `create` method properly handles a catalogue item with a non-leaf catalogue category, checks that
    the catalogue category exists, finds that the catalogue category is not a leaf category, and does not create the
    catalogue item.
    """
    # pylint: disable=duplicate-code
    catalogue_category = CatalogueCategoryOut(
        id=str(ObjectId()),
        name="Category B",
        code="category-b",
        is_leaf=False,
        path="/category-b",
        parent_path="/",
        parent_id=None,
        catalogue_item_properties=[],
    )
    # pylint: enable=duplicate-code

    # Mock `get` to return the catalogue category
    test_helpers.mock_get(catalogue_category_repository_mock, catalogue_category)

    with pytest.raises(NonLeafCategoryError) as exc:
        catalogue_item_service.create(
            CatalogueItemPostRequestSchema(
                catalogue_category_id=catalogue_category.id,
                name="Catalogue Item A",
                description="This is Catalogue Item A",
                properties=[
                    PropertyPostRequestSchema(name="Property A", value=20),
                    PropertyPostRequestSchema(name="Property B", value=False),
                    PropertyPostRequestSchema(name="Property C", value="20x15x10"),
                ],
                manufacturer_id=str(ObjectId()),
            ),
        )

    assert str(exc.value) == "Cannot add catalogue item to a non-leaf catalogue category"
    catalogue_category_repository_mock.get.assert_called_once_with(catalogue_category.id)


def test_create_without_properties(
    test_helpers, catalogue_item_repository_mock, catalogue_category_repository_mock, catalogue_item_service
):
    """
    Test creating a catalogue item without properties.

    Verify that the `create` method properly handles the catalogue item to be created without properties.
    """
    # pylint: disable=duplicate-code
    catalogue_item = CatalogueItemOut(
        id=str(ObjectId()),
        catalogue_category_id=str(ObjectId()),
        name="Catalogue Item A",
        description="This is Catalogue Item A",
        properties=[],
        manufacturer_id=str(ObjectId()),
    )

    # pylint: enable=duplicate-code

    # Mock `get` to return the catalogue category
    # pylint: disable=duplicate-code
    test_helpers.mock_get(
        catalogue_category_repository_mock,
        CatalogueCategoryOut(
            id=catalogue_item.catalogue_category_id,
            name="Category A",
            code="category-a",
            is_leaf=True,
            path="/category-a",
            parent_path="/",
            parent_id=None,
            catalogue_item_properties=[],
        ),
    )
    # pylint: enable=duplicate-code
    # Mock `create` to return the created catalogue item
    test_helpers.mock_create(catalogue_item_repository_mock, catalogue_item)

    created_catalogue_item = catalogue_item_service.create(
        CatalogueItemPostRequestSchema(
            catalogue_category_id=catalogue_item.catalogue_category_id,
            name=catalogue_item.name,
            description=catalogue_item.description,
            manufacturer_id=catalogue_item.manufacturer_id,
        )
    )

    catalogue_category_repository_mock.get.assert_called_once_with(catalogue_item.catalogue_category_id)
    # pylint: disable=duplicate-code
    catalogue_item_repository_mock.create.assert_called_once_with(
        CatalogueItemIn(
            catalogue_category_id=catalogue_item.catalogue_category_id,
            name=catalogue_item.name,
            description=catalogue_item.description,
            properties=catalogue_item.properties,
            manufacturer_id=catalogue_item.manufacturer_id,
        )
    )
    # pylint: enable=duplicate-code
    assert created_catalogue_item == catalogue_item


def test_create_with_missing_mandatory_properties(
    test_helpers, catalogue_category_repository_mock, catalogue_item_service
):
    """
    Test creating a catalogue item with missing mandatory catalogue item properties.

    Verify that the `create` method properly handles a catalogue item with missing mandatory properties, checks that
    the catalogue category exists and that it is a leaf category, finds that there are missing mandatory catalogue item
    properties, and does not create the catalogue item.
    """
    # pylint: disable=duplicate-code
    catalogue_category = CatalogueCategoryOut(
        id=str(ObjectId()),
        name="Category A",
        code="category-a",
        is_leaf=True,
        path="/category-a",
        parent_path="/",
        parent_id=None,
        catalogue_item_properties=[
            CatalogueItemProperty(name="Property A", type="number", unit="mm", mandatory=False),
            CatalogueItemProperty(name="Property B", type="boolean", mandatory=True),
            CatalogueItemProperty(name="Property C", type="string", unit="cm", mandatory=True),
        ],
    )
    # pylint: enable=duplicate-code

    # Mock `get` to return the catalogue category
    test_helpers.mock_get(catalogue_category_repository_mock, catalogue_category)

    with pytest.raises(MissingMandatoryCatalogueItemProperty) as exc:
        catalogue_item_service.create(
            CatalogueItemPostRequestSchema(
                catalogue_category_id=catalogue_category.id,
                name="Catalogue Item A",
                description="This is Catalogue Item A",
                properties=[
                    PropertyPostRequestSchema(name="Property C", value="20x15x10"),
                ],
                manufacturer_id=str(ObjectId()),
            ),
        )

    assert (
        str(exc.value)
        == f"Missing mandatory catalogue item property: '{catalogue_category.catalogue_item_properties[1].name}'"
    )
    catalogue_category_repository_mock.get.assert_called_once_with(catalogue_category.id)


def test_create_with_with_invalid_value_type_for_string_property(
    test_helpers, catalogue_category_repository_mock, catalogue_item_service
):
    """
    Test creating a catalogue item with invalid value type for a string catalogue item property.

    Verify that the `create` method properly handles a catalogue item with invalid value type for a string catalogue
    item property, checks that the catalogue category exists and that it is a leaf category, checks that there are no
    missing mandatory catalogue item properties, finds invalid value type for a string catalogue item property, and does
    not create the catalogue item.
    """
    # pylint: disable=duplicate-code
    catalogue_category = CatalogueCategoryOut(
        id=str(ObjectId()),
        name="Category A",
        code="category-a",
        is_leaf=True,
        path="/category-a",
        parent_path="/",
        parent_id=None,
        catalogue_item_properties=[
            CatalogueItemProperty(name="Property A", type="number", unit="mm", mandatory=False),
            CatalogueItemProperty(name="Property B", type="boolean", mandatory=True),
            CatalogueItemProperty(name="Property C", type="string", unit="cm", mandatory=True),
        ],
    )
    # pylint: enable=duplicate-code

    # Mock `get` to return the catalogue category
    test_helpers.mock_get(catalogue_category_repository_mock, catalogue_category)

    with pytest.raises(InvalidCatalogueItemPropertyTypeError) as exc:
        catalogue_item_service.create(
            CatalogueItemPostRequestSchema(
                catalogue_category_id=catalogue_category.id,
                name="Catalogue Item A",
                description="This is Catalogue Item A",
                properties=[
                    PropertyPostRequestSchema(name="Property A", value=20),
                    PropertyPostRequestSchema(name="Property B", value=False),
                    PropertyPostRequestSchema(name="Property C", value=True),
                ],
                manufacturer_id=str(ObjectId()),
            ),
        )

    assert (
        str(exc.value)
        == f"Invalid value type for catalogue item property '{catalogue_category.catalogue_item_properties[2].name}'. "
        "Expected type: string."
    )
    catalogue_category_repository_mock.get.assert_called_once_with(catalogue_category.id)


def test_create_with_with_invalid_value_type_for_number_property(
    test_helpers, catalogue_category_repository_mock, catalogue_item_service
):
    """
    Test creating a catalogue item with invalid value type for a number catalogue item property.

    Verify that the `create` method properly handles a catalogue item with invalid value type for a number catalogue
    item property, checks that the catalogue category exists and that it is a leaf category, checks that there are no
    missing mandatory catalogue item properties, finds invalid value type for a number catalogue item property, and does
    not create the catalogue item.
    """
    # pylint: disable=duplicate-code
    catalogue_category = CatalogueCategoryOut(
        id=str(ObjectId()),
        name="Category A",
        code="category-a",
        is_leaf=True,
        path="/category-a",
        parent_path="/",
        parent_id=None,
        catalogue_item_properties=[
            CatalogueItemProperty(name="Property A", type="number", unit="mm", mandatory=False),
            CatalogueItemProperty(name="Property B", type="boolean", mandatory=True),
            CatalogueItemProperty(name="Property C", type="string", unit="cm", mandatory=True),
        ],
    )
    # pylint: enable=duplicate-code

    # Mock `get` to return the catalogue category
    test_helpers.mock_get(catalogue_category_repository_mock, catalogue_category)

    with pytest.raises(InvalidCatalogueItemPropertyTypeError) as exc:
        catalogue_item_service.create(
            CatalogueItemPostRequestSchema(
                catalogue_category_id=catalogue_category.id,
                name="Catalogue Item A",
                description="This is Catalogue Item A",
                properties=[
                    PropertyPostRequestSchema(name="Property A", value="20"),
                    PropertyPostRequestSchema(name="Property B", value=False),
                    PropertyPostRequestSchema(name="Property C", value="20x15x10"),
                ],
                manufacturer_id=str(ObjectId()),
            )
        )
    assert (
        str(exc.value)
        == f"Invalid value type for catalogue item property '{catalogue_category.catalogue_item_properties[0].name}'. "
        "Expected type: number."
    )
    catalogue_category_repository_mock.get.assert_called_once_with(catalogue_category.id)


def test_create_with_with_invalid_value_type_for_boolean_property(
    test_helpers, catalogue_category_repository_mock, catalogue_item_service
):
    """
    Test creating a catalogue item with invalid value type for a boolean catalogue item property.

    Verify that the `create` method properly handles a catalogue item with invalid value type for a boolean catalogue
    item property, checks that the catalogue category exists and that it is a leaf category, checks that there are no
    missing mandatory catalogue item properties, finds invalid value type for a boolean catalogue item property, and
    does not create the catalogue item.
    """
    # pylint: disable=duplicate-code
    catalogue_category = CatalogueCategoryOut(
        id=str(ObjectId()),
        name="Category A",
        code="category-a",
        is_leaf=True,
        path="/category-a",
        parent_path="/",
        parent_id=None,
        catalogue_item_properties=[
            CatalogueItemProperty(name="Property A", type="number", unit="mm", mandatory=False),
            CatalogueItemProperty(name="Property B", type="boolean", mandatory=True),
            CatalogueItemProperty(name="Property C", type="string", unit="cm", mandatory=True),
        ],
    )
    # pylint: enable=duplicate-code

    # Mock `get` to return the catalogue category
    test_helpers.mock_get(catalogue_category_repository_mock, catalogue_category)

    with pytest.raises(InvalidCatalogueItemPropertyTypeError) as exc:
        catalogue_item_service.create(
            CatalogueItemPostRequestSchema(
                catalogue_category_id=catalogue_category.id,
                name="Catalogue Item A",
                description="This is Catalogue Item A",
                properties=[
                    PropertyPostRequestSchema(name="Property A", value=20),
                    PropertyPostRequestSchema(name="Property B", value="False"),
                    PropertyPostRequestSchema(name="Property C", value="20x15x10"),
                ],
                manufacturer_id=str(ObjectId()),
            )
        )
    assert (
        str(exc.value)
        == f"Invalid value type for catalogue item property '{catalogue_category.catalogue_item_properties[1].name}'. "
        "Expected type: boolean."
    )
    catalogue_category_repository_mock.get.assert_called_once_with(catalogue_category.id)


def test_delete(catalogue_item_repository_mock, catalogue_item_service):
    """
    Test deleting a catalogue item.

    Verify that the `delete` method properly handles the deletion of a catalogue item by ID.
    """
    catalogue_item_id = str(ObjectId)

    catalogue_item_service.delete(catalogue_item_id)

    catalogue_item_repository_mock.delete.assert_called_once_with(catalogue_item_id)


def test_get(test_helpers, catalogue_item_repository_mock, catalogue_item_service):
    """
    Test getting a catalogue item.

    Verify that the `get` method properly handles the retrieval of a catalogue item by ID.
    """
    # pylint: disable=duplicate-code
    catalogue_item = CatalogueItemOut(
        id=str(ObjectId()),
        catalogue_category_id=str(ObjectId()),
        name="Catalogue Item A",
        description="This is Catalogue Item A",
        properties=[
            Property(name="Property A", value=20, unit="mm"),
            Property(name="Property B", value=False),
            Property(name="Property C", value="20x15x10", unit="cm"),
        ],
        manufacturer_id=str(ObjectId()),
    )
    # pylint: enable=duplicate-code

    # Mock `get` to return a catalogue item
    test_helpers.mock_get(catalogue_item_repository_mock, catalogue_item)

    retrieved_catalogue_item = catalogue_item_service.get(catalogue_item.id)

    catalogue_item_repository_mock.get.assert_called_once_with(catalogue_item.id)
    assert retrieved_catalogue_item == catalogue_item


def test_get_with_nonexistent_id(test_helpers, catalogue_item_repository_mock, catalogue_item_service):
    """
    Test getting a catalogue item with a nonexistent ID.

    Verify that the `get` method properly handles the retrieval of a catalogue item with a nonexistent ID.
    """
    catalogue_item_id = str(ObjectId())

    # Mock `get` to not return a catalogue item
    test_helpers.mock_get(catalogue_item_repository_mock, None)

    retrieved_catalogue_item = catalogue_item_service.get(catalogue_item_id)

    assert retrieved_catalogue_item is None
    catalogue_item_repository_mock.get.assert_called_once_with(catalogue_item_id)


def test_list(test_helpers, catalogue_item_repository_mock, catalogue_item_service):
    """
    Test getting catalogue items.

    Verify that the `list` method properly handles the retrieval of catalogue items without filters.
    """
    # pylint: disable=duplicate-code
    catalogue_item_a = CatalogueItemOut(
        id=str(ObjectId()),
        catalogue_category_id=str(ObjectId()),
        name="Catalogue Item A",
        description="This is Catalogue Item A",
        properties=[
            Property(name="Property A", value=20, unit="mm"),
            Property(name="Property B", value=False),
            Property(name="Property C", value="20x15x10", unit="cm"),
        ],
        manufacturer_id=str(ObjectId()),
    )

    catalogue_item_b = CatalogueItemOut(
        id=str(ObjectId()),
        catalogue_category_id=str(ObjectId()),
        name="Catalogue Item B",
        description="This is Catalogue Item B",
        properties=[Property(name="Property A", value=True)],
        manufacturer_id=str(ObjectId()),
    )
    # pylint: enable=duplicate-code

    # Mock `list` to return a list of catalogue items
    test_helpers.mock_list(catalogue_item_repository_mock, [catalogue_item_a, catalogue_item_b])

    retrieved_catalogue_items = catalogue_item_service.list(None)

    catalogue_item_repository_mock.list.assert_called_once_with(None)
    assert retrieved_catalogue_items == [catalogue_item_a, catalogue_item_b]


def test_list_with_catalogue_category_id_filter(test_helpers, catalogue_item_repository_mock, catalogue_item_service):
    """
    Test getting catalogue items based on the provided catalogue category ID filter.

    Verify that the `list` method properly handles the retrieval of catalogue items based on the provided catalogue
    category ID filter.
    """
    # pylint: disable=duplicate-code
    catalogue_item = CatalogueItemOut(
        id=str(ObjectId()),
        catalogue_category_id=str(ObjectId()),
        name="Catalogue Item A",
        description="This is Catalogue Item A",
        properties=[
            Property(name="Property A", value=20, unit="mm"),
            Property(name="Property B", value=False),
            Property(name="Property C", value="20x15x10", unit="cm"),
        ],
        manufacturer_id=str(ObjectId()),
    )
    # pylint: enable=duplicate-code

    # Mock `list` to return a list of catalogue items
    test_helpers.mock_list(catalogue_item_repository_mock, [catalogue_item])

    retrieved_catalogue_items = catalogue_item_service.list(catalogue_item.catalogue_category_id)

    catalogue_item_repository_mock.list.assert_called_once_with(catalogue_item.catalogue_category_id)
    assert retrieved_catalogue_items == [catalogue_item]


def test_list_with_catalogue_category_id_filter_no_matching_results(
    test_helpers, catalogue_item_repository_mock, catalogue_item_service
):
    """
    Test getting catalogue items based on the provided catalogue category ID filter when there is no matching results in
    the database.

    Verify that the `list` method properly handles the retrieval of catalogue items based on the provided catalogue
    category ID filter.
    """
    # Mock `list` to return an empty list of catalogue item documents
    test_helpers.mock_list(catalogue_item_repository_mock, [])

    catalogue_category_id = str(ObjectId())
    retrieved_catalogue_items = catalogue_item_service.list(catalogue_category_id)

    catalogue_item_repository_mock.list.assert_called_once_with(catalogue_category_id)
    assert retrieved_catalogue_items == []


def test_update(test_helpers, catalogue_item_repository_mock, catalogue_item_service):
    """
    Test updating a catalogue item.

    Verify that the `update` method properly handles the catalogue item to be updated.
    """
    # pylint: disable=duplicate-code
    catalogue_item_info = {
        "id": str(ObjectId()),
        "catalogue_category_id": str(ObjectId()),
        "properties": [
            {"name": "Property A", "value": 20, "unit": "mm"},
            {"name": "Property B", "value": False},
            {"name": "Property C", "value": "20x15x10", "unit": "cm"},
        ],
        "manufacturer": {
            "name": "Manufacturer A",
            "address": "1 Address, City, Country, Postcode",
            "web_url": "https://www.manufacturer-a.co.uk",
        },
    }
    # pylint: enable=duplicate-code
    full_catalogue_item_info = {
        **catalogue_item_info,
        "name": "Catalogue Item B",
        "description": "This is Catalogue Item B",
    }
    catalogue_item = CatalogueItemOut(**full_catalogue_item_info)

    # Mock `get` to return a catalogue item
    test_helpers.mock_get(
        catalogue_item_repository_mock,
        CatalogueItemOut(
            name="Catalogue Item A",
            description="This is Catalogue Item A",
            **catalogue_item_info,
        ),
    )
    # Mock `update` to return the updated catalogue item
    test_helpers.mock_update(catalogue_item_repository_mock, catalogue_item)

    updated_catalogue_item = catalogue_item_service.update(
        catalogue_item.id,
        CatalogueItemPatchRequestSchema(name=catalogue_item.name, description=catalogue_item.description),
    )

    catalogue_item_repository_mock.update.assert_called_once_with(
        catalogue_item.id, CatalogueItemIn(**full_catalogue_item_info)
    )
    assert updated_catalogue_item == catalogue_item


def test_update_with_nonexistent_id(test_helpers, catalogue_item_repository_mock, catalogue_item_service):
    """
    Test updating a catalogue item with a non-existent ID.

    Verify that the `update` method properly handles the catalogue category to be updated with a non-existent ID.
    """
    # Mock `get` to return a catalogue item
    test_helpers.mock_get(catalogue_item_repository_mock, None)

    catalogue_item_id = str(ObjectId())
    with pytest.raises(MissingRecordError) as exc:
        catalogue_item_service.update(catalogue_item_id, CatalogueItemPatchRequestSchema(properties=[]))
    assert str(exc.value) == f"No catalogue item found with ID: {catalogue_item_id}"


def test_update_change_catalogue_category_id_same_defined_properties_without_supplied_properties(
    test_helpers, catalogue_category_repository_mock, catalogue_item_repository_mock, catalogue_item_service
):
    """
    Test moving a catalogue item to another catalogue category that has the same defined catalogue item properties when
    no properties are supplied.
    """
    catalogue_item_info = {
        "id": str(ObjectId()),
        "name": "Catalogue Item A",
        "description": "This is Catalogue Item A",
        "properties": [
            {"name": "Property A", "value": 20, "unit": "mm"},
            {"name": "Property B", "value": False},
            {"name": "Property C", "value": "20x15x10", "unit": "cm"},
        ],
        "manufacturer": {
            "name": "Manufacturer A",
            "address": "1 Address, City, Country, Postcode",
            "web_url": "https://www.manufacturer-a.co.uk",
        },
    }
    full_catalogue_item_info = {
        **catalogue_item_info,
        "catalogue_category_id": str(ObjectId()),
    }
    catalogue_item = CatalogueItemOut(**full_catalogue_item_info)

    # Mock `get` to return a catalogue item
    test_helpers.mock_get(
        catalogue_item_repository_mock,
        CatalogueItemOut(
            catalogue_category_id=str(ObjectId()),
            **catalogue_item_info,
        ),
    )
    # Mock `get` to return a catalogue category
    test_helpers.mock_get(
        catalogue_category_repository_mock,
        CatalogueCategoryOut(
            id=catalogue_item.catalogue_category_id,
            name="Category A",
            code="category-a",
            is_leaf=True,
            path="/category-a",
            parent_path="/",
            parent_id=None,
            catalogue_item_properties=[
                CatalogueItemProperty(name="Property A", type="number", unit="mm", mandatory=False),
                CatalogueItemProperty(name="Property B", type="boolean", mandatory=True),
                CatalogueItemProperty(name="Property C", type="string", unit="cm", mandatory=True),
            ],
        ),
    )
    # Mock `update` to return the updated catalogue item
    test_helpers.mock_update(catalogue_item_repository_mock, catalogue_item)

    updated_catalogue_item = catalogue_item_service.update(
        catalogue_item.id, CatalogueItemPatchRequestSchema(catalogue_category_id=catalogue_item.catalogue_category_id)
    )

    catalogue_item_repository_mock.update.assert_called_once_with(
        catalogue_item.id, CatalogueItemIn(**full_catalogue_item_info)
    )
    assert updated_catalogue_item == catalogue_item


def test_update_change_catalogue_category_id_same_defined_properties_with_supplied_properties(
    test_helpers, catalogue_category_repository_mock, catalogue_item_repository_mock, catalogue_item_service
):
    """
    Test moving a catalogue item to another catalogue category that has the same defined catalogue item properties when
    properties are supplied.
    """
    catalogue_item_info = {
        "id": str(ObjectId()),
        "name": "Catalogue Item A",
        "description": "This is Catalogue Item A",
        "manufacturer": {
            "name": "Manufacturer A",
            "address": "1 Address, City, Country, Postcode",
            "web_url": "https://www.manufacturer-a.co.uk",
        },
    }
    full_catalogue_item_info = {
        **catalogue_item_info,
        "catalogue_category_id": str(ObjectId()),
        "properties": [
            {"name": "Property A", "value": 20, "unit": "mm"},
            {"name": "Property B", "value": False},
            {"name": "Property C", "value": "20x15x10", "unit": "cm"},
        ],
    }
    catalogue_item = CatalogueItemOut(**full_catalogue_item_info)

    # Mock `get` to return a catalogue item
    test_helpers.mock_get(
        catalogue_item_repository_mock,
        CatalogueItemOut(
            catalogue_category_id=str(ObjectId()),
            properties=[
                Property(name="Property A", value=1, unit="mm"),
                Property(name="Property B", value=True),
                Property(name="Property C", value="1x1x1", unit="cm"),
            ],
            **catalogue_item_info,
        ),
    )
    # Mock `get` to return a catalogue category
    test_helpers.mock_get(
        catalogue_category_repository_mock,
        CatalogueCategoryOut(
            id=catalogue_item.catalogue_category_id,
            name="Category A",
            code="category-a",
            is_leaf=True,
            path="/category-a",
            parent_path="/",
            parent_id=None,
            catalogue_item_properties=[
                CatalogueItemProperty(name="Property A", type="number", unit="mm", mandatory=False),
                CatalogueItemProperty(name="Property B", type="boolean", mandatory=True),
                CatalogueItemProperty(name="Property C", type="string", unit="cm", mandatory=True),
            ],
        ),
    )
    # Mock `update` to return the updated catalogue item
    test_helpers.mock_update(catalogue_item_repository_mock, catalogue_item)

    updated_catalogue_item = catalogue_item_service.update(
        catalogue_item.id,
        CatalogueItemPatchRequestSchema(
            catalogue_category_id=catalogue_item.catalogue_category_id,
            properties=[{"name": prop.name, "value": prop.value} for prop in catalogue_item.properties],
        ),
    )

    catalogue_item_repository_mock.update.assert_called_once_with(
        catalogue_item.id, CatalogueItemIn(**full_catalogue_item_info)
    )
    assert updated_catalogue_item == catalogue_item


def test_update_change_catalogue_category_id_different_defined_properties_without_supplied_properties(
    test_helpers, catalogue_category_repository_mock, catalogue_item_repository_mock, catalogue_item_service
):
    """
    Test moving a catalogue item to another catalogue category that has different defined catalogue item properties when
    no properties are supplied.
    """
    catalogue_item_info = {
        "id": str(ObjectId()),
        "name": "Catalogue Item A",
        "description": "This is Catalogue Item A",
        "manufacturer": {
            "name": "Manufacturer A",
            "address": "1 Address, City, Country, Postcode",
            "web_url": "https://www.manufacturer-a.co.uk",
        },
        "properties": [
            {"name": "Property A", "value": 20, "unit": "mm"},
            {"name": "Property B", "value": False},
            {"name": "Property C", "value": "20x15x10", "unit": "cm"},
        ],
    }

    # Mock `get` to return a catalogue item
    test_helpers.mock_get(
        catalogue_item_repository_mock,
        CatalogueItemOut(
            catalogue_category_id=str(ObjectId()),
            **catalogue_item_info,
        ),
    )
    catalogue_category_id = str(ObjectId())
    # Mock `get` to return a catalogue category
    test_helpers.mock_get(
        catalogue_category_repository_mock,
        CatalogueCategoryOut(
            id=catalogue_category_id,
            name="Category A",
            code="category-a",
            is_leaf=True,
            path="/category-a",
            parent_path="/",
            parent_id=None,
            catalogue_item_properties=[
                CatalogueItemProperty(name="Property A", type="boolean", mandatory=True),
            ],
        ),
    )

    with pytest.raises(InvalidCatalogueItemPropertyTypeError) as exc:
        catalogue_item_service.update(
            catalogue_item_info["id"],
            CatalogueItemPatchRequestSchema(catalogue_category_id=catalogue_category_id),
        )
    assert str(exc.value) == "Invalid value type for catalogue item property 'Property A'. Expected type: boolean."


def test_update_change_catalogue_category_id_different_defined_properties_with_supplied_properties(
    test_helpers, catalogue_category_repository_mock, catalogue_item_repository_mock, catalogue_item_service
):
    """
    Test moving a catalogue item to another catalogue category that has different defined catalogue item properties when
    properties are supplied.
    """
    catalogue_item_info = {
        "id": str(ObjectId()),
        "name": "Catalogue Item A",
        "description": "This is Catalogue Item A",
        "manufacturer": {
            "name": "Manufacturer A",
            "address": "1 Address, City, Country, Postcode",
            "web_url": "https://www.manufacturer-a.co.uk",
        },
    }
    full_catalogue_item_info = {
        **catalogue_item_info,
        "catalogue_category_id": str(ObjectId()),
        "properties": [
            {"name": "Property A", "value": 20, "unit": "mm"},
            {"name": "Property B", "value": False},
            {"name": "Property C", "value": "20x15x10", "unit": "cm"},
        ],
    }
    catalogue_item = CatalogueItemOut(**full_catalogue_item_info)

    # Mock `get` to return a catalogue item
    test_helpers.mock_get(
        catalogue_item_repository_mock,
        CatalogueItemOut(
            catalogue_category_id=str(ObjectId()),
            properties=[{"name": "Property A", "value": True}],
            **catalogue_item_info,
        ),
    )
    # Mock `get` to return a catalogue category
    test_helpers.mock_get(
        catalogue_category_repository_mock,
        CatalogueCategoryOut(
            id=catalogue_item.catalogue_category_id,
            name="Category A",
            code="category-a",
            is_leaf=True,
            path="/category-a",
            parent_path="/",
            parent_id=None,
            catalogue_item_properties=[
                CatalogueItemProperty(name="Property A", type="number", unit="mm", mandatory=False),
                CatalogueItemProperty(name="Property B", type="boolean", mandatory=True),
                CatalogueItemProperty(name="Property C", type="string", unit="cm", mandatory=True),
            ],
        ),
    )
    # Mock `update` to return the updated catalogue item
    test_helpers.mock_update(catalogue_item_repository_mock, catalogue_item)

    updated_catalogue_item = catalogue_item_service.update(
        catalogue_item.id,
        CatalogueItemPatchRequestSchema(
            catalogue_category_id=catalogue_item.catalogue_category_id,
            properties=[{"name": prop.name, "value": prop.value} for prop in catalogue_item.properties],
        ),
    )

    catalogue_item_repository_mock.update.assert_called_once_with(
        catalogue_item.id, CatalogueItemIn(**full_catalogue_item_info)
    )
    assert updated_catalogue_item == catalogue_item


def test_update_with_nonexistent_catalogue_category_id(
    test_helpers, catalogue_category_repository_mock, catalogue_item_repository_mock, catalogue_item_service
):
    """
    Test updating a catalogue item with a non-existent catalogue category ID.
    """
    catalogue_item_info = {
        "id": str(ObjectId()),
        "catalogue_category_id": str(ObjectId()),
        "name": "Catalogue Item A",
        "description": "This is Catalogue Item A",
        "manufacturer": {
            "name": "Manufacturer A",
            "address": "1 Address, City, Country, Postcode",
            "web_url": "https://www.manufacturer-a.co.uk",
        },
        "properties": [],
    }

    # Mock `get` to return a catalogue item
    test_helpers.mock_get(catalogue_item_repository_mock, CatalogueItemOut(**catalogue_item_info))
    # Mock `get` to not return a catalogue category
    test_helpers.mock_get(catalogue_category_repository_mock, None)

    catalogue_category_id = str(ObjectId())
    with pytest.raises(MissingRecordError) as exc:
        catalogue_item_service.update(
            catalogue_item_info["id"],
            CatalogueItemPatchRequestSchema(catalogue_category_id=catalogue_category_id),
        )
    assert str(exc.value) == f"No catalogue category found with ID: {catalogue_category_id}"


def test_update_change_catalogue_category_id_non_leaf_catalogue_category(
    test_helpers, catalogue_category_repository_mock, catalogue_item_repository_mock, catalogue_item_service
):
    """
    Test moving a catalogue item to a non-leaf catalogue category.
    """
    catalogue_item_info = {
        "id": str(ObjectId()),
        "catalogue_category_id": str(ObjectId()),
        "name": "Catalogue Item A",
        "description": "This is Catalogue Item A",
        "manufacturer": {
            "name": "Manufacturer A",
            "address": "1 Address, City, Country, Postcode",
            "web_url": "https://www.manufacturer-a.co.uk",
        },
        "properties": [],
    }

    # Mock `get` to return a catalogue item
    test_helpers.mock_get(catalogue_item_repository_mock, CatalogueItemOut(**catalogue_item_info))
    catalogue_category_id = str(ObjectId())
    # Mock `get` to return a catalogue category
    # pylint: disable=duplicate-code
    test_helpers.mock_get(
        catalogue_category_repository_mock,
        CatalogueCategoryOut(
            id=catalogue_category_id,
            name="Category A",
            code="category-a",
            is_leaf=False,
            path="/category-a",
            parent_path="/",
            parent_id=None,
            catalogue_item_properties=[],
        ),
    )
    # pylint: enable=duplicate-code

    with pytest.raises(NonLeafCategoryError) as exc:
        catalogue_item_service.update(
            catalogue_item_info["id"],
            CatalogueItemPatchRequestSchema(catalogue_category_id=catalogue_category_id),
        )
    assert str(exc.value) == "Cannot add catalogue item to a non-leaf catalogue category"


def test_update_add_non_mandatory_property(
    test_helpers, catalogue_category_repository_mock, catalogue_item_repository_mock, catalogue_item_service
):
    """
    Test adding a non-mandatory catalogue item property and a value.
    """
    catalogue_item_info = {
        "id": str(ObjectId()),
        "catalogue_category_id": str(ObjectId()),
        "name": "Catalogue Item A",
        "description": "This is Catalogue Item A",
        "manufacturer": {
            "name": "Manufacturer A",
            "address": "1 Address, City, Country, Postcode",
            "web_url": "https://www.manufacturer-a.co.uk",
        },
        "properties": [
            {"name": "Property B", "value": False},
            {"name": "Property C", "value": "20x15x10", "unit": "cm"},
        ],
    }
    full_catalogue_item_info = {
        **catalogue_item_info,
        "properties": [{"name": "Property A", "value": 20, "unit": "mm"}] + catalogue_item_info["properties"],
    }
    catalogue_item = CatalogueItemOut(**full_catalogue_item_info)

    # Mock `get` to return a catalogue item
    test_helpers.mock_get(
        catalogue_item_repository_mock,
        CatalogueItemOut(**catalogue_item_info),
    )
    # Mock `get` to return a catalogue category
    test_helpers.mock_get(
        catalogue_category_repository_mock,
        CatalogueCategoryOut(
            id=catalogue_item.catalogue_category_id,
            name="Category A",
            code="category-a",
            is_leaf=True,
            path="/category-a",
            parent_path="/",
            parent_id=None,
            catalogue_item_properties=[
                CatalogueItemProperty(name="Property A", type="number", unit="mm", mandatory=False),
                CatalogueItemProperty(name="Property B", type="boolean", mandatory=True),
                CatalogueItemProperty(name="Property C", type="string", unit="cm", mandatory=True),
            ],
        ),
    )
    # Mock `update` to return the updated catalogue item
    test_helpers.mock_update(catalogue_item_repository_mock, catalogue_item)

    updated_catalogue_item = catalogue_item_service.update(
        catalogue_item.id,
        CatalogueItemPatchRequestSchema(
            properties=[{"name": prop.name, "value": prop.value} for prop in catalogue_item.properties]
        ),
    )

    catalogue_item_repository_mock.update.assert_called_once_with(
        catalogue_item.id, CatalogueItemIn(**full_catalogue_item_info)
    )
    assert updated_catalogue_item == catalogue_item


def test_update_remove_non_mandatory_property(
    test_helpers, catalogue_category_repository_mock, catalogue_item_repository_mock, catalogue_item_service
):
    """
    Test removing a non-mandatory catalogue item property and its value.
    """
    catalogue_item_info = {
        "id": str(ObjectId()),
        "catalogue_category_id": str(ObjectId()),
        "name": "Catalogue Item A",
        "description": "This is Catalogue Item A",
        "manufacturer": {
            "name": "Manufacturer A",
            "address": "1 Address, City, Country, Postcode",
            "web_url": "https://www.manufacturer-a.co.uk",
        },
        "properties": [
            {"name": "Property A", "value": 20, "unit": "mm"},
            {"name": "Property B", "value": False},
            {"name": "Property C", "value": "20x15x10", "unit": "cm"},
        ],
    }
    full_catalogue_item_info = {**catalogue_item_info, "properties": catalogue_item_info["properties"][-2:]}
    catalogue_item = CatalogueItemOut(**full_catalogue_item_info)

    # Mock `get` to return a catalogue item
    test_helpers.mock_get(
        catalogue_item_repository_mock,
        CatalogueItemOut(**catalogue_item_info),
    )
    # Mock `get` to return a catalogue category
    test_helpers.mock_get(
        catalogue_category_repository_mock,
        CatalogueCategoryOut(
            id=catalogue_item.catalogue_category_id,
            name="Category A",
            code="category-a",
            is_leaf=True,
            path="/category-a",
            parent_path="/",
            parent_id=None,
            catalogue_item_properties=[
                CatalogueItemProperty(name="Property A", type="number", unit="mm", mandatory=False),
                CatalogueItemProperty(name="Property B", type="boolean", mandatory=True),
                CatalogueItemProperty(name="Property C", type="string", unit="cm", mandatory=True),
            ],
        ),
    )
    # Mock `update` to return the updated catalogue item
    test_helpers.mock_update(catalogue_item_repository_mock, catalogue_item)

    updated_catalogue_item = catalogue_item_service.update(
        catalogue_item.id,
        CatalogueItemPatchRequestSchema(
            properties=[{"name": prop.name, "value": prop.value} for prop in catalogue_item.properties]
        ),
    )

    catalogue_item_repository_mock.update.assert_called_once_with(
        catalogue_item.id, CatalogueItemIn(**full_catalogue_item_info)
    )
    assert updated_catalogue_item == catalogue_item


def test_update_remove_mandatory_property(
    test_helpers, catalogue_category_repository_mock, catalogue_item_repository_mock, catalogue_item_service
):
    """
    Test removing a mandatory catalogue item property and its value.
    """
    full_catalogue_item_info = {
        "id": str(ObjectId()),
        "catalogue_category_id": str(ObjectId()),
        "name": "Catalogue Item A",
        "description": "This is Catalogue Item A",
        "manufacturer": {
            "name": "Manufacturer A",
            "address": "1 Address, City, Country, Postcode",
            "web_url": "https://www.manufacturer-a.co.uk",
        },
        "properties": [
            {"name": "Property A", "value": 20, "unit": "mm"},
            {"name": "Property B", "value": False},
            {"name": "Property C", "value": "20x15x10", "unit": "cm"},
        ],
    }
    catalogue_item = CatalogueItemOut(**full_catalogue_item_info)

    # Mock `get` to return a catalogue item
    test_helpers.mock_get(
        catalogue_item_repository_mock,
        CatalogueItemOut(**full_catalogue_item_info),
    )
    # Mock `get` to return a catalogue category
    test_helpers.mock_get(
        catalogue_category_repository_mock,
        CatalogueCategoryOut(
            id=catalogue_item.catalogue_category_id,
            name="Category A",
            code="category-a",
            is_leaf=True,
            path="/category-a",
            parent_path="/",
            parent_id=None,
            catalogue_item_properties=[
                CatalogueItemProperty(name="Property A", type="number", unit="mm", mandatory=False),
                CatalogueItemProperty(name="Property B", type="boolean", mandatory=True),
                CatalogueItemProperty(name="Property C", type="string", unit="cm", mandatory=True),
            ],
        ),
    )

    with pytest.raises(MissingMandatoryCatalogueItemProperty) as exc:
        catalogue_item_service.update(
            catalogue_item.id,
            CatalogueItemPatchRequestSchema(
                properties=[{"name": prop.name, "value": prop.value} for prop in catalogue_item.properties[:2]]
            ),
        )
    assert str(exc.value) == f"Missing mandatory catalogue item property: '{catalogue_item.properties[2].name}'"


def test_update_change_property_value(
    test_helpers, catalogue_category_repository_mock, catalogue_item_repository_mock, catalogue_item_service
):
    """
    Test updating a value of a property.
    """
    catalogue_item_info = {
        "id": str(ObjectId()),
        "catalogue_category_id": str(ObjectId()),
        "name": "Catalogue Item A",
        "description": "This is Catalogue Item A",
        "manufacturer": {
            "name": "Manufacturer A",
            "address": "1 Address, City, Country, Postcode",
            "web_url": "https://www.manufacturer-a.co.uk",
        },
        "properties": [
            {"name": "Property A", "value": 20, "unit": "mm"},
            {"name": "Property B", "value": False},
            {"name": "Property C", "value": "20x15x10", "unit": "cm"},
        ],
    }
    full_catalogue_item_info = {
        **catalogue_item_info,
        "properties": [{"name": "Property A", "value": 1, "unit": "mm"}] + catalogue_item_info["properties"][-2:],
    }
    catalogue_item = CatalogueItemOut(**full_catalogue_item_info)

    # Mock `get` to return a catalogue item
    test_helpers.mock_get(
        catalogue_item_repository_mock,
        CatalogueItemOut(**catalogue_item_info),
    )
    # Mock `get` to return a catalogue category
    test_helpers.mock_get(
        catalogue_category_repository_mock,
        CatalogueCategoryOut(
            id=catalogue_item.catalogue_category_id,
            name="Category A",
            code="category-a",
            is_leaf=True,
            path="/category-a",
            parent_path="/",
            parent_id=None,
            catalogue_item_properties=[
                CatalogueItemProperty(name="Property A", type="number", unit="mm", mandatory=False),
                CatalogueItemProperty(name="Property B", type="boolean", mandatory=True),
                CatalogueItemProperty(name="Property C", type="string", unit="cm", mandatory=True),
            ],
        ),
    )
    # Mock `update` to return the updated catalogue item
    test_helpers.mock_update(catalogue_item_repository_mock, catalogue_item)

    updated_catalogue_item = catalogue_item_service.update(
        catalogue_item.id,
        CatalogueItemPatchRequestSchema(
            properties=[{"name": prop.name, "value": prop.value} for prop in catalogue_item.properties]
        ),
    )

    catalogue_item_repository_mock.update.assert_called_once_with(
        catalogue_item.id, CatalogueItemIn(**full_catalogue_item_info)
    )
    assert updated_catalogue_item == catalogue_item


def test_update_change_value_for_string_property_invalid_type(
    test_helpers, catalogue_category_repository_mock, catalogue_item_repository_mock, catalogue_item_service
):
    """
    Test changing the value of a string property to an invalid type.
    """
    catalogue_item_info = {
        "id": str(ObjectId()),
        "catalogue_category_id": str(ObjectId()),
        "name": "Catalogue Item A",
        "description": "This is Catalogue Item A",
        "manufacturer": {
            "name": "Manufacturer A",
            "address": "1 Address, City, Country, Postcode",
            "web_url": "https://www.manufacturer-a.co.uk",
        },
        "properties": [
            {"name": "Property A", "value": 20, "unit": "mm"},
            {"name": "Property B", "value": False},
            {"name": "Property C", "value": "20x15x10", "unit": "cm"},
        ],
    }

    # Mock `get` to return a catalogue item
    test_helpers.mock_get(
        catalogue_item_repository_mock,
        CatalogueItemOut(**catalogue_item_info),
    )
    # Mock `get` to return a catalogue category
    test_helpers.mock_get(
        catalogue_category_repository_mock,
        CatalogueCategoryOut(
            id=catalogue_item_info["catalogue_category_id"],
            name="Category A",
            code="category-a",
            is_leaf=True,
            path="/category-a",
            parent_path="/",
            parent_id=None,
            catalogue_item_properties=[
                CatalogueItemProperty(name="Property A", type="number", unit="mm", mandatory=False),
                CatalogueItemProperty(name="Property B", type="boolean", mandatory=True),
                CatalogueItemProperty(name="Property C", type="string", unit="cm", mandatory=True),
            ],
        ),
    )

    properties = [{"name": prop["name"], "value": prop["value"]} for prop in catalogue_item_info["properties"]]
    properties[2]["value"] = True
    with pytest.raises(InvalidCatalogueItemPropertyTypeError) as exc:
        catalogue_item_service.update(
            catalogue_item_info["id"],
            CatalogueItemPatchRequestSchema(properties=properties),
        )
    assert str(exc.value) == "Invalid value type for catalogue item property 'Property C'. Expected type: string."


def test_update_change_value_for_number_property_invalid_type(
    test_helpers, catalogue_category_repository_mock, catalogue_item_repository_mock, catalogue_item_service
):
    """
    Test changing the value of a number property to an invalid type.
    """
    catalogue_item_info = {
        "id": str(ObjectId()),
        "catalogue_category_id": str(ObjectId()),
        "name": "Catalogue Item A",
        "description": "This is Catalogue Item A",
        "manufacturer": {
            "name": "Manufacturer A",
            "address": "1 Address, City, Country, Postcode",
            "web_url": "https://www.manufacturer-a.co.uk",
        },
        "properties": [
            {"name": "Property A", "value": 20, "unit": "mm"},
            {"name": "Property B", "value": False},
            {"name": "Property C", "value": "20x15x10", "unit": "cm"},
        ],
    }

    # Mock `get` to return a catalogue item
    test_helpers.mock_get(
        catalogue_item_repository_mock,
        CatalogueItemOut(**catalogue_item_info),
    )
    # Mock `get` to return a catalogue category
    test_helpers.mock_get(
        catalogue_category_repository_mock,
        CatalogueCategoryOut(
            id=catalogue_item_info["catalogue_category_id"],
            name="Category A",
            code="category-a",
            is_leaf=True,
            path="/category-a",
            parent_path="/",
            parent_id=None,
            catalogue_item_properties=[
                CatalogueItemProperty(name="Property A", type="number", unit="mm", mandatory=False),
                CatalogueItemProperty(name="Property B", type="boolean", mandatory=True),
                CatalogueItemProperty(name="Property C", type="string", unit="cm", mandatory=True),
            ],
        ),
    )

    properties = [{"name": prop["name"], "value": prop["value"]} for prop in catalogue_item_info["properties"]]
    properties[0]["value"] = "20"
    with pytest.raises(InvalidCatalogueItemPropertyTypeError) as exc:
        catalogue_item_service.update(
            catalogue_item_info["id"],
            CatalogueItemPatchRequestSchema(properties=properties),
        )
    assert str(exc.value) == "Invalid value type for catalogue item property 'Property A'. Expected type: number."


def test_update_change_value_for_boolean_property_invalid_type(
    test_helpers, catalogue_category_repository_mock, catalogue_item_repository_mock, catalogue_item_service
):
    """
    Test changing the value of a boolean property to an invalid type.
    """
    catalogue_item_info = {
        "id": str(ObjectId()),
        "catalogue_category_id": str(ObjectId()),
        "name": "Catalogue Item A",
        "description": "This is Catalogue Item A",
        "manufacturer": {
            "name": "Manufacturer A",
            "address": "1 Address, City, Country, Postcode",
            "web_url": "https://www.manufacturer-a.co.uk",
        },
        "properties": [
            {"name": "Property A", "value": 20, "unit": "mm"},
            {"name": "Property B", "value": False},
            {"name": "Property C", "value": "20x15x10", "unit": "cm"},
        ],
    }

    # Mock `get` to return a catalogue item
    test_helpers.mock_get(
        catalogue_item_repository_mock,
        CatalogueItemOut(**catalogue_item_info),
    )
    # Mock `get` to return a catalogue category
    test_helpers.mock_get(
        catalogue_category_repository_mock,
        CatalogueCategoryOut(
            id=catalogue_item_info["catalogue_category_id"],
            name="Category A",
            code="category-a",
            is_leaf=True,
            path="/category-a",
            parent_path="/",
            parent_id=None,
            catalogue_item_properties=[
                CatalogueItemProperty(name="Property A", type="number", unit="mm", mandatory=False),
                CatalogueItemProperty(name="Property B", type="boolean", mandatory=True),
                CatalogueItemProperty(name="Property C", type="string", unit="cm", mandatory=True),
            ],
        ),
    )

    properties = [{"name": prop["name"], "value": prop["value"]} for prop in catalogue_item_info["properties"]]
    properties[1]["value"] = "False"
    with pytest.raises(InvalidCatalogueItemPropertyTypeError) as exc:
        catalogue_item_service.update(
            catalogue_item_info["id"],
            CatalogueItemPatchRequestSchema(properties=properties),
        )
    assert str(exc.value) == "Invalid value type for catalogue item property 'Property B'. Expected type: boolean."<|MERGE_RESOLUTION|>--- conflicted
+++ resolved
@@ -21,11 +21,7 @@
 from inventory_management_system_api.schemas.catalogue_item import (
     PropertyPostRequestSchema,
     CatalogueItemPostRequestSchema,
-<<<<<<< HEAD
-=======
-    ManufacturerSchema,
     CatalogueItemPatchRequestSchema,
->>>>>>> f23cbe88
 )
 
 
