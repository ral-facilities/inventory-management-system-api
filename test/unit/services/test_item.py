"""
Unit tests for the `ItemService` service.
"""
import pytest
from bson import ObjectId

from inventory_management_system_api.core.exceptions import (
    MissingRecordError,
    DatabaseIntegrityError,
    InvalidObjectIdError,
)
from inventory_management_system_api.models.catalogue_category import CatalogueCategoryOut
from inventory_management_system_api.models.catalogue_item import CatalogueItemOut
from inventory_management_system_api.models.item import ItemOut, ItemIn
from inventory_management_system_api.schemas.item import ItemPostRequestSchema

# pylint: disable=duplicate-code
FULL_CATALOGUE_CATEGORY_A_INFO = {
    "name": "Category A",
    "code": "category-a",
    "is_leaf": True,
    "parent_id": None,
    "catalogue_item_properties": [
        {"name": "Property A", "type": "number", "unit": "mm", "mandatory": False},
        {"name": "Property B", "type": "boolean", "unit": None, "mandatory": True},
        {"name": "Property C", "type": "string", "unit": "cm", "mandatory": True},
        {"name": "Property D", "type": "string", "unit": None, "mandatory": False},
    ],
}

FULL_CATALOGUE_ITEM_A_INFO = {
    "name": "Catalogue Item A",
    "description": "This is Catalogue Item A",
    "cost_gbp": 129.99,
    "cost_to_rework_gbp": None,
    "days_to_replace": 2.0,
    "days_to_rework": None,
    "drawing_link": "https://drawing-link.com/",
    "drawing_number": None,
    "item_model_number": "abc123",
    "is_obsolete": False,
    "obsolete_reason": None,
    "obsolete_replacement_catalogue_item_id": None,
    "properties": [
        {"name": "Property A", "value": 20, "unit": "mm"},
        {"name": "Property B", "value": False, "unit": None},
        {"name": "Property C", "value": "20x15x10", "unit": "cm"},
    ],
}

ITEM_INFO = {
    "is_defective": False,
    "usage_status": 0,
    "warranty_end_date": "2015-11-15T23:59:59Z",
    "serial_number": "xyz123",
    "delivered_date": "2012-12-05T12:00:00Z",
    "notes": "Test notes",
    "properties": [{"name": "Property A", "value": 21}],
}

FULL_ITEM_INFO = {
    **ITEM_INFO,
    "purchase_order_number": None,
    "asset_number": None,
    "properties": [
        {"name": "Property A", "value": 21, "unit": "mm"},
        {"name": "Property B", "value": False, "unit": None},
        {"name": "Property C", "value": "20x15x10", "unit": "cm"},
    ],
}
# pylint: enable=duplicate-code


def test_create(
    test_helpers, item_repository_mock, catalogue_category_repository_mock, catalogue_item_repository_mock, item_service
):
    """
    Test creating an item.
    """
    item = ItemOut(id=str(ObjectId()), catalogue_item_id=str(ObjectId()), system_id=str(ObjectId()), **FULL_ITEM_INFO)

    catalogue_category_id = str(ObjectId())
    manufacturer_id = str(ObjectId())
    # Mock `get` to return a catalogue item
    test_helpers.mock_get(
        catalogue_item_repository_mock,
        CatalogueItemOut(
            id=item.catalogue_item_id,
            catalogue_category_id=catalogue_category_id,
            manufacturer_id=manufacturer_id,
            **FULL_CATALOGUE_ITEM_A_INFO,
        ),
    )
    # Mock `get` to return a catalogue category
    test_helpers.mock_get(
        catalogue_category_repository_mock,
        CatalogueCategoryOut(id=catalogue_category_id, **FULL_CATALOGUE_CATEGORY_A_INFO),
    )
    # Mock `create` to return the created item
    test_helpers.mock_create(item_repository_mock, item)

    created_item = item_service.create(
        ItemPostRequestSchema(catalogue_item_id=item.catalogue_item_id, system_id=item.system_id, **ITEM_INFO)
    )

    catalogue_item_repository_mock.get.assert_called_once_with(item.catalogue_item_id)
    catalogue_category_repository_mock.get.assert_called_once_with(catalogue_category_id)
    item_repository_mock.create.assert_called_once_with(
        ItemIn(catalogue_item_id=item.catalogue_item_id, system_id=item.system_id, **FULL_ITEM_INFO)
    )
    assert created_item == item


def test_create_with_non_existent_catalogue_item_id(
    test_helpers, item_repository_mock, catalogue_item_repository_mock, item_service
):
    """
    Test creating an item with a non-existent catalogue item ID.
    """
    catalogue_item_id = str(ObjectId)

    # Mock `get` to not return a catalogue item
    test_helpers.mock_get(catalogue_item_repository_mock, None)

    with pytest.raises(MissingRecordError) as exc:
        item_service.create(
            ItemPostRequestSchema(catalogue_item_id=catalogue_item_id, system_id=str(ObjectId), **ITEM_INFO)
        )
    catalogue_item_repository_mock.get.assert_called_once_with(catalogue_item_id)
    item_repository_mock.create.assert_not_called()
    assert str(exc.value) == f"No catalogue item found with ID: {catalogue_item_id}"


def test_create_with_invalid_catalogue_item_id(
    test_helpers, item_repository_mock, catalogue_category_repository_mock, catalogue_item_repository_mock, item_service
):
    """
    Test creating an item with an invalid catalogue item ID.
    """
    catalogue_item_id = str(ObjectId)
    catalogue_category_id = "invalid"
    manufacturer_id = str(ObjectId())
    # Mock `get` to return a catalogue item
    test_helpers.mock_get(
        catalogue_item_repository_mock,
        CatalogueItemOut(
            id=catalogue_item_id,
            catalogue_category_id=catalogue_category_id,
            manufacturer_id=manufacturer_id,
            **FULL_CATALOGUE_ITEM_A_INFO,
        ),
    )
    # Mock `get` to return a catalogue category
    test_helpers.mock_get(
        catalogue_category_repository_mock, InvalidObjectIdError(f"Invalid ObjectId value '{catalogue_category_id}'")
    )

    with pytest.raises(DatabaseIntegrityError) as exc:
        item_service.create(
            ItemPostRequestSchema(catalogue_item_id=catalogue_item_id, system_id=str(ObjectId), **ITEM_INFO)
        )
    catalogue_item_repository_mock.get.assert_called_once_with(catalogue_item_id)
    catalogue_category_repository_mock.get.assert_called_once_with(catalogue_category_id)
    item_repository_mock.create.assert_not_called()
    assert str(exc.value) == f"Invalid ObjectId value '{catalogue_category_id}'"


def test_create_with_non_existent_catalogue_category_id_in_catalogue_item(
    test_helpers, item_repository_mock, catalogue_category_repository_mock, catalogue_item_repository_mock, item_service
):
    """
    Test creating an item with a non-existent catalogue category ID in a catalogue item.
    """
    catalogue_item_id = str(ObjectId)
    catalogue_category_id = str(ObjectId)
    manufacturer_id = str(ObjectId())
    # Mock `get` to return a catalogue item
    test_helpers.mock_get(
        catalogue_item_repository_mock,
        CatalogueItemOut(
            id=catalogue_item_id,
            catalogue_category_id=catalogue_category_id,
            manufacturer_id=manufacturer_id,
            **FULL_CATALOGUE_ITEM_A_INFO,
        ),
    )
    # Mock `get` to not return a catalogue category
    test_helpers.mock_get(catalogue_category_repository_mock, None)

    with pytest.raises(DatabaseIntegrityError) as exc:
        item_service.create(
            ItemPostRequestSchema(catalogue_item_id=catalogue_item_id, system_id=str(ObjectId), **ITEM_INFO)
        )
    catalogue_item_repository_mock.get.assert_called_once_with(catalogue_item_id)
    catalogue_category_repository_mock.get.assert_called_once_with(catalogue_category_id)
    item_repository_mock.create.assert_not_called()
    assert str(exc.value) == f"No catalogue category found with ID: {catalogue_item_id}"


def test_create_without_properties(
    test_helpers, item_repository_mock, catalogue_category_repository_mock, catalogue_item_repository_mock, item_service
):
    """
    Testing creating an item without properties.
    """
    item = ItemOut(
        id=str(ObjectId()),
        catalogue_item_id=str(ObjectId()),
        system_id=str(ObjectId()),
        **{**FULL_ITEM_INFO, "properties": FULL_CATALOGUE_ITEM_A_INFO["properties"]},
    )

    catalogue_category_id = str(ObjectId())
    manufacturer_id = str(ObjectId())
    # Mock `get` to return a catalogue item
    test_helpers.mock_get(
        catalogue_item_repository_mock,
        CatalogueItemOut(
            id=item.catalogue_item_id,
            catalogue_category_id=catalogue_category_id,
            manufacturer_id=manufacturer_id,
            **FULL_CATALOGUE_ITEM_A_INFO,
        ),
    )
    # Mock `get` to return a catalogue category
    test_helpers.mock_get(
        catalogue_category_repository_mock,
        CatalogueCategoryOut(id=catalogue_category_id, **FULL_CATALOGUE_CATEGORY_A_INFO),
    )
    # Mock `create` to return the created item
    test_helpers.mock_create(item_repository_mock, item)

    item_post = {**ITEM_INFO, "catalogue_item_id": item.catalogue_item_id, "system_id": item.system_id}
    del item_post["properties"]
    created_item = item_service.create(ItemPostRequestSchema(**item_post))

    catalogue_item_repository_mock.get.assert_called_once_with(item.catalogue_item_id)
    catalogue_category_repository_mock.get.assert_called_once_with(catalogue_category_id)
    item_repository_mock.create.assert_called_once_with(
        ItemIn(
            catalogue_item_id=item.catalogue_item_id,
            system_id=item.system_id,
            **{**FULL_ITEM_INFO, "properties": FULL_CATALOGUE_ITEM_A_INFO["properties"]},
        )
    )
    assert created_item == item


<<<<<<< HEAD
def test_delete(item_repository_mock, item_service):
    """
    Test deleting item.

    Verify that the `delete` method properly handles the deletion of item by ID.
    """
    item_id = str(ObjectId)

    item_service.delete(item_id)

    item_repository_mock.delete.assert_called_once_with(item_id)
=======
def test_list(item_repository_mock, item_service):
    """
    Test listing items.

    Verify that the `list` method properly calls the repository function
    """

    result = item_service.list(None, None)

    item_repository_mock.list.assert_called_once_with(None, None)
    assert result == item_repository_mock.list.return_value
>>>>>>> f26ab3e2


def test_get(test_helpers, item_repository_mock, item_service):
    """
    Test getting an item.

    Verify that the `get` method properly handles the retrieval of the item by ID.
    """
    item = ItemOut(id=str(ObjectId()), catalogue_item_id=str(ObjectId()), system_id=str(ObjectId()), **FULL_ITEM_INFO)

    # Mock `get` to return an item
    test_helpers.mock_get(item_repository_mock, item)

    retrieved_item = item_service.get(item.id)

    item_repository_mock.get.assert_called_once_with(item.id)
    assert retrieved_item == item


def test_get_with_nonexistent_id(test_helpers, item_repository_mock, item_service):
    """
    Test getting an item with a nonexsistent ID.

    Verify the `get` method properly handles the retrieval of an item with a nonexistent ID.
    """
    item_id = str(ObjectId())

    # Mock get to not return an item
    test_helpers.mock_get(item_repository_mock, None)

    retrieved_item = item_service.get(item_id)

    assert retrieved_item is None
    item_repository_mock.get.assert_called_once_with(item_id)<|MERGE_RESOLUTION|>--- conflicted
+++ resolved
@@ -246,7 +246,6 @@
     assert created_item == item
 
 
-<<<<<<< HEAD
 def test_delete(item_repository_mock, item_service):
     """
     Test deleting item.
@@ -258,7 +257,8 @@
     item_service.delete(item_id)
 
     item_repository_mock.delete.assert_called_once_with(item_id)
-=======
+
+
 def test_list(item_repository_mock, item_service):
     """
     Test listing items.
@@ -270,7 +270,6 @@
 
     item_repository_mock.list.assert_called_once_with(None, None)
     assert result == item_repository_mock.list.return_value
->>>>>>> f26ab3e2
 
 
 def test_get(test_helpers, item_repository_mock, item_service):
