"""
Unit tests for the `ItemService` service.
"""
import pytest
from bson import ObjectId

from inventory_management_system_api.core.exceptions import (
    MissingRecordError,
    DatabaseIntegrityError,
    InvalidObjectIdError,
)
from inventory_management_system_api.models.catalogue_category import CatalogueCategoryOut
from inventory_management_system_api.models.catalogue_item import CatalogueItemOut
from inventory_management_system_api.models.item import ItemOut, ItemIn
from inventory_management_system_api.schemas.item import ItemPostRequestSchema

# pylint: disable=duplicate-code
FULL_CATALOGUE_CATEGORY_A_INFO = {
    "name": "Category A",
    "code": "category-a",
    "is_leaf": True,
    "parent_id": None,
    "catalogue_item_properties": [
        {"name": "Property A", "type": "number", "unit": "mm", "mandatory": False},
        {"name": "Property B", "type": "boolean", "unit": None, "mandatory": True},
        {"name": "Property C", "type": "string", "unit": "cm", "mandatory": True},
        {"name": "Property D", "type": "string", "unit": None, "mandatory": False},
    ],
}

FULL_CATALOGUE_ITEM_A_INFO = {
    "name": "Catalogue Item A",
    "description": "This is Catalogue Item A",
    "cost_gbp": 129.99,
    "cost_to_rework_gbp": None,
    "days_to_replace": 2.0,
    "days_to_rework": None,
    "drawing_link": "https://drawing-link.com/",
    "drawing_number": None,
    "item_model_number": "abc123",
    "is_obsolete": False,
    "obsolete_reason": None,
    "obsolete_replacement_catalogue_item_id": None,
    "properties": [
        {"name": "Property A", "value": 20, "unit": "mm"},
        {"name": "Property B", "value": False, "unit": None},
        {"name": "Property C", "value": "20x15x10", "unit": "cm"},
    ],
}

ITEM_INFO = {
    "is_defective": False,
    "usage_status": 0,
    "warranty_end_date": "2015-11-15T23:59:59Z",
    "serial_number": "xyz123",
    "delivered_date": "2012-12-05T12:00:00Z",
    "notes": "Test notes",
    "properties": [{"name": "Property A", "value": 21}],
}

FULL_ITEM_INFO = {
    **ITEM_INFO,
    "purchase_order_number": None,
    "asset_number": None,
    "properties": [
        {"name": "Property A", "value": 21, "unit": "mm"},
        {"name": "Property B", "value": False, "unit": None},
        {"name": "Property C", "value": "20x15x10", "unit": "cm"},
    ],
}
# pylint: enable=duplicate-code


def test_create(
    test_helpers, item_repository_mock, catalogue_category_repository_mock, catalogue_item_repository_mock, item_service
):
    """
    Test creating an item.
    """
    item = ItemOut(id=str(ObjectId()), catalogue_item_id=str(ObjectId()), system_id=str(ObjectId()), **FULL_ITEM_INFO)

    catalogue_category_id = str(ObjectId())
    manufacturer_id = str(ObjectId())
    # Mock `get` to return a catalogue item
    test_helpers.mock_get(
        catalogue_item_repository_mock,
        CatalogueItemOut(
            id=item.catalogue_item_id,
            catalogue_category_id=catalogue_category_id,
            manufacturer_id=manufacturer_id,
            **FULL_CATALOGUE_ITEM_A_INFO,
        ),
    )
    # Mock `get` to return a catalogue category
    test_helpers.mock_get(
        catalogue_category_repository_mock,
        CatalogueCategoryOut(id=catalogue_category_id, **FULL_CATALOGUE_CATEGORY_A_INFO),
    )
    # Mock `create` to return the created item
    test_helpers.mock_create(item_repository_mock, item)

    created_item = item_service.create(
        ItemPostRequestSchema(catalogue_item_id=item.catalogue_item_id, system_id=item.system_id, **ITEM_INFO)
    )

    catalogue_item_repository_mock.get.assert_called_once_with(item.catalogue_item_id)
    catalogue_category_repository_mock.get.assert_called_once_with(catalogue_category_id)
    item_repository_mock.create.assert_called_once_with(
        ItemIn(catalogue_item_id=item.catalogue_item_id, system_id=item.system_id, **FULL_ITEM_INFO)
    )
    assert created_item == item


def test_create_with_non_existent_catalogue_item_id(
    test_helpers, item_repository_mock, catalogue_item_repository_mock, item_service
):
    """
    Test creating an item with a non-existent catalogue item ID.
    """
    catalogue_item_id = str(ObjectId)

    # Mock `get` to not return a catalogue item
    test_helpers.mock_get(catalogue_item_repository_mock, None)

    with pytest.raises(MissingRecordError) as exc:
        item_service.create(
            ItemPostRequestSchema(catalogue_item_id=catalogue_item_id, system_id=str(ObjectId), **ITEM_INFO)
        )
    catalogue_item_repository_mock.get.assert_called_once_with(catalogue_item_id)
    item_repository_mock.create.assert_not_called()
    assert str(exc.value) == f"No catalogue item found with ID: {catalogue_item_id}"


def test_create_with_invalid_catalogue_item_id(
    test_helpers, item_repository_mock, catalogue_category_repository_mock, catalogue_item_repository_mock, item_service
):
    """
    Test creating an item with an invalid catalogue item ID.
    """
    catalogue_item_id = str(ObjectId)
    catalogue_category_id = "invalid"
    manufacturer_id = str(ObjectId())
    # Mock `get` to return a catalogue item
    test_helpers.mock_get(
        catalogue_item_repository_mock,
        CatalogueItemOut(
            id=catalogue_item_id,
            catalogue_category_id=catalogue_category_id,
            manufacturer_id=manufacturer_id,
            **FULL_CATALOGUE_ITEM_A_INFO,
        ),
    )
    # Mock `get` to return a catalogue category
    test_helpers.mock_get(
        catalogue_category_repository_mock, InvalidObjectIdError(f"Invalid ObjectId value '{catalogue_category_id}'")
    )

    with pytest.raises(DatabaseIntegrityError) as exc:
        item_service.create(
            ItemPostRequestSchema(catalogue_item_id=catalogue_item_id, system_id=str(ObjectId), **ITEM_INFO)
        )
    catalogue_item_repository_mock.get.assert_called_once_with(catalogue_item_id)
    catalogue_category_repository_mock.get.assert_called_once_with(catalogue_category_id)
    item_repository_mock.create.assert_not_called()
    assert str(exc.value) == f"Invalid ObjectId value '{catalogue_category_id}'"


def test_create_with_non_existent_catalogue_category_id_in_catalogue_item(
    test_helpers, item_repository_mock, catalogue_category_repository_mock, catalogue_item_repository_mock, item_service
):
    """
    Test creating an item with a non-existent catalogue category ID in a catalogue item.
    """
    catalogue_item_id = str(ObjectId)
    catalogue_category_id = str(ObjectId)
    manufacturer_id = str(ObjectId())
    # Mock `get` to return a catalogue item
    test_helpers.mock_get(
        catalogue_item_repository_mock,
        CatalogueItemOut(
            id=catalogue_item_id,
            catalogue_category_id=catalogue_category_id,
            manufacturer_id=manufacturer_id,
            **FULL_CATALOGUE_ITEM_A_INFO,
        ),
    )
    # Mock `get` to not return a catalogue category
    test_helpers.mock_get(catalogue_category_repository_mock, None)

    with pytest.raises(DatabaseIntegrityError) as exc:
        item_service.create(
            ItemPostRequestSchema(catalogue_item_id=catalogue_item_id, system_id=str(ObjectId), **ITEM_INFO)
        )
    catalogue_item_repository_mock.get.assert_called_once_with(catalogue_item_id)
    catalogue_category_repository_mock.get.assert_called_once_with(catalogue_category_id)
    item_repository_mock.create.assert_not_called()
    assert str(exc.value) == f"No catalogue category found with ID: {catalogue_item_id}"


def test_create_without_properties(
    test_helpers, item_repository_mock, catalogue_category_repository_mock, catalogue_item_repository_mock, item_service
):
    """
    Testing creating an item without properties.
    """
    item = ItemOut(
        id=str(ObjectId()),
        catalogue_item_id=str(ObjectId()),
        system_id=str(ObjectId()),
        **{**FULL_ITEM_INFO, "properties": FULL_CATALOGUE_ITEM_A_INFO["properties"]},
    )

    catalogue_category_id = str(ObjectId())
    manufacturer_id = str(ObjectId())
    # Mock `get` to return a catalogue item
    test_helpers.mock_get(
        catalogue_item_repository_mock,
        CatalogueItemOut(
            id=item.catalogue_item_id,
            catalogue_category_id=catalogue_category_id,
            manufacturer_id=manufacturer_id,
            **FULL_CATALOGUE_ITEM_A_INFO,
        ),
    )
    # Mock `get` to return a catalogue category
    test_helpers.mock_get(
        catalogue_category_repository_mock,
        CatalogueCategoryOut(id=catalogue_category_id, **FULL_CATALOGUE_CATEGORY_A_INFO),
    )
    # Mock `create` to return the created item
    test_helpers.mock_create(item_repository_mock, item)

    item_post = {**ITEM_INFO, "catalogue_item_id": item.catalogue_item_id, "system_id": item.system_id}
    del item_post["properties"]
    created_item = item_service.create(ItemPostRequestSchema(**item_post))

    catalogue_item_repository_mock.get.assert_called_once_with(item.catalogue_item_id)
    catalogue_category_repository_mock.get.assert_called_once_with(catalogue_category_id)
    item_repository_mock.create.assert_called_once_with(
        ItemIn(
            catalogue_item_id=item.catalogue_item_id,
            system_id=item.system_id,
            **{**FULL_ITEM_INFO, "properties": FULL_CATALOGUE_ITEM_A_INFO["properties"]},
        )
    )
    assert created_item == item


<<<<<<< HEAD
def test_delete(item_repository_mock, item_service):
    """
    Test deleting item.

    Verify that the `delete` method properly handles the deletion of item by ID.
    """
    item_id = str(ObjectId)

    item_service.delete(item_id)

    item_repository_mock.delete.assert_called_once_with(item_id)
=======
def test_get(test_helpers, item_repository_mock, item_service):
    """
    Test getting an item.

    Verify that the `get` method properly handles the retrieval of the item by ID.
    """
    item = ItemOut(id=str(ObjectId()), catalogue_item_id=str(ObjectId()), system_id=str(ObjectId()), **FULL_ITEM_INFO)

    # Mock `get` to return an item
    test_helpers.mock_get(item_repository_mock, item)

    retrieved_item = item_service.get(item.id)

    item_repository_mock.get.assert_called_once_with(item.id)
    assert retrieved_item == item


def test_get_with_nonexistent_id(test_helpers, item_repository_mock, item_service):
    """
    Test getting an item with a nonexsistent ID.

    Verify the `get` method properly handles the retrieval of an item with a nonexistent ID.
    """
    item_id = str(ObjectId())

    # Mock get to not return an item
    test_helpers.mock_get(item_repository_mock, None)

    retrieved_item = item_service.get(item_id)

    assert retrieved_item is None
    item_repository_mock.get.assert_called_once_with(item_id)
>>>>>>> db3276f8
<|MERGE_RESOLUTION|>--- conflicted
+++ resolved
@@ -246,7 +246,6 @@
     assert created_item == item
 
 
-<<<<<<< HEAD
 def test_delete(item_repository_mock, item_service):
     """
     Test deleting item.
@@ -258,7 +257,8 @@
     item_service.delete(item_id)
 
     item_repository_mock.delete.assert_called_once_with(item_id)
-=======
+
+
 def test_get(test_helpers, item_repository_mock, item_service):
     """
     Test getting an item.
@@ -290,5 +290,4 @@
     retrieved_item = item_service.get(item_id)
 
     assert retrieved_item is None
-    item_repository_mock.get.assert_called_once_with(item_id)
->>>>>>> db3276f8
+    item_repository_mock.get.assert_called_once_with(item_id)