"""
Unit tests for the `ItemService` service.
"""

# Expect some duplicate code inside tests as the tests for the different entities can be very similar
# pylint: disable=too-many-lines
# pylint: disable=duplicate-code

from test.mock_data import (
    BASE_CATALOGUE_CATEGORY_IN_DATA_WITH_PROPERTIES_MM,
    BASE_CATALOGUE_ITEM_DATA_WITH_PROPERTIES,
    CATALOGUE_CATEGORY_IN_DATA_LEAF_NO_PARENT_NO_PROPERTIES,
    CATALOGUE_ITEM_DATA_REQUIRED_VALUES_ONLY,
    ITEM_DATA_NEW_ALL_VALUES_NO_PROPERTIES,
    ITEM_DATA_NEW_REQUIRED_VALUES_ONLY,
    ITEM_DATA_NEW_WITH_ALL_PROPERTIES,
    ITEM_DATA_NEW_WITH_MANDATORY_PROPERTIES_ONLY,
    SETTING_SPARES_DEFINITION_OUT_DATA_STORAGE,
    SYSTEM_IN_DATA_STORAGE_NO_PARENT_A,
    SYSTEM_IN_DATA_STORAGE_NO_PARENT_B,
    SYSTEM_TYPE_GET_DATA_OPERATIONAL,
    USAGE_STATUS_GET_DATA_IN_USE,
    USAGE_STATUS_IN_DATA_IN_USE,
    USAGE_STATUS_IN_DATA_NEW,
)
from test.unit.services.conftest import BaseCatalogueServiceDSL, ServiceTestHelpers
from typing import List, Optional
from unittest.mock import MagicMock, Mock, call, patch

import pytest
from bson import ObjectId

from inventory_management_system_api.core.custom_object_id import CustomObjectId
from inventory_management_system_api.core.exceptions import (
    DatabaseIntegrityError,
    InvalidActionError,
    MissingRecordError,
    WriteConflictError,
)
from inventory_management_system_api.models.catalogue_category import CatalogueCategoryIn, CatalogueCategoryOut
from inventory_management_system_api.models.catalogue_item import CatalogueItemIn, CatalogueItemOut
from inventory_management_system_api.models.item import ItemIn, ItemOut
from inventory_management_system_api.models.setting import SparesDefinitionOut
from inventory_management_system_api.models.system import SystemIn, SystemOut
from inventory_management_system_api.models.usage_status import UsageStatusIn, UsageStatusOut
from inventory_management_system_api.schemas.catalogue_item import PropertyPostSchema
from inventory_management_system_api.schemas.item import ItemPatchSchema, ItemPostSchema
from inventory_management_system_api.services import utils
from inventory_management_system_api.services.item import ItemService


class ItemServiceDSL(BaseCatalogueServiceDSL):
    """Base class for `ItemService` unit tests."""

    # pylint:disable=too-many-instance-attributes
    wrapped_utils: Mock
    mock_item_repository: Mock
    mock_catalogue_item_repository: Mock
    mock_catalogue_category_repository: Mock
    mock_system_repository: Mock
    mock_usage_status_repository: Mock
    mock_rule_repository: Mock
    mock_setting_repository: Mock
    mock_start_session_transaction: Mock
    item_service: ItemService

    mock_transaction_session: Mock
    _raise_write_conflict_once: bool
    _expected_spares_definition_out: Optional[SparesDefinitionOut]

    # pylint:disable=too-many-arguments
    # pylint:disable=too-many-positional-arguments
    @pytest.fixture(autouse=True)
    def setup(
        self,
        item_repository_mock,
        catalogue_item_repository_mock,
        catalogue_category_repository_mock,
        system_repository_mock,
        usage_status_repository_mock,
        rule_repository_mock,
        setting_repository_mock,
        item_service,
        # Ensures all created and modified times are mocked throughout
        # pylint: disable=unused-argument
        model_mixins_datetime_now_mock,
    ):
        """Setup fixtures"""

        self.mock_item_repository = item_repository_mock
        self.mock_catalogue_item_repository = catalogue_item_repository_mock
        self.mock_catalogue_category_repository = catalogue_category_repository_mock
        self.mock_system_repository = system_repository_mock
        self.mock_usage_status_repository = usage_status_repository_mock
        self.mock_rule_repository = rule_repository_mock
        self.mock_setting_repository = setting_repository_mock
        self.item_service = item_service

        with patch("inventory_management_system_api.services.item.utils", wraps=utils) as wrapped_utils:
            with patch(
                "inventory_management_system_api.services.item.start_session_transaction"
            ) as mocked_start_session_transaction:
                self.wrapped_utils = wrapped_utils
                self.mock_start_session_transaction = mocked_start_session_transaction
                yield

    def _mock_start_transaction_impacting_number_of_spares(
        self, spares_definition_out_data: Optional[dict], raise_write_conflict_once: bool
    ) -> None:
        """
        Mocks methods appropriately for when the `_start_transaction_impacting_number_of_spares` repo method will be
        called.

        :param spares_definition_out_data: Either `None` or a dictionary containing the spares definition data as would
                                           be required for a `SparesDefinitionOut` database model.
        :param raise_write_conflict_once: Whether to raise a write conflict during the number of spares update to
                                          test the retrying functionality.
        """

        # Mock the transaction session itself - this will be the value ultimately returned by
        # _start_transaction_impacting_number_of_spares
        self.mock_transaction_session = MagicMock() if spares_definition_out_data else None
        self.mock_start_session_transaction.return_value.__enter__.return_value = self.mock_transaction_session

        # Mock the spares definition get
        self._expected_spares_definition_out = (
            SparesDefinitionOut(**spares_definition_out_data) if spares_definition_out_data else None
        )
        ServiceTestHelpers.mock_get(self.mock_setting_repository, self._expected_spares_definition_out)

        # Raise a write conflict if requested
        self._raise_write_conflict_once = raise_write_conflict_once
        if self._raise_write_conflict_once:
            # Strictly speaking this error is not right, it would give an OperationFailure that
            # start_session_transaction will turn into a write conflict, but as that's mocked we just raise it directly
            # here instead
            self.mock_catalogue_item_repository.update_number_of_spares.side_effect = [
                WriteConflictError("Test"),
                None,
                None,
            ]

    def _check_start_transition_impacting_number_of_spares_performed_expected_calls(
        self,
        expected_action_description: str,
        expected_catalogue_item_id: str,
        expected_dest_system_id: Optional[str] = None,
    ) -> None:
        """
        Checks that a call to `_start_transaction_impacting_number_of_spares` performed the expected function calls.

        :param expected_action_description: Expected `action_description` the function should have been called with.
        :param expected_catalogue_item_id: Expected `catalogue_item_id` the function should have been called with.
        :param expected_dest_system_id: Expected `dest_system_id` the function should have been called with.
        """

        expected_catalogue_item_id = CustomObjectId(expected_catalogue_item_id)

        self.mock_setting_repository.get.assert_called_once_with(SparesDefinitionOut)

        # The rest of the calls only occur if there is a spares definition
        if self._expected_spares_definition_out:
            if self._raise_write_conflict_once:
                assert self.mock_start_session_transaction.call_args_list == [
                    call(expected_action_description),
                    call(expected_action_description),
                ]
                self.mock_start_session_transaction.return_value.__enter__.assert_has_calls([call(), call()])

                if expected_dest_system_id:
                    self.mock_system_repository.write_lock.assert_called_once_with(
                        expected_dest_system_id, self.mock_transaction_session
                    )
                else:
                    self.mock_system_repository.write_lock.assert_not_called()

                self.mock_item_repository.count_in_catalogue_item_with_system_type_one_of.assert_called_once_with(
                    expected_catalogue_item_id,
                    [
                        CustomObjectId(system_type.id)
                        for system_type in self._expected_spares_definition_out.system_types
                    ],
                    session=self.mock_transaction_session,
                )

                self.mock_catalogue_item_repository.update_number_of_spares.assert_has_calls(
                    [
                        call(expected_catalogue_item_id, None, session=self.mock_transaction_session),
                        call(expected_catalogue_item_id, None, session=self.mock_transaction_session),
                        call(
                            expected_catalogue_item_id,
                            self.mock_item_repository.count_in_catalogue_item_with_system_type_one_of.return_value,
                            session=self.mock_transaction_session,
                        ),
                    ]
                )
            else:
                self.mock_start_session_transaction.assert_called_once_with(expected_action_description)
                self.mock_start_session_transaction.return_value.__enter__.assert_called_once()

                if expected_dest_system_id:
                    self.mock_system_repository.write_lock.assert_called_once_with(
                        expected_dest_system_id, self.mock_transaction_session
                    )
                else:
                    self.mock_system_repository.write_lock.assert_not_called()

                self.mock_item_repository.count_in_catalogue_item_with_system_type_one_of.assert_called_once_with(
                    expected_catalogue_item_id,
                    [
                        CustomObjectId(system_type.id)
                        for system_type in self._expected_spares_definition_out.system_types
                    ],
                    session=self.mock_transaction_session,
                )
                self.mock_catalogue_item_repository.update_number_of_spares.assert_has_calls(
                    [
                        call(expected_catalogue_item_id, None, session=self.mock_transaction_session),
                        call(
                            expected_catalogue_item_id,
                            self.mock_item_repository.count_in_catalogue_item_with_system_type_one_of.return_value,
                            session=self.mock_transaction_session,
                        ),
                    ]
                )


class CreateDSL(ItemServiceDSL):
    """Base class for `create` tests."""

    # pylint:disable=too-many-instance-attributes
    _catalogue_item_out: Optional[CatalogueItemOut]
    _catalogue_category_out: Optional[CatalogueCategoryOut]
    _usage_status_out: Optional[UsageStatusOut]
    _item_post: ItemPostSchema
    _expected_item_in: ItemIn
    _expected_item_out: ItemOut
    _created_item: ItemOut
    _create_exception: pytest.ExceptionInfo

    _expected_merged_properties: List[PropertyPostSchema]

    # pylint:disable=too-many-arguments
    # pylint:disable=too-many-positional-arguments
    # pylint:disable=too-many-locals
    def mock_create(
        self,
        item_data: dict,
        catalogue_item_data: Optional[dict] = None,
        catalogue_category_in_data: Optional[dict] = None,
        usage_status_in_data: Optional[dict] = None,
        stored_spares_definition_out_data: Optional[dict] = None,
        raise_write_conflict_once: bool = False,
    ) -> None:
        """
        Mocks repo methods appropriately to test the `create` service method.

        :param item_data: Dictionary containing the basic item data as would be required for an `ItemPostSchema` but
                          with any mandatory IDs missing as they will be added automatically.
        :param catalogue_item_data: Either `None` or a dictionary containing the basic catalogue item data as would be
                                    required for a `CatalogueItemPostSchema` but with any mandatory IDs missing as they
                                    will be added automatically.
        :param catalogue_category_in_data: Either `None` or a dictionary containing the catalogue category data as would
                                           be required for a `CatalogueCategoryIn` database model.
        :param usage_status_in_data: Dictionary containing the basic usage status data as would be required for a
                                     `UsageStatusIn` database model.
        :param stored_spares_definition_out_data: Either `None` or a dictionary containing the spares definition data as
                                                  would be required for a `SparesDefinitionOut` database model.
        :param raise_write_conflict_once: Whether to raise a write conflict during the number of spares update to
                                          test the retrying functionality.
        """

        # Generate mandatory IDs to be inserted where needed
        catalogue_item_id = str(ObjectId())
        system_id = str(ObjectId())

        ids_to_insert = {
            "catalogue_item_id": catalogue_item_id,
            "system_id": system_id,
        }

        # Catalogue category
        catalogue_category_in = None
        if catalogue_category_in_data:
            catalogue_category_in = CatalogueCategoryIn(**catalogue_category_in_data)

        catalogue_category_id = str(ObjectId())
        self._catalogue_category_out = (
            CatalogueCategoryOut(
                **{
                    **catalogue_category_in.model_dump(by_alias=True),
                    "_id": catalogue_category_id,
                },
            )
            if catalogue_category_in
            else None
        )
        ServiceTestHelpers.mock_get(self.mock_catalogue_category_repository, self._catalogue_category_out)

        # Catalogue item

        # When properties are given need to add any property `id`s and ensure the expected data inserts them as well
        catalogue_item_expected_properties_in = []
        if catalogue_item_data and "properties" in catalogue_item_data and catalogue_item_data["properties"]:
            catalogue_item_expected_properties_in, catalogue_item_property_post_schemas = (
                self.construct_properties_in_and_post_with_ids(
                    catalogue_category_in.properties, catalogue_item_data["properties"]
                )
            )
            catalogue_item_expected_properties_in = utils.process_properties(
                self._catalogue_category_out.properties, catalogue_item_property_post_schemas
            )

        catalogue_item_in = (
            CatalogueItemIn(
                **{
                    **catalogue_item_data,
                    "catalogue_category_id": catalogue_category_id,
                    "manufacturer_id": str(ObjectId()),
                    "properties": catalogue_item_expected_properties_in,
                },
                number_of_spares=None,
            )
            if catalogue_item_data
            else None
        )
        self._catalogue_item_out = (
            CatalogueItemOut(**catalogue_item_in.model_dump(), id=catalogue_item_id) if catalogue_item_in else None
        )
        ServiceTestHelpers.mock_get(self.mock_catalogue_item_repository, self._catalogue_item_out)

        # Usage status
        usage_status_in = None
        if usage_status_in_data:
            usage_status_in = UsageStatusIn(**usage_status_in_data)

        self._usage_status_out = (
            UsageStatusOut(**{**usage_status_in.model_dump(), "_id": item_data["usage_status_id"]})
            if usage_status_in
            else None
        )
        ServiceTestHelpers.mock_get(self.mock_usage_status_repository, self._usage_status_out)

        # Item

        # When properties are given need to add any property `id`s and ensure the expected data inserts them as well
        property_post_schemas = []
        expected_properties_in = []
        if "properties" in item_data and item_data["properties"]:
            _, property_post_schemas = self.construct_properties_in_and_post_with_ids(
                catalogue_category_in.properties, item_data["properties"]
            )

        self._item_post = ItemPostSchema(**{**item_data, **ids_to_insert, "properties": property_post_schemas})

        # Any missing properties should be inherited from the catalogue item
        supplied_properties = property_post_schemas
        supplied_properties_dict = {
            supplied_property.id: supplied_property for supplied_property in supplied_properties
        }
        self._expected_merged_properties = []

        if self._catalogue_item_out and self._catalogue_category_out:
            for prop in self._catalogue_item_out.properties:
                supplied_property = supplied_properties_dict.get(prop.id)
                self._expected_merged_properties.append(
                    supplied_property if supplied_property else PropertyPostSchema(**prop.model_dump())
                )

            expected_properties_in = utils.process_properties(
                self._catalogue_category_out.properties, self._expected_merged_properties
            )

        self._mock_start_transaction_impacting_number_of_spares(
            stored_spares_definition_out_data, raise_write_conflict_once
        )

        self._expected_item_in = ItemIn(
            **{
                **item_data,
                **ids_to_insert,
                "usage_status": self._usage_status_out.value if self._usage_status_out else "unknown",
                "properties": expected_properties_in,
            }
        )
        self._expected_item_out = ItemOut(**self._expected_item_in.model_dump(), id=ObjectId())

        ServiceTestHelpers.mock_create(self.mock_item_repository, self._expected_item_out)

    def call_create(self) -> None:
        """Calls the `ItemService` `create` method with the appropriate data from a prior call to `mock_create`."""

        self._created_item = self.item_service.create(self._item_post)

    def call_create_expecting_error(self, error_type: type[BaseException]) -> None:
        """
        Calls the `ItemService` `create` method with the appropriate data from a prior call to `mock_create` while
        expecting an error to be raised.

        :param error_type: Expected exception to be raised.
        """

        with pytest.raises(error_type) as exc:
            self.item_service.create(self._item_post)
        self._create_exception = exc

    def check_create_success(self) -> None:
        """Checks that a prior call to `call_create` worked as expected."""

        # This is the get for the catalogue item
        self.mock_catalogue_item_repository.get.assert_called_once_with(self._item_post.catalogue_item_id)

        # This is the get for the catalogue category
        self.mock_catalogue_category_repository.get.assert_called_once_with(
            self._catalogue_item_out.catalogue_category_id
        )

        # This is the get for the usage status
        self.mock_usage_status_repository.get.assert_called_once_with(self._item_post.usage_status_id)

        self.wrapped_utils.process_properties.assert_called_once_with(
            self._catalogue_category_out.properties, self._expected_merged_properties
        )

        self._check_start_transition_impacting_number_of_spares_performed_expected_calls(
            "creating item", str(self._expected_item_in.catalogue_item_id), str(self._expected_item_in.system_id)
        )

        self.mock_item_repository.create.assert_called_once_with(
            self._expected_item_in, session=self.mock_transaction_session
        )

        assert self._created_item == self._expected_item_out

    def check_create_failed_with_exception(self, message: str) -> None:
        """
        Checks that a prior call to `call_create_expecting_error` worked as expected, raising an exception
        with the correct message.

        :param message: Expected message of the raised exception.
        """

        self.mock_item_repository.create.assert_not_called()
        assert str(self._create_exception.value) == message


class TestCreate(CreateDSL):
    """Tests for creating an item."""

    def test_create_without_properties(self):
        """Test creating an item without any properties in the catalogue item or item."""

        self.mock_create(
            ITEM_DATA_NEW_REQUIRED_VALUES_ONLY,
            catalogue_item_data=CATALOGUE_ITEM_DATA_REQUIRED_VALUES_ONLY,
            catalogue_category_in_data=CATALOGUE_CATEGORY_IN_DATA_LEAF_NO_PARENT_NO_PROPERTIES,
            usage_status_in_data=USAGE_STATUS_IN_DATA_IN_USE,
        )
        self.call_create()
        self.check_create_success()

    def test_create_with_no_properties_provided(self):
        """Test creating an item when none of the properties present in the catalogue item are defined in the item."""

        self.mock_create(
            ITEM_DATA_NEW_REQUIRED_VALUES_ONLY,
            catalogue_item_data=BASE_CATALOGUE_ITEM_DATA_WITH_PROPERTIES,
            catalogue_category_in_data=BASE_CATALOGUE_CATEGORY_IN_DATA_WITH_PROPERTIES_MM,
            usage_status_in_data=USAGE_STATUS_IN_DATA_IN_USE,
        )
        self.call_create()
        self.check_create_success()

    def test_create_with_all_properties_provided(self):
        """Test creating an item when all properties present in the catalogue item are defined in the item."""

        self.mock_create(
            ITEM_DATA_NEW_WITH_ALL_PROPERTIES,
            catalogue_item_data=BASE_CATALOGUE_ITEM_DATA_WITH_PROPERTIES,
            catalogue_category_in_data=BASE_CATALOGUE_CATEGORY_IN_DATA_WITH_PROPERTIES_MM,
            usage_status_in_data=USAGE_STATUS_IN_DATA_IN_USE,
        )
        self.call_create()
        self.check_create_success()

    def test_create_with_spares_definition_defined(self):
        """Test creating an item when there is a spares definition defined."""

        self.mock_create(
            ITEM_DATA_NEW_REQUIRED_VALUES_ONLY,
            catalogue_item_data=CATALOGUE_ITEM_DATA_REQUIRED_VALUES_ONLY,
            catalogue_category_in_data=CATALOGUE_CATEGORY_IN_DATA_LEAF_NO_PARENT_NO_PROPERTIES,
            usage_status_in_data=USAGE_STATUS_IN_DATA_IN_USE,
            stored_spares_definition_out_data=SETTING_SPARES_DEFINITION_OUT_DATA_STORAGE,
        )
        self.call_create()
        self.check_create_success()

    def test_create_with_spares_definition_defined_write_conflict_once(self):
        """Test creating an item when there is a spares definition defined and a write conflict occurs once and then
        the create succeeds on retry."""

        self.mock_create(
            ITEM_DATA_NEW_REQUIRED_VALUES_ONLY,
            catalogue_item_data=CATALOGUE_ITEM_DATA_REQUIRED_VALUES_ONLY,
            catalogue_category_in_data=CATALOGUE_CATEGORY_IN_DATA_LEAF_NO_PARENT_NO_PROPERTIES,
            usage_status_in_data=USAGE_STATUS_IN_DATA_IN_USE,
            stored_spares_definition_out_data=SETTING_SPARES_DEFINITION_OUT_DATA_STORAGE,
            raise_write_conflict_once=True,
        )
        self.call_create()
        self.check_create_success()

    def test_create_with_non_existent_catalogue_item_id(self):
        """Test creating an item with a non-existent catalogue item ID."""

        self.mock_create(
            ITEM_DATA_NEW_REQUIRED_VALUES_ONLY,
            catalogue_item_data=None,
            catalogue_category_in_data=CATALOGUE_CATEGORY_IN_DATA_LEAF_NO_PARENT_NO_PROPERTIES,
            usage_status_in_data=USAGE_STATUS_IN_DATA_IN_USE,
        )
        self.call_create_expecting_error(MissingRecordError)
        self.check_create_failed_with_exception(f"No catalogue item found with ID: {self._item_post.catalogue_item_id}")

    def test_create_with_catalogue_item_with_non_existent_catalogue_category_id(self):
        """Test creating an item with a catalogue item that has a non-existent catalogue category ID."""

        self.mock_create(
            ITEM_DATA_NEW_REQUIRED_VALUES_ONLY,
            catalogue_item_data=CATALOGUE_ITEM_DATA_REQUIRED_VALUES_ONLY,
            catalogue_category_in_data=None,
            usage_status_in_data=USAGE_STATUS_IN_DATA_IN_USE,
        )
        self.call_create_expecting_error(DatabaseIntegrityError)
        self.check_create_failed_with_exception(
            f"No catalogue category found with ID: {self._catalogue_item_out.catalogue_category_id}"
        )

    def test_create_with_non_existent_usage_status_id(self):
        """Test creating an item with a non-existent usage status ID."""

        self.mock_create(
            ITEM_DATA_NEW_REQUIRED_VALUES_ONLY,
            catalogue_item_data=CATALOGUE_ITEM_DATA_REQUIRED_VALUES_ONLY,
            catalogue_category_in_data=CATALOGUE_CATEGORY_IN_DATA_LEAF_NO_PARENT_NO_PROPERTIES,
            usage_status_in_data=None,
        )
        self.call_create_expecting_error(MissingRecordError)
        self.check_create_failed_with_exception(f"No usage status found with ID: {self._item_post.usage_status_id}")


class GetDSL(ItemServiceDSL):
    """Base class for `get` tests."""

    _obtained_item_id: str
    _expected_item: MagicMock
    _obtained_item: MagicMock

    def mock_get(self) -> None:
        """Mocks repo methods appropriately to test the `get` service method."""

        # Simply a return currently, so no need to use actual data
        self._expected_item = MagicMock()
        ServiceTestHelpers.mock_get(self.mock_item_repository, self._expected_item)

    def call_get(self, item_id: str) -> None:
        """
        Calls the `ItemService` `get` method.

        :param item_id: ID of the item to be obtained.
        """

        self._obtained_item_id = item_id
        self._obtained_item = self.item_service.get(item_id)

    def check_get_success(self) -> None:
        """Checks that a prior call to `call_get` worked as expected."""

        self.mock_item_repository.get.assert_called_once_with(self._obtained_item_id)
        assert self._obtained_item == self._expected_item


class TestGet(GetDSL):
    """Tests for getting an item."""

    def test_get(self):
        """Test getting an item."""

        self.mock_get()
        self.call_get(str(ObjectId()))
        self.check_get_success()


class ListDSL(ItemServiceDSL):
    """Base class for `list` tests"""

    _system_id_filter: Optional[str]
    _catalogue_item_id_filter: Optional[str]
    _expected_items: MagicMock
    _obtained_items: MagicMock

    def mock_list(self) -> None:
        """Mocks repo methods appropriately to test the `list` service method."""

        # Simply a return currently, so no need to use actual data
        self._expected_items = MagicMock()
        ServiceTestHelpers.mock_list(self.mock_item_repository, self._expected_items)

    def call_list(self, system_id: Optional[str], catalogue_item_id: Optional[str]) -> None:
        """
        Calls the `CatalogueItemService` `list` method.

        :param system_id: ID of the system to query by, or `None`.
        :param catalogue_item_id: ID of the catalogue item to query by, or `None`.
        """

        self._system_id_filter = system_id
        self._catalogue_item_id_filter = catalogue_item_id
        self._obtained_items = self.item_service.list(system_id, catalogue_item_id)

    def check_list_success(self) -> None:
        """Checks that a prior call to `call_list` worked as expected."""

        self.mock_item_repository.list.assert_called_once_with(self._system_id_filter, self._catalogue_item_id_filter)

        assert self._obtained_items == self._expected_items


class TestList(ListDSL):
    """Tests for listing items."""

    def test_list(self):
        """Test listing items."""

        self.mock_list()
        self.call_list(str(ObjectId()), str(ObjectId()))
        self.check_list_success()


# pylint:disable=too-many-instance-attributes
class UpdateDSL(ItemServiceDSL):
    """Base class for `update` tests."""

    _stored_item: Optional[ItemOut]
    _stored_system_out: Optional[SystemOut]
    _stored_catalogue_item_out: Optional[CatalogueItemOut]
    _stored_catalogue_category_out: Optional[CatalogueCategoryOut]
    _new_system_out: Optional[SystemOut]
    _item_patch: ItemPatchSchema
    _expected_item_in: ItemIn
    _expected_item_out: MagicMock
    _updated_item_id: str
    _updated_item: MagicMock
    _update_exception: pytest.ExceptionInfo

    _moving_system: bool
    _updating_usage_status: bool
    _updating_properties: bool
    _expected_merged_properties: List[PropertyPostSchema]

    # pylint:disable=too-many-arguments
    # pylint:disable=too-many-positional-arguments
    # pylint:disable=too-many-locals
    def mock_update(
        self,
        item_id: str,
        item_update_data: dict,
        stored_item_data: Optional[dict],
        stored_usage_status_in_data: dict,
        stored_system_in_data: Optional[dict] = None,
        stored_catalogue_item_data: Optional[dict] = None,
        stored_catalogue_category_in_data: Optional[dict] = None,
        stored_spares_definition_out_data: Optional[dict] = None,
        stored_rule_exists: Optional[bool] = None,
        new_usage_status_in_data: Optional[dict] = None,
        new_system_in_data: Optional[dict] = None,
        raise_write_conflict_once: bool = False,
    ) -> None:
        """
        Mocks repository methods appropriately to test the `update` service method.

        :param item_id: ID of the item that will be obtained.
        :param item_update_data: Dictionary containing the basic patch data as would be required for a `ItemPatchSchema`
                                 but without mandatory IDs (except usage_status_id) or property IDs.
        :param stored_item_data: Either `None` or a dictionary containing the catalogue basic catalogue item data for
                                 the existing stored catalogue item as would be required for a `ItemPostSchema` but
                                 without mandatory (except usage_status_id) IDs or property IDs.
        :param stored_usage_status_in_data: Dictionary containing the basic usage status data as would be required for a
                                     `UsageStatusIn` database model.
        :param stored_system_in_data: Dictionary containing the system data for the current stored system as would be
                                      required for a `SystemIn` database model.
        :param stored_catalogue_item_data: Either `None` or a dictionary containing the catalogue basic catalogue item
                                 data for the existing stored catalogue item as would be required for a
                                 `CatalogueItemPostSchema` but without any mandatory IDs or property IDs.
        :param stored_catalogue_category_in_data: Either `None` or a dictionary containing the catalogue category data
                                                  for the existing stored catalogue category as would be required for a
                                                  `CatalogueCategoryIn` database model.
        :param stored_spares_definition_out_data: Either `None` or a dictionary containing the spares definition data as
                                                  would be required for `SparesDefinitionOut` database model.
        :param stored_rule_exists: Whether a stored rule exists for the update operation (only applicable for moving
                                   between systems of different types).
        :param new_usage_status_in_data: Either `None` or a dictionary containing the usage status data for the new
                                         stored usage status as would be required for a `UsageStatus` database model.
        :param new_system_in_data: Either `None` or a dictionary containing the system data for the new stored system as
                                   would be required for a `SystemIn` database model.
        :param raise_write_conflict_once: Whether to raise a write conflict during the number of spares update to
                                          test the retrying functionality.
        """

        # Add property ids to the stored catalogue item and item if needed

        catalogue_category_id = str(ObjectId())

        # pylint:disable=fixme
        # TODO: Could simplify - copied from catalogue items - including the stored part below
        stored_catalogue_category_in = (
            CatalogueCategoryIn(**stored_catalogue_category_in_data) if stored_catalogue_category_in_data else None
        )

        expected_stored_catalogue_item_properties_in = []
        if (
            stored_catalogue_category_in
            and "properties" in stored_catalogue_item_data
            and stored_catalogue_item_data["properties"]
        ):
            expected_stored_catalogue_item_properties_in, _ = self.construct_properties_in_and_post_with_ids(
                stored_catalogue_category_in.properties, stored_catalogue_item_data["properties"]
            )

        # Stored catalogue item
        self._stored_catalogue_item_out = (
            CatalogueItemOut(
                **CatalogueItemIn(
                    **{
                        **stored_catalogue_item_data,
                        "catalogue_category_id": catalogue_category_id,
                        "manufacturer_id": str(ObjectId()),
                        "properties": expected_stored_catalogue_item_properties_in,
                    },
                    number_of_spares=None,
                ).model_dump(),
                id=str(ObjectId()),
            )
            if stored_catalogue_item_data
            else None
        )

        expected_stored_item_properties_in = []
        if stored_item_data and "properties" in stored_item_data and stored_item_data["properties"]:
            expected_stored_item_properties_in, _ = self.construct_properties_in_and_post_with_ids(
                stored_catalogue_category_in.properties, stored_item_data["properties"]
            )

        # Generate mandatory IDs to be inserted where needed
        stored_ids_to_insert = {
            "catalogue_item_id": catalogue_category_id,
            "system_id": str(ObjectId()),
        }

        # Stored item
        self._stored_item = (
            ItemOut(
                **ItemIn(
                    **{
                        **stored_item_data,
                        **stored_ids_to_insert,
                        "usage_status": stored_usage_status_in_data["value"],
                        "properties": expected_stored_item_properties_in,
                    },
                ).model_dump(),
                id=item_id,
            )
            if stored_item_data
            else None
        )
        ServiceTestHelpers.mock_get(self.mock_item_repository, self._stored_item)

        self._moving_system = (
            "system_id" in item_update_data
            and self._stored_item is not None
            and self._stored_item.system_id != item_update_data["system_id"]
        )

        self._mock_handle_system_and_usage_status_id_update(
            item_update_data,
            stored_item_data,
            stored_system_in_data,
            stored_rule_exists,
            new_usage_status_in_data,
            new_system_in_data,
        )

        expected_properties_in = self._mock_handle_properties_update(item_update_data, stored_catalogue_category_in)

        self._mock_start_transaction_impacting_number_of_spares(
            stored_spares_definition_out_data, raise_write_conflict_once
        )

        # Updated item
        self._expected_item_out = MagicMock()
        ServiceTestHelpers.mock_update(self.mock_item_repository, self._expected_item_out)

        # Patch schema
        self._item_patch = ItemPatchSchema(**item_update_data)

        # Construct the expected input for the repository
        merged_item_data = {
            **(self._stored_item.model_dump() if self._stored_item else {}),
            **stored_ids_to_insert,
            "usage_status": stored_usage_status_in_data["value"],
            **item_update_data,
        }
        self._expected_item_in = ItemIn(**{**merged_item_data, "properties": expected_properties_in})

    def call_update(self, item_id: str) -> None:
        """
        Calls the `ItemService` `update` method with the appropriate data from a prior call to `mock_update`.

        :param item_id: ID of the item to be updated.
        """

        self._updated_item_id = item_id
        self._updated_item = self.item_service.update(item_id, self._item_patch)

    def call_update_expecting_error(self, item_id: str, error_type: type[BaseException]) -> None:
        """
        Calls the `ItemService` `update` method with the appropriate data from a prior call to
        `mock_update` while expecting an error to be raised.

        :param item_id: ID of the item to be updated.
        :param error_type: Expected exception to be raised.
        """

        with pytest.raises(error_type) as exc:
            self.item_service.update(item_id, self._item_patch)
        self._update_exception = exc

    def check_update_success(self) -> None:
        """Checks that a prior call to `call_update` worked as expected."""

        self.mock_item_repository.get.assert_called_once_with(self._updated_item_id)

        self._check_handle_system_and_usage_status_id_update_success()
        self._check_handle_properties_update_success()

        if self._moving_system:
            self._check_start_transition_impacting_number_of_spares_performed_expected_calls(
                "updating item",
                self._stored_item.catalogue_item_id,  # expected_dest_system_id=self._item_patch.system_id
                str(self._expected_item_in.system_id),
            )
            self.mock_item_repository.update.assert_called_once_with(
                self._updated_item_id, self._expected_item_in, session=self.mock_transaction_session
            )
        else:
            self.mock_item_repository.update.assert_called_once_with(self._updated_item_id, self._expected_item_in)

        assert self._updated_item == self._expected_item_out

    def check_update_failed_with_exception(self, message: str) -> None:
        """
        Checks that a prior call to `call_update_expecting_error` worked as expected, raising an exception
        with the correct message.

        :param message: Expected message of the raised exception.
        """

        self.mock_item_repository.update.assert_not_called()

        assert str(self._update_exception.value) == message

    def _mock_handle_system_and_usage_status_id_update(
        self,
        item_update_data: dict,
        stored_item_data: Optional[dict],
        stored_system_in_data: Optional[dict],
        stored_rule_exists: Optional[bool],
        new_usage_status_in_data: Optional[dict],
        new_system_in_data: Optional[dict],
    ) -> None:
        """
        Mocks repository methods appropriately for a call to `_handle_system_and_usage_status_id_update`.

        :param item_update_data: Dictionary containing the basic patch data as would be required for a `ItemPatchSchema`
                                 but without mandatory IDs (except usage_status_id) or property IDs.
        :param stored_item_data: Either `None` or a dictionary containing the catalogue basic catalogue item data for
                                 the existing stored catalogue item as would be required for a `ItemPostSchema` but
                                 without mandatory (except usage_status_id) IDs or property IDs.
        :param stored_system_in_data: Dictionary containing the system data for the current stored system as would be
                                      required for a `SystemIn` database model.
        :param stored_rule_exists: Whether a stored rule exists for the update operation (only applicable for moving
                                   between systems of different types).
        :param new_usage_status_in_data: Either `None` or a dictionary containing the usage status data for the new
                                         stored usage status as would be required for a `UsageStatus` database model.
        :param new_system_in_data: Either `None` or a dictionary containing the system data for the new stored system as
                                   would be required for a `SystemIn` database model.
        """

        self._updating_usage_status = "usage_status_id" in item_update_data and (
            stored_item_data and item_update_data["usage_status_id"] != stored_item_data["usage_status_id"]
        )

        # Stored system
        if self._moving_system:
            self._new_system_out = (
                SystemOut(
                    **{
                        **SystemIn(**new_system_in_data).model_dump(),
                        "_id": item_update_data["system_id"],
                    },
                )
                if new_system_in_data
                else None
            )
            ServiceTestHelpers.mock_get(self.mock_system_repository, self._new_system_out)

            self._stored_system_out = (
                SystemOut(
                    **{
                        **SystemIn(**stored_system_in_data).model_dump(),
                        "_id": self._stored_item.system_id,
                    },
                )
                if stored_system_in_data
                else None
            )
            ServiceTestHelpers.mock_get(
                self.mock_system_repository,
                self._stored_system_out,
            )

            if (
                self._stored_system_out
                and self._new_system_out
                and self._stored_system_out.type_id != self._new_system_out.type_id
            ):
                self.mock_rule_repository.check_exists.return_value = stored_rule_exists

        # Stored usage status
        if self._updating_usage_status:
            item_update_data["usage_status"] = (
                new_usage_status_in_data["value"] if new_usage_status_in_data else "unknown"
            )

            ServiceTestHelpers.mock_get(
                self.mock_usage_status_repository,
                (
                    UsageStatusOut(
                        **{
                            **UsageStatusIn(**new_usage_status_in_data).model_dump(),
                            "_id": item_update_data["usage_status_id"],
                        },
                    )
                    if new_usage_status_in_data
                    else None
                ),
            )

    def _mock_handle_properties_update(
        self, item_update_data: dict, stored_catalogue_category_in: Optional[CatalogueCategoryIn]
    ) -> List[dict]:
        """
        Mocks repository methods appropriately for a call to `_handle_properties_update`.

        Also inserts the relevant IDs into the properties in `item_update_data`.

        :param item_update_data: Dictionary containing the basic patch data as would be required for a `ItemPatchSchema`
                                 but without mandatory IDs (except usage_status_id) or property IDs.
        :param stored_catalogue_category_in: Stored catalogue category in database model.
        :return: A list of expected processed and validated supplied properties for the Item.
        """

        self._updating_properties = "properties" in item_update_data

        # When properties are given need to add any property `id`s and ensure the expected data inserts them as well
        property_post_schemas = []
        expected_properties_in = []
        if self._updating_properties:
            # Catalogue item
            ServiceTestHelpers.mock_get(self.mock_catalogue_item_repository, self._stored_catalogue_item_out)

            # Catalogue category
            self._stored_catalogue_category_out = (
                CatalogueCategoryOut(
                    **stored_catalogue_category_in.model_dump(by_alias=True),
                    id=self._stored_catalogue_item_out.catalogue_category_id,
                )
                if stored_catalogue_category_in
                else None
            )
            ServiceTestHelpers.mock_get(self.mock_catalogue_category_repository, self._stored_catalogue_category_out)

            if self._updating_properties and item_update_data["properties"]:
                _, property_post_schemas = self.construct_properties_in_and_post_with_ids(
                    stored_catalogue_category_in.properties, item_update_data["properties"]
                )

            # Any missing properties should be inherited from the catalogue item
            supplied_properties = property_post_schemas
            supplied_properties_dict = {
                supplied_property.id: supplied_property for supplied_property in supplied_properties
            }
            self._expected_merged_properties = []

            if self._stored_catalogue_item_out and self._stored_catalogue_category_out:
                for prop in self._stored_catalogue_item_out.properties:
                    supplied_property = supplied_properties_dict.get(prop.id)
                    self._expected_merged_properties.append(
                        supplied_property if supplied_property else PropertyPostSchema(**prop.model_dump())
                    )

                expected_properties_in = utils.process_properties(
                    self._stored_catalogue_category_out.properties, self._expected_merged_properties
                )

            item_update_data["properties"] = property_post_schemas

        return expected_properties_in

    def _check_handle_system_and_usage_status_id_update_success(self) -> None:
        """Checks that a call to `_handle_system_and_usage_status_id_update` worked as expected."""

        if self._moving_system:
            self.mock_system_repository.get.assert_has_calls(
                [call(self._item_patch.system_id), call(self._stored_item.system_id)]
            )

            if self._stored_system_out.type_id != self._new_system_out.type_id:
                self.mock_rule_repository.check_exists.assert_called_once_with(
                    src_system_type_id=self._stored_system_out.type_id,
                    dst_system_type_id=self._new_system_out.type_id,
                    dst_usage_status_id=(
                        self._item_patch.usage_status_id
                        if self._updating_usage_status
                        else self._stored_item.usage_status_id
                    ),
                )
            else:
                self.mock_rule_repository.check_exists.assert_not_called()
        else:
            self.mock_rule_repository.check_exists.assert_not_called()

        if self._updating_usage_status:
            self.mock_usage_status_repository.get.assert_called_once_with(self._item_patch.usage_status_id)

    def _check_handle_properties_update_success(self) -> None:
        """Checks that a call to `_handle_properties_update` worked as expected."""

        if self._updating_properties:
            self.mock_catalogue_item_repository.get.assert_called_once_with(self._stored_item.catalogue_item_id)

            self.mock_catalogue_category_repository.get.assert_called_once_with(
                self._stored_catalogue_item_out.catalogue_category_id
            )

            self.wrapped_utils.process_properties.assert_called_once_with(
                self._stored_catalogue_category_out.properties, self._expected_merged_properties
            )
        else:
            self.mock_catalogue_category_repository.get.assert_not_called()
            self.wrapped_utils.process_properties.assert_not_called()

<<<<<<< HEAD
=======
        if self._moving_system:
            self._check_start_transition_impacting_number_of_spares_performed_expected_calls(
                "updating item",
                self._stored_item.catalogue_item_id,
                str(self._expected_item_in.system_id),
            )
            self.mock_item_repository.update.assert_called_once_with(
                self._updated_item_id, self._expected_item_in, session=self.mock_transaction_session
            )
        else:
            self.mock_item_repository.update.assert_called_once_with(self._updated_item_id, self._expected_item_in)

        assert self._updated_item == self._expected_item_out

    def check_update_failed_with_exception(self, message: str) -> None:
        """
        Checks that a prior call to `call_update_expecting_error` worked as expected, raising an exception
        with the correct message.

        :param message: Expected message of the raised exception.
        """

        self.mock_item_repository.update.assert_not_called()

        assert str(self._update_exception.value) == message

>>>>>>> e9ce0275

class TestUpdate(UpdateDSL):
    """Tests for updating an item."""

    def test_update_all_fields_except_ids_or_properties(self):
        """Test updating all fields of an item except any of its `_id` fields or properties."""

        item_id = str(ObjectId())

        self.mock_update(
            item_id,
            item_update_data=ITEM_DATA_NEW_ALL_VALUES_NO_PROPERTIES,
            stored_item_data=ITEM_DATA_NEW_REQUIRED_VALUES_ONLY,
            stored_usage_status_in_data=USAGE_STATUS_IN_DATA_IN_USE,
        )
        self.call_update(item_id)
        self.check_update_success()

    def test_update_properties_with_all(self):
        """Test updating an item's `properties` while populating all available properties."""

        item_id = str(ObjectId())

        self.mock_update(
            item_id,
            item_update_data=ITEM_DATA_NEW_ALL_VALUES_NO_PROPERTIES,
            stored_usage_status_in_data=USAGE_STATUS_IN_DATA_IN_USE,
            # Strictly speaking we wouldn't allow this in the first place - the stored data is missing a mandatory
            # property but it is irrelevant for this test and saves creating a new version
            stored_item_data=ITEM_DATA_NEW_REQUIRED_VALUES_ONLY,
            stored_catalogue_item_data=BASE_CATALOGUE_ITEM_DATA_WITH_PROPERTIES,
            stored_catalogue_category_in_data=BASE_CATALOGUE_CATEGORY_IN_DATA_WITH_PROPERTIES_MM,
        )
        self.call_update(item_id)
        self.check_update_success()

    def test_update_properties_with_mandatory_only(self):
        """Test updating an item's `properties` while only populating the mandatory properties."""

        item_id = str(ObjectId())

        self.mock_update(
            item_id,
            item_update_data=ITEM_DATA_NEW_WITH_MANDATORY_PROPERTIES_ONLY,
            stored_usage_status_in_data=USAGE_STATUS_IN_DATA_IN_USE,
            # Strictly speaking we wouldn't allow this in the first place - the stored data is missing a mandatory
            # property but it is irrelevant for this test and saves creating a new version
            stored_item_data=ITEM_DATA_NEW_REQUIRED_VALUES_ONLY,
            stored_catalogue_item_data=BASE_CATALOGUE_ITEM_DATA_WITH_PROPERTIES,
            stored_catalogue_category_in_data=BASE_CATALOGUE_CATEGORY_IN_DATA_WITH_PROPERTIES_MM,
        )
        self.call_update(item_id)
        self.check_update_success()

    def test_update_catalogue_item_id(self):
        """Test updating an item's `catalogue_item_id`."""

        item_id = str(ObjectId())

        self.mock_update(
            item_id,
            item_update_data={"catalogue_item_id": str(ObjectId())},
            stored_item_data=ITEM_DATA_NEW_REQUIRED_VALUES_ONLY,
            stored_usage_status_in_data=USAGE_STATUS_IN_DATA_IN_USE,
        )
        self.call_update_expecting_error(item_id, InvalidActionError)
        self.check_update_failed_with_exception("Cannot change the catalogue item the item belongs to")

    def test_update_system_id(self):
        """Test updating an item's `system_id`."""

        item_id = str(ObjectId())

        self.mock_update(
            item_id,
            item_update_data={"system_id": str(ObjectId())},
            stored_item_data=ITEM_DATA_NEW_REQUIRED_VALUES_ONLY,
            stored_usage_status_in_data=USAGE_STATUS_IN_DATA_IN_USE,
            stored_system_in_data=SYSTEM_IN_DATA_STORAGE_NO_PARENT_A,
            new_system_in_data=SYSTEM_IN_DATA_STORAGE_NO_PARENT_B,
        )
        self.call_update(item_id)
        self.check_update_success()

    def test_update_system_id_with_spares_definition_defined(self):
        """Test updating an item's `system_id` when there is a spares definition defined."""

        item_id = str(ObjectId())

        self.mock_update(
            item_id,
            item_update_data={"system_id": str(ObjectId())},
            stored_item_data=ITEM_DATA_NEW_REQUIRED_VALUES_ONLY,
            stored_usage_status_in_data=USAGE_STATUS_IN_DATA_IN_USE,
            stored_system_in_data=SYSTEM_IN_DATA_STORAGE_NO_PARENT_A,
            stored_spares_definition_out_data=SETTING_SPARES_DEFINITION_OUT_DATA_STORAGE,
            new_system_in_data=SYSTEM_IN_DATA_STORAGE_NO_PARENT_B,
        )
        self.call_update(item_id)
        self.check_update_success()

    def test_update_system_id_with_spares_definition_defined_write_conflict_once(self):
        """Test updating an item's `system_id` when there is a spares definition defined and a write conflict occurs
        once and then the update succeeds on a retry."""

        item_id = str(ObjectId())

        self.mock_update(
            item_id,
            item_update_data={"system_id": str(ObjectId())},
            stored_item_data=ITEM_DATA_NEW_REQUIRED_VALUES_ONLY,
            stored_usage_status_in_data=USAGE_STATUS_IN_DATA_IN_USE,
            stored_system_in_data=SYSTEM_IN_DATA_STORAGE_NO_PARENT_A,
            stored_spares_definition_out_data=SETTING_SPARES_DEFINITION_OUT_DATA_STORAGE,
            new_system_in_data=SYSTEM_IN_DATA_STORAGE_NO_PARENT_B,
            raise_write_conflict_once=True,
        )
        self.call_update(item_id)
        self.check_update_success()

    def test_update_with_non_existent_system_id(self):
        """Test updating an item's `system_id` to a non-existent system."""

        item_id = str(ObjectId())
        system_id = str(ObjectId())

        self.mock_update(
            item_id,
            item_update_data={"system_id": system_id},
            stored_item_data=ITEM_DATA_NEW_REQUIRED_VALUES_ONLY,
            stored_usage_status_in_data=USAGE_STATUS_IN_DATA_IN_USE,
            new_system_in_data=None,
        )
        self.call_update_expecting_error(item_id, MissingRecordError)
        self.check_update_failed_with_exception(f"No system found with ID: {system_id}")

    def test_update_system_and_usage_status_ids(self):
        """Test updating an item's `system_id` and `usage_status_id`."""

        item_id = str(ObjectId())

        self.mock_update(
            item_id,
            item_update_data={"system_id": str(ObjectId()), "usage_status_id": USAGE_STATUS_GET_DATA_IN_USE["id"]},
            stored_item_data=ITEM_DATA_NEW_REQUIRED_VALUES_ONLY,
            stored_usage_status_in_data=USAGE_STATUS_IN_DATA_IN_USE,
            stored_system_in_data=SYSTEM_IN_DATA_STORAGE_NO_PARENT_A,
            stored_rule_exists=True,
            new_usage_status_in_data=USAGE_STATUS_IN_DATA_IN_USE,
            new_system_in_data={
                **SYSTEM_IN_DATA_STORAGE_NO_PARENT_B,
                "type_id": SYSTEM_TYPE_GET_DATA_OPERATIONAL["id"],
            },
        )
        self.call_update(item_id)
        self.check_update_success()

    def test_update_system_and_usage_status_ids_with_non_existent_rule(self):
        """Test updating an item's `system_id` and `usage_status_id` when there isn't a rule defined for the change
        of system types."""

        item_id = str(ObjectId())

        self.mock_update(
            item_id,
            item_update_data={"system_id": str(ObjectId()), "usage_status_id": USAGE_STATUS_GET_DATA_IN_USE["id"]},
            stored_item_data=ITEM_DATA_NEW_REQUIRED_VALUES_ONLY,
            stored_usage_status_in_data=USAGE_STATUS_IN_DATA_IN_USE,
            stored_system_in_data=SYSTEM_IN_DATA_STORAGE_NO_PARENT_A,
            stored_rule_exists=False,
            new_usage_status_in_data=USAGE_STATUS_IN_DATA_IN_USE,
            new_system_in_data={
                **SYSTEM_IN_DATA_STORAGE_NO_PARENT_B,
                "type_id": SYSTEM_TYPE_GET_DATA_OPERATIONAL["id"],
            },
        )
        self.call_update_expecting_error(item_id, InvalidActionError)
        self.check_update_failed_with_exception(
            "No rule found for moving between the given system's types with the same final usage status"
        )

    def test_update_system_and_usage_status_ids_when_systems_have_same_type(self):
        """Test updating an item's `system_id` and `usage_status_id` when the current and new systems have the same
        type."""

        item_id = str(ObjectId())

        self.mock_update(
            item_id,
            item_update_data={"system_id": str(ObjectId()), "usage_status_id": USAGE_STATUS_GET_DATA_IN_USE["id"]},
            stored_item_data=ITEM_DATA_NEW_REQUIRED_VALUES_ONLY,
            stored_usage_status_in_data=USAGE_STATUS_IN_DATA_IN_USE,
            stored_system_in_data=SYSTEM_IN_DATA_STORAGE_NO_PARENT_A,
            new_usage_status_in_data=USAGE_STATUS_IN_DATA_IN_USE,
            new_system_in_data=SYSTEM_IN_DATA_STORAGE_NO_PARENT_B,
        )
        self.call_update_expecting_error(item_id, InvalidActionError)
        self.check_update_failed_with_exception(
            "Cannot change usage status of an item when moving between two systems of the same type"
        )

    def test_update_system_and_usage_status_ids_with_non_existent_usage_status_id(self):
        """Test updating an item's `system_id` while also updating its `usage_status_id` to a non-existent usage
        status."""

        item_id = str(ObjectId())
        usage_status_id = str(ObjectId())

        self.mock_update(
            item_id,
            item_update_data={"system_id": str(ObjectId()), "usage_status_id": usage_status_id},
            stored_item_data=ITEM_DATA_NEW_REQUIRED_VALUES_ONLY,
            stored_usage_status_in_data=USAGE_STATUS_IN_DATA_IN_USE,
            new_usage_status_in_data=None,
        )
        self.call_update_expecting_error(item_id, MissingRecordError)
        self.check_update_failed_with_exception(f"No usage status found with ID: {usage_status_id}")

    def test_update_usage_status_id(self):
        """Test updating an item's `usage_status_id`."""

        item_id = str(ObjectId())

        self.mock_update(
            item_id,
            item_update_data={"usage_status_id": USAGE_STATUS_GET_DATA_IN_USE["id"]},
            stored_item_data=ITEM_DATA_NEW_REQUIRED_VALUES_ONLY,
            stored_usage_status_in_data=USAGE_STATUS_IN_DATA_IN_USE,
            new_usage_status_in_data=USAGE_STATUS_IN_DATA_NEW,
        )
        self.call_update_expecting_error(item_id, InvalidActionError)
        self.check_update_failed_with_exception(
            "Cannot change usage status without moving between systems according to a defined rule"
        )

    def test_update_with_non_existent_id(self):
        """Test updating an item with a non-existent ID."""

        item_id = str(ObjectId())

        self.mock_update(
            item_id,
            item_update_data=ITEM_DATA_NEW_REQUIRED_VALUES_ONLY,
            stored_item_data=None,
            stored_usage_status_in_data=USAGE_STATUS_IN_DATA_IN_USE,
        )
        self.call_update_expecting_error(item_id, MissingRecordError)
        self.check_update_failed_with_exception(f"No item found with ID: {item_id}")


class DeleteDSL(ItemServiceDSL):
    """Base class for `delete` tests."""

    _stored_item: Optional[ItemOut]
    _delete_item_id: str
    _delete_exception: pytest.ExceptionInfo

    def mock_delete(
        self,
        stored_item_data: Optional[dict],
        stored_spares_definition_out_data: Optional[dict] = None,
        raise_write_conflict_once: bool = False,
    ) -> None:
        """
        Mocks repository methods appropriately to test the `delete` service method.

        :param stored_item_data: Either `None` or a dictionary containing the basic item data for the existing stored
                                 item as would be required for an `ItemPostSchema` but without any mandatory IDs or
                                 property IDs.
        :param stored_spares_definition_out_data: Either `None` or a dictionary containing the spares definition data as
                                                  would be required for a `SparesDefinitionOut` database model.
        :param raise_write_conflict_once: Whether to raise a write conflict during the number of spares update to
                                          test the retrying functionality.
        """

        self._stored_item = (
            ItemOut(
                **ItemIn(
                    **stored_item_data,
                    catalogue_item_id=str(ObjectId()),
                    system_id=str(ObjectId()),
                    # Need a value here but doesn't matter if it matches the usage status or not
                    usage_status="test",
                ).model_dump(),
                id=str(ObjectId()),
            )
            if stored_item_data
            else None
        )
        ServiceTestHelpers.mock_get(self.mock_item_repository, self._stored_item)

        self._mock_start_transaction_impacting_number_of_spares(
            stored_spares_definition_out_data, raise_write_conflict_once
        )

    def call_delete(self, item_id: str) -> None:
        """
        Calls the `ItemService` `delete` method.

        :param item_id: ID of the item to be deleted.
        """

        self._delete_item_id = item_id
        self.item_service.delete(item_id)

    def call_delete_expecting_error(self, item_id: str, error_type: type[BaseException]) -> None:
        """
        Calls the `ItemService` `delete` method.

        :param item_id: ID of the item to be deleted.
        :param error_type: Expected exception to be raised.
        """

        self._delete_item_id = item_id
        with pytest.raises(error_type) as exc:
            self.item_service.delete(item_id)
        self._delete_exception = exc

    def check_delete_success(self) -> None:
        """Checks that a prior call to `call_delete` worked as expected."""

        self.mock_item_repository.get.assert_called_once_with(self._delete_item_id)
        self._check_start_transition_impacting_number_of_spares_performed_expected_calls(
            "deleting item", self._stored_item.catalogue_item_id
        )
        self.mock_item_repository.delete.assert_called_once_with(
            self._delete_item_id, session=self.mock_transaction_session
        )

    def check_delete_failed_with_exception(self, message: str) -> None:
        """
        Checks that a prior call to `call_delete_expecting_error` worked as expected, raising an exception with the
        correct message.

        :param message: Expected message of the raised exception.
        """

        self.mock_item_repository.get.assert_called_once_with(self._delete_item_id)
        self.mock_item_repository.delete.assert_not_called()

        assert str(self._delete_exception.value) == message


class TestDelete(DeleteDSL):
    """Tests for deleting an item."""

    def test_delete(self):
        """Test deleting an item."""

        self.mock_delete(ITEM_DATA_NEW_REQUIRED_VALUES_ONLY)
        self.call_delete(str(ObjectId()))
        self.check_delete_success()

    def test_delete_with_spares_definition_defined(self):
        """Test deleting an item when there is a spares definition defined."""

        self.mock_delete(
            ITEM_DATA_NEW_REQUIRED_VALUES_ONLY,
            stored_spares_definition_out_data=SETTING_SPARES_DEFINITION_OUT_DATA_STORAGE,
        )
        self.call_delete(str(ObjectId()))
        self.check_delete_success()

    def test_delete_with_spares_definition_defined_write_conflict_once(self):
        """Test deleting an item when there is a spares definition defined and a write conflict occurs once and then
        the delete succeeds on a retry."""

        self.mock_delete(
            ITEM_DATA_NEW_REQUIRED_VALUES_ONLY,
            stored_spares_definition_out_data=SETTING_SPARES_DEFINITION_OUT_DATA_STORAGE,
            raise_write_conflict_once=True,
        )
        self.call_delete(str(ObjectId()))
        self.check_delete_success()

    def test_delete_non_existent_id(self):
        """Test deleting an item with a non-existent ID."""

        item_id = str(ObjectId())

        self.mock_delete(None)
        self.call_delete_expecting_error(item_id, MissingRecordError)
        self.check_delete_failed_with_exception(f"No item found with ID: {item_id}")<|MERGE_RESOLUTION|>--- conflicted
+++ resolved
@@ -847,7 +847,7 @@
         if self._moving_system:
             self._check_start_transition_impacting_number_of_spares_performed_expected_calls(
                 "updating item",
-                self._stored_item.catalogue_item_id,  # expected_dest_system_id=self._item_patch.system_id
+                self._stored_item.catalogue_item_id,
                 str(self._expected_item_in.system_id),
             )
             self.mock_item_repository.update.assert_called_once_with(
@@ -1061,35 +1061,6 @@
             self.mock_catalogue_category_repository.get.assert_not_called()
             self.wrapped_utils.process_properties.assert_not_called()
 
-<<<<<<< HEAD
-=======
-        if self._moving_system:
-            self._check_start_transition_impacting_number_of_spares_performed_expected_calls(
-                "updating item",
-                self._stored_item.catalogue_item_id,
-                str(self._expected_item_in.system_id),
-            )
-            self.mock_item_repository.update.assert_called_once_with(
-                self._updated_item_id, self._expected_item_in, session=self.mock_transaction_session
-            )
-        else:
-            self.mock_item_repository.update.assert_called_once_with(self._updated_item_id, self._expected_item_in)
-
-        assert self._updated_item == self._expected_item_out
-
-    def check_update_failed_with_exception(self, message: str) -> None:
-        """
-        Checks that a prior call to `call_update_expecting_error` worked as expected, raising an exception
-        with the correct message.
-
-        :param message: Expected message of the raised exception.
-        """
-
-        self.mock_item_repository.update.assert_not_called()
-
-        assert str(self._update_exception.value) == message
-
->>>>>>> e9ce0275
 
 class TestUpdate(UpdateDSL):
     """Tests for updating an item."""
