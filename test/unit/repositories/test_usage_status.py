--- conflicted
+++ resolved
@@ -5,7 +5,6 @@
 Unit tests for the `UsageStatusRepo` repository
 """
 
-<<<<<<< HEAD
 from typing import Optional
 from unittest.mock import MagicMock, Mock, call
 
@@ -13,11 +12,6 @@
 from test.mock_data import USAGE_STATUS_IN_DATA_NEW, USAGE_STATUS_IN_DATA_USED
 
 from test.unit.repositories.conftest import RepositoryTestHelpers
-=======
-from test.mock_data import ITEM_DATA_REQUIRED_VALUES_ONLY
-from test.unit.repositories.mock_models import MOCK_CREATED_MODIFIED_TIME
-from unittest.mock import MagicMock, call
->>>>>>> 0aa0a94d
 
 import pytest
 from bson import ObjectId
@@ -59,7 +53,7 @@
         """
         Mocks database methods appropriately for when the `_is_duplicate_usage_status` repo method will be called.
 
-        :param duplicate_usage_status_in_data: Either `None` or a dictionary containing usage status data for a 
+        :param duplicate_usage_status_in_data: Either `None` or a dictionary containing usage status data for a
                                                                         duplicate usage status.
         """
         RepositoryTestHelpers.mock_find_one(
@@ -98,7 +92,7 @@
 
         :param usage_status_in_data: Dictionary containing the usage status data as would be required for a
             `UsageStatusIn` database model (i.e. no ID or created and modified times required).
-        :param duplicate_usage_status_in_data: Either `None` or a dictionary containing usage status data for a 
+        :param duplicate_usage_status_in_data: Either `None` or a dictionary containing usage status data for a
         duplicate usage status.
         """
         inserted_usage_status_id = CustomObjectId(str(ObjectId()))
@@ -291,7 +285,6 @@
             for usage_status_in_data in usage_status_in_data
         ]
 
-<<<<<<< HEAD
         RepositoryTestHelpers.mock_find(
             self.usage_statuses_collection,
             [usage_status_out.model_dump() for usage_status_out in self._expected_usage_status_out],
@@ -446,119 +439,4 @@
         usage_status_id = "invalid-id"
 
         self.call_delete_expecting_error(usage_status_id, InvalidObjectIdError)
-        self.check_delete_failed_with_exception(f"Invalid ObjectId value '{usage_status_id}'")
-=======
-
-def test_get(test_helpers, database_mock, usage_status_repository):
-    """
-    Test getting a usage status by id
-    """
-    usage_status = UsageStatusOut(**MOCK_CREATED_MODIFIED_TIME, id=str(ObjectId()), value="New", code="new")
-    session = MagicMock()
-    test_helpers.mock_find_one(
-        database_mock.usage_statuses,
-        {
-            **MOCK_CREATED_MODIFIED_TIME,
-            "_id": CustomObjectId(usage_status.id),
-            "code": usage_status.code,
-            "value": usage_status.value,
-        },
-    )
-    retrieved_usage_status = usage_status_repository.get(usage_status.id, session=session)
-    database_mock.usage_statuses.find_one.assert_called_once_with(
-        {"_id": CustomObjectId(usage_status.id)}, session=session
-    )
-    assert retrieved_usage_status == usage_status
-
-
-def test_get_with_invalid_id(usage_status_repository):
-    """
-    Test getting a usage status with an Invalid ID
-    """
-    with pytest.raises(InvalidObjectIdError) as exc:
-        usage_status_repository.get("invalid")
-    assert str(exc.value) == "Invalid ObjectId value 'invalid'"
-
-
-def test_get_with_non_existent_id(test_helpers, database_mock, usage_status_repository):
-    """
-    Test getting a usage status with an ID that does not exist
-    """
-    usage_status_id = str(ObjectId())
-    session = MagicMock()
-    test_helpers.mock_find_one(database_mock.usage_statuses, None)
-    retrieved_usage_status = usage_status_repository.get(usage_status_id, session=session)
-
-    assert retrieved_usage_status is None
-    database_mock.usage_statuses.find_one.assert_called_once_with(
-        {"_id": CustomObjectId(usage_status_id)}, session=session
-    )
-
-
-def test_delete(test_helpers, database_mock, usage_status_repository):
-    """Test trying to delete a usage status"""
-    usage_status_id = str(ObjectId())
-    session = MagicMock()
-
-    test_helpers.mock_delete_one(database_mock.usage_statuses, 1)
-
-    # Mock `find_one` to return no child catalogue item document
-    test_helpers.mock_find_one(database_mock.items, None)
-
-    usage_status_repository.delete(usage_status_id, session=session)
-
-    database_mock.usage_statuses.delete_one.assert_called_once_with(
-        {"_id": CustomObjectId(usage_status_id)}, session=session
-    )
-
-
-def test_delete_with_an_invalid_id(usage_status_repository):
-    """Test trying to delete a usage status with an invalid ID"""
-    usage_status_id = "invalid"
-    session = MagicMock()
-
-    with pytest.raises(InvalidObjectIdError) as exc:
-        usage_status_repository.delete(usage_status_id, session=session)
-    assert str(exc.value) == "Invalid ObjectId value 'invalid'"
-
-
-def test_delete_with_a_non_existent_id(test_helpers, database_mock, usage_status_repository):
-    """Test trying to delete a usage status with a non-existent ID"""
-    usage_status_id = str(ObjectId())
-
-    test_helpers.mock_delete_one(database_mock.usage_statuses, 0)
-    # Mock `find_one` to return no child catalogue item document
-    test_helpers.mock_find_one(database_mock.items, None)
-
-    with pytest.raises(MissingRecordError) as exc:
-        usage_status_repository.delete(usage_status_id)
-    assert str(exc.value) == f"No usage status found with ID: {usage_status_id}"
-    database_mock.usage_statuses.delete_one.assert_called_once_with(
-        {"_id": CustomObjectId(usage_status_id)}, session=None
-    )
-
-
-def test_delete_usage_status_that_is_part_of_a_catalogue_item(test_helpers, database_mock, usage_status_repository):
-    """Test trying to delete a usage status that is part of a Catalogue Item"""
-    usage_status_id = str(ObjectId())
-
-    catalogue_category_id = str(ObjectId())
-
-    # pylint: disable=duplicate-code
-    # Mock `find_one` to return the child catalogue item document
-    test_helpers.mock_find_one(
-        database_mock.items,
-        {
-            **ITEM_DATA_REQUIRED_VALUES_ONLY,
-            "_id": CustomObjectId(str(ObjectId())),
-            "catalogue_category_id": CustomObjectId(catalogue_category_id),
-            "usage_status_id": CustomObjectId(usage_status_id),
-            "usage_status": "New",
-            "system_id": CustomObjectId(str(ObjectId())),
-        },
-    )
-    # pylint: enable=duplicate-code
-    with pytest.raises(PartOfItemError) as exc:
-        usage_status_repository.delete(usage_status_id)
-    assert str(exc.value) == f"The usage status with ID {str(usage_status_id)} is a part of an Item"
->>>>>>> 0aa0a94d
+        self.check_delete_failed_with_exception(f"Invalid ObjectId value '{usage_status_id}'")