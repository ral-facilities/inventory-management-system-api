"""
Module for providing common test configuration, test fixtures, and helper functions.
"""
from typing import List, Type
from unittest.mock import Mock, MagicMock

import pytest
from bson import ObjectId
from pymongo.collection import Collection
from pymongo.cursor import Cursor
from pymongo.database import Database
from pymongo.results import DeleteResult, InsertOneResult, UpdateResult

from inventory_management_system_api.repositories.catalogue_category import CatalogueCategoryRepo
from inventory_management_system_api.repositories.catalogue_item import CatalogueItemRepo
<<<<<<< HEAD
from inventory_management_system_api.repositories.manufacturer import ManufacturerRepo
=======
from inventory_management_system_api.repositories.system import SystemRepo
>>>>>>> 1042f48c


@pytest.fixture(name="database_mock")
def fixture_database_mock() -> Mock:
    """
    Fixture to create a mock of the MongoDB database dependency and the `catalogue_categories` and `catalogue_items`
    collections.

    :return: Mocked MongoDB database instance with the mocked `catalogue_categories` and `catalogue_items` collections.
    """
    database_mock = Mock(Database)
    database_mock.catalogue_categories = Mock(Collection)
    database_mock.catalogue_items = Mock(Collection)
<<<<<<< HEAD
    database_mock.manufacturer = Mock(Collection)
=======
    database_mock.systems = Mock(Collection)
>>>>>>> 1042f48c
    return database_mock


@pytest.fixture(name="catalogue_category_repository")
def fixture_catalogue_category_repository(database_mock: Mock) -> CatalogueCategoryRepo:
    """
    Fixture to create a `CatalogueCategoryRepo` instance with a mocked Database dependency.

    :param database_mock: Mocked MongoDB database instance.
    :return: `CatalogueCategoryRepo` instance with the mocked dependency.
    """
    return CatalogueCategoryRepo(database_mock)


@pytest.fixture(name="catalogue_item_repository")
def fixture_catalogue_item_repository(database_mock: Mock) -> CatalogueItemRepo:
    """
    Fixture to create a `CatalogueItemRepo` instance with a mocked Database dependency.

    :param database_mock: Mocked MongoDB database instance.
    :return: `CatalogueItemRepo` instance with the mocked dependency.
    """
    return CatalogueItemRepo(database_mock)


<<<<<<< HEAD
@pytest.fixture(name="manufacturer_repository")
def fixture_manufacturer_repository(database_mock: Mock) -> ManufacturerRepo:
    """
    Fixture to create ManufacturerRepo instance
    """
    return ManufacturerRepo(database_mock)
=======
@pytest.fixture(name="system_repository")
def fixture_system_repository(database_mock: Mock) -> SystemRepo:
    """
    Fixture to create a `SystemRepo` instance with a mocked Database dependency.

    :param database_mock: Mocked MongoDB database instance.
    :return: `SystemRepo` instance with the mocked dependency.
    """
    return SystemRepo(database_mock)
>>>>>>> 1042f48c


class RepositoryTestHelpers:

    """
    A utility class containing common helper methods for the repository tests.

    This class provides a set of static methods that encapsulate common functionality frequently used in the repository
    tests.
    """

    @staticmethod
    def mock_count_documents(collection_mock: Mock, count: int) -> None:
        """
        Mock the `count_documents` method of the MongoDB database collection mock to return a specific count value.

        :param collection_mock: Mocked MongoDB database collection instance.
        :param count: The count value to be returned by the `count_documents` method.
        """
        if collection_mock.count_documents.side_effect is None:
            collection_mock.count_documents.side_effect = [count]
        else:
            counts = list(collection_mock.count_documents.side_effect)
            counts.append(count)
            collection_mock.count_documents.side_effect = counts

    @staticmethod
    def mock_delete_one(collection_mock: Mock, deleted_count: int) -> None:
        """
        Mock the `delete_one` method of the MongoDB database collection mock to return a `DeleteResult` object. The
        passed `deleted_count` value is returned as the `deleted_count` attribute of the `DeleteResult` object, enabling
        for the code that relies on the `deleted_count` value to work.

        :param collection_mock: Mocked MongoDB database collection instance.
        :param deleted_count: The value to be assigned to the `deleted_count` attribute of the `DeleteResult` object
        """
        delete_result_mock = Mock(DeleteResult)
        delete_result_mock.deleted_count = deleted_count
        collection_mock.delete_one.return_value = delete_result_mock

    @staticmethod
    def mock_insert_one(collection_mock: Mock, inserted_id: ObjectId) -> None:
        """
        Mock the `insert_one` method of the MongoDB database collection mock to return an `InsertOneResult` object. The
        passed `inserted_id` value is returned as the `inserted_id` attribute of the `InsertOneResult` object, enabling
        for the code that relies on the `inserted_id` value to work.

        :param collection_mock: Mocked MongoDB database collection instance.
        :param inserted_id: The `ObjectId` value to be assigned to the `inserted_id` attribute of the `InsertOneResult`
            object
        """
        insert_one_result_mock = Mock(InsertOneResult)
        insert_one_result_mock.inserted_id = inserted_id
        insert_one_result_mock.acknowledged = True
        collection_mock.insert_one.return_value = insert_one_result_mock

    @staticmethod
    def mock_find(collection_mock: Mock, documents: List[dict]) -> None:
        """
        Mocks the `find` method of the MongoDB database collection mock to return a specific list of documents.

        :param collection_mock: Mocked MongoDB database collection instance.
        :param documents: The list of documents to be returned by the `find` method.
        """
        cursor_mock = MagicMock(Cursor)
        cursor_mock.__iter__.return_value = iter(documents)
        collection_mock.find.return_value = cursor_mock

    @staticmethod
    def mock_find_one(collection_mock: Mock, document: dict | None) -> None:
        """
        Mocks the `find_one` method of the MongoDB database collection mock to return a specific document.

        :param collection_mock: Mocked MongoDB database collection instance.
        :param document: The document to be returned by the `find_one` method.
        """
        if collection_mock.find_one.side_effect is None:
            collection_mock.find_one.side_effect = [document]
        else:
            documents = list(collection_mock.find_one.side_effect)
            documents.append(document)
            collection_mock.find_one.side_effect = documents

    @staticmethod
    def mock_update_one(collection_mock: Mock) -> None:
        """
        Mock the `update_one` method of the MongoDB database collection mock to return an `UpdateResult` object.

        :param collection_mock: Mocked MongoDB database collection instance.
        """
        update_one_result_mock = Mock(UpdateResult)
        update_one_result_mock.acknowledged = True
        collection_mock.insert_one.return_value = update_one_result_mock


@pytest.fixture(name="test_helpers")
def fixture_test_helpers() -> Type[RepositoryTestHelpers]:
    """
    Fixture to provide a TestHelpers class.
    """
    return RepositoryTestHelpers<|MERGE_RESOLUTION|>--- conflicted
+++ resolved
@@ -13,11 +13,8 @@
 
 from inventory_management_system_api.repositories.catalogue_category import CatalogueCategoryRepo
 from inventory_management_system_api.repositories.catalogue_item import CatalogueItemRepo
-<<<<<<< HEAD
 from inventory_management_system_api.repositories.manufacturer import ManufacturerRepo
-=======
 from inventory_management_system_api.repositories.system import SystemRepo
->>>>>>> 1042f48c
 
 
 @pytest.fixture(name="database_mock")
@@ -31,11 +28,8 @@
     database_mock = Mock(Database)
     database_mock.catalogue_categories = Mock(Collection)
     database_mock.catalogue_items = Mock(Collection)
-<<<<<<< HEAD
     database_mock.manufacturer = Mock(Collection)
-=======
     database_mock.systems = Mock(Collection)
->>>>>>> 1042f48c
     return database_mock
 
 
@@ -61,14 +55,12 @@
     return CatalogueItemRepo(database_mock)
 
 
-<<<<<<< HEAD
 @pytest.fixture(name="manufacturer_repository")
 def fixture_manufacturer_repository(database_mock: Mock) -> ManufacturerRepo:
     """
     Fixture to create ManufacturerRepo instance
     """
     return ManufacturerRepo(database_mock)
-=======
 @pytest.fixture(name="system_repository")
 def fixture_system_repository(database_mock: Mock) -> SystemRepo:
     """
@@ -78,7 +70,6 @@
     :return: `SystemRepo` instance with the mocked dependency.
     """
     return SystemRepo(database_mock)
->>>>>>> 1042f48c
 
 
 class RepositoryTestHelpers:
