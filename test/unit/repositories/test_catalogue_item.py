--- conflicted
+++ resolved
@@ -7,18 +7,12 @@
 from bson import ObjectId
 
 from inventory_management_system_api.core.custom_object_id import CustomObjectId
-<<<<<<< HEAD
-from inventory_management_system_api.core.exceptions import DuplicateRecordError, InvalidObjectIdError
-from inventory_management_system_api.models.catalogue_item import CatalogueItemOut, Property, CatalogueItemIn
-=======
 from inventory_management_system_api.core.exceptions import InvalidObjectIdError, MissingRecordError
 from inventory_management_system_api.models.catalogue_item import (
     CatalogueItemOut,
     Property,
     CatalogueItemIn,
-    Manufacturer,
 )
->>>>>>> f23cbe88
 
 
 def test_create(test_helpers, database_mock, catalogue_item_repository):
@@ -90,40 +84,6 @@
 
     Verify that the `delete` method properly handles the deletion of a catalogue item by ID.
     """
-<<<<<<< HEAD
-    # pylint: disable=duplicate-code
-    catalogue_item = CatalogueItemOut(
-        id=str(ObjectId()),
-        catalogue_category_id=str(ObjectId()),
-        name="Catalogue Item A",
-        description="This is Catalogue Item A",
-        properties=[
-            Property(name="Property A", value=20, unit="mm"),
-            Property(name="Property B", value=False),
-            Property(name="Property C", value="20x15x10", unit="cm"),
-        ],
-        manufacturer_id=str(ObjectId()),
-    )
-    # pylint: enable=duplicate-code
-
-    # Mock `count_documents` to return 1 (duplicate catalogue item found within the catalogue category)
-    test_helpers.mock_count_documents(database_mock.catalogue_items, 1)
-
-    with pytest.raises(DuplicateRecordError) as exc:
-        catalogue_item_repository.create(
-            CatalogueItemIn(
-                catalogue_category_id=catalogue_item.catalogue_category_id,
-                name=catalogue_item.name,
-                description=catalogue_item.description,
-                properties=catalogue_item.properties,
-                manufacturer_id=catalogue_item.manufacturer_id,
-            )
-        )
-    assert str(exc.value) == "Duplicate catalogue item found within the catalogue category"
-    database_mock.catalogue_items.count_documents.assert_called_once_with(
-        {"catalogue_category_id": CustomObjectId(catalogue_item.catalogue_category_id), "name": catalogue_item.name}
-    )
-=======
     catalogue_item_id = str(ObjectId())
 
     # Mock `delete_one` to return that one document has been deleted
@@ -176,7 +136,6 @@
         catalogue_item_repository.delete(catalogue_item_id)
     assert str(exc.value) == f"No catalogue item found with ID: {catalogue_item_id}"
     database_mock.catalogue_items.delete_one.assert_called_once_with({"_id": CustomObjectId(catalogue_item_id)})
->>>>>>> f23cbe88
 
 
 def test_get(test_helpers, database_mock, catalogue_item_repository):
