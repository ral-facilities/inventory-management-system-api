--- conflicted
+++ resolved
@@ -79,7 +79,6 @@
     assert str(exc.value) == f"No system found with ID: {system_id}"
 
 
-<<<<<<< HEAD
 def test_delete(test_helpers, database_mock, item_repository):
     """
     Test deleting an item.
@@ -122,7 +121,8 @@
         item_repository.delete(item_id)
     assert str(exc.value) == f"No item found with ID: {item_id}"
     database_mock.items.delete_one.assert_called_once_with({"_id": CustomObjectId(item_id)})
-=======
+
+
 def test_list(test_helpers, database_mock, item_repository):
     """
     Test getting items.
@@ -394,7 +394,6 @@
         {"system_id": CustomObjectId(rd_system_id), "catalogue_item_id": CustomObjectId(item.catalogue_item_id)}
     )
     assert retrieved_item == []
->>>>>>> f26ab3e2
 
 
 def test_get(test_helpers, database_mock, item_repository):
