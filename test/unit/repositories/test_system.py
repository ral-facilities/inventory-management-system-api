--- conflicted
+++ resolved
@@ -220,7 +220,7 @@
     # Mock `find_one` to return a system
     test_helpers.mock_find_one(
         database_mock.systems,
-        {"_id": CustomObjectId(system.id), **SYSTEM_A_INFO},
+        {**SYSTEM_A_INFO, "_id": CustomObjectId(system.id)},
     )
 
     retrieved_system = system_repository.get(system.id)
@@ -443,7 +443,7 @@
     system_id = str(ObjectId())
 
     # Mock `find_one` to return a parent System document
-    test_helpers.mock_find_one(database_mock.systems, {"_id": CustomObjectId(system_id), **SYSTEM_B_INFO})
+    test_helpers.mock_find_one(database_mock.systems, {**SYSTEM_B_INFO, "_id": CustomObjectId(system_id)})
     # Mock `find_one` to return duplicate systen found in parent system
     test_helpers.mock_find_one(
         database_mock.systems,
@@ -494,8 +494,7 @@
     # Mock `find_one` to return no items
     test_helpers.mock_find_one(database_mock.items, None)
 
-<<<<<<< HEAD
-    with pytest.raises(ChildrenElementsExistError) as exc:
+    with pytest.raises(ChildElementsExistError) as exc:
         system_repository.delete(system_id)
 
     database_mock.systems.delete_one.assert_not_called()
@@ -514,17 +513,6 @@
     test_helpers.mock_find_one(database_mock.systems, None)
     # Mock `find_one` to return an item (child elements found)
     test_helpers.mock_find_one(database_mock.items, MagicMock())
-=======
-    # Mock `find_one` to return child system document
-    test_helpers.mock_find_one(
-        database_mock.systems,
-        {
-            **SYSTEM_A_INFO,
-            "id": str(ObjectId()),
-            "parent_id": system_id,
-        },
-    )
->>>>>>> 2d7ceb80
 
     with pytest.raises(ChildElementsExistError) as exc:
         system_repository.delete(system_id)
