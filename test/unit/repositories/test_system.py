"""
Unit tests for the `SystemRepo` repository
"""

<<<<<<< HEAD
from test.unit.repositories.test_utils import MOCK_QUERY_RESULT_LESS_THAN_MAX_LENGTH
=======

from test.unit.repositories.test_utils import (
    MOCK_BREADCRUMBS_QUERY_RESULT_LESS_THAN_MAX_LENGTH,
    MOCK_MOVE_QUERY_RESULT_INVALID,
    MOCK_MOVE_QUERY_RESULT_VALID,
)
>>>>>>> 67446ce2
from typing import Optional
from unittest.mock import MagicMock, call, patch

import pytest
from bson import ObjectId

from inventory_management_system_api.core.custom_object_id import CustomObjectId
from inventory_management_system_api.core.exceptions import (
    ChildElementsExistError,
    DuplicateRecordError,
    InvalidActionError,
    InvalidObjectIdError,
    MissingRecordError,
)
from inventory_management_system_api.models.system import SystemIn, SystemOut


SYSTEM_A_INFO = {
    "parent_id": None,
    "name": "Test name a",
    "description": "Test description",
    "location": "Test location",
    "owner": "Test owner",
    "importance": "low",
    "code": "test-name-a",
}

SYSTEM_B_INFO = {
    "parent_id": None,
    "name": "Test name b",
    "description": "Test description",
    "location": "Test location",
    "owner": "Test owner",
    "importance": "low",
    "code": "test-name-b",
}


def _test_list(test_helpers, database_mock, system_repository, parent_id: Optional[str]):
    """
    Utility method that tests getting Systems

    Verifies that the `list` method properly handles the retrieval of systems with the given filters
    """
    # pylint: disable=duplicate-code
    system_a = SystemOut(id=str(ObjectId()), **SYSTEM_A_INFO)
    system_b = SystemOut(id=str(ObjectId()), **SYSTEM_B_INFO)
    # pylint: enable=duplicate-code

    # Mock `find` to return a list of System documents
    test_helpers.mock_find(
        database_mock.systems,
        [{"_id": CustomObjectId(system_a.id), **SYSTEM_A_INFO}, {"_id": CustomObjectId(system_b.id), **SYSTEM_B_INFO}],
    )

    retrieved_systems = system_repository.list(parent_id)

    expected_filters = {}
    if parent_id:
        expected_filters["parent_id"] = None if parent_id == "null" else ObjectId(parent_id)

    database_mock.systems.find.assert_called_once_with(expected_filters)
    assert retrieved_systems == [system_a, system_b]


def test_create(test_helpers, database_mock, system_repository):
    """
    Test creating a System

    Verify that the `create` method properly handles the System to be created, checks that there is not
    a duplicate System, and creates the System
    """
    # pylint: disable=duplicate-code
    system_info = {
        **SYSTEM_A_INFO,
        "parent_id": None,
    }
    system = SystemOut(id=str(ObjectId()), **system_info)
    # pylint: enable=duplicate-code

    # Mock `find_one` to return no duplicate systen found in parent system
    test_helpers.mock_find_one(database_mock.systems, None)
    # Mock `insert_one` to return an object for the inserted system document
    test_helpers.mock_insert_one(database_mock.systems, CustomObjectId(system.id))
    # Mock `find_one` to return the inserted system document
    test_helpers.mock_find_one(
        database_mock.systems,
        {"_id": CustomObjectId(system.id), **system_info},
    )

    created_system = system_repository.create(SystemIn(**system_info))

    database_mock.systems.insert_one.assert_called_once_with(
        {**system_info},
    )
    assert created_system == system


def test_create_with_parent_id(test_helpers, database_mock, system_repository):
    """
    Test creating a System with a parent ID

    Verify that the `create` method properly handles the creation of a System with a parent ID
    """
    # pylint: disable=duplicate-code
    system_info = {
        **SYSTEM_A_INFO,
        "parent_id": str(ObjectId()),
    }
    system = SystemOut(id=str(ObjectId()), **system_info)

    # Mock `find_one` to return the parent system document
    test_helpers.mock_find_one(
        database_mock.systems,
        {"_id": CustomObjectId(system.parent_id), "parent_id": None, **SYSTEM_A_INFO},
    )
    # pylint: enable=duplicate-code
    # Mock `find_one` to return no duplicate systen found in parent system
    test_helpers.mock_find_one(database_mock.systems, None)
    # Mock `insert_one` to return an object for the inserted system document
    test_helpers.mock_insert_one(database_mock.systems, CustomObjectId(system.id))
    # Mock `find_one` to return the inserted system document
    test_helpers.mock_find_one(
        database_mock.systems,
        {"_id": CustomObjectId(system.id), **system_info},
    )

    created_system = system_repository.create(SystemIn(**system_info))

    database_mock.systems.insert_one.assert_called_once_with(
        {**system_info, "parent_id": CustomObjectId(system.parent_id)},
    )
    database_mock.systems.find_one.assert_has_calls(
        [
            call({"_id": CustomObjectId(system.parent_id)}),
            call({"parent_id": CustomObjectId(system.parent_id), "code": system.code}),
            call({"_id": CustomObjectId(system.id)}),
        ]
    )
    assert created_system == system


def test_create_with_non_existent_parent_id(test_helpers, database_mock, system_repository):
    """
    Test creating a System with a non-existent parent ID

    Verify that the `create` method properly handles a System with a non-existent parent ID
    and does not create it
    """
    # pylint: disable=duplicate-code
    system_info = {
        **SYSTEM_A_INFO,
        "parent_id": str(ObjectId()),
    }
    system = SystemOut(id=str(ObjectId()), **system_info)
    # pylint: enable=duplicate-code

    # Mock `find_one` to not return a parent system document
    test_helpers.mock_find_one(database_mock.systems, None)

    with pytest.raises(MissingRecordError) as exc:
        system_repository.create(SystemIn(**system_info))

    database_mock.systems.insert_one.assert_not_called()
    assert str(exc.value) == f"No parent System found with ID: {system.parent_id}"


def test_create_with_duplicate_name_within_parent(test_helpers, database_mock, system_repository):
    """
    Test creating a System with a duplicate name within the parent System

    Verify that the `create` method properly handles a System with a duplicate name
    and does not create it
    """
    # pylint: disable=duplicate-code
    system_info = {
        **SYSTEM_A_INFO,
        "parent_id": str(ObjectId()),
    }
    system = SystemOut(id=str(ObjectId()), **system_info)
    # pylint: enable=duplicate-code

    # Mock `find_one` to return the parent system document
    test_helpers.mock_find_one(
        database_mock.systems,
        {
            "_id": CustomObjectId(system.parent_id),
            **SYSTEM_A_INFO,
        },
    )
    # Mock `find_one` to return duplicate systen found in parent system
    test_helpers.mock_find_one(
        database_mock.systems,
        {
            **SYSTEM_A_INFO,
            "_id": ObjectId(),
        },
    )

    with pytest.raises(DuplicateRecordError) as exc:
        system_repository.create(SystemIn(**system_info))

    database_mock.systems.insert_one.assert_not_called()
    assert str(exc.value) == "Duplicate System found within the parent System"


def test_get(test_helpers, database_mock, system_repository):
    """
    Test getting a System

    Verify that the `get` method properly handles the retrieval of a System by ID
    """
    system = SystemOut(id=str(ObjectId()), **SYSTEM_A_INFO)

    # Mock `find_one` to return a system
    test_helpers.mock_find_one(
        database_mock.systems,
        {**SYSTEM_A_INFO, "_id": CustomObjectId(system.id)},
    )

    retrieved_system = system_repository.get(system.id)

    database_mock.systems.find_one.assert_called_with({"_id": CustomObjectId(system.id)})
    assert retrieved_system == system


def test_get_with_invalid_id(database_mock, system_repository):
    """
    Test getting a System with an invalid ID

    Verify that the `get` method properly handles the retrieval of a System with an invalid ID
    """

    with pytest.raises(InvalidObjectIdError) as exc:
        system_repository.get("invalid")
    database_mock.systems.find_one.assert_not_called()
    assert str(exc.value) == "Invalid ObjectId value 'invalid'"


def test_get_with_non_existent_id(test_helpers, database_mock, system_repository):
    """
    Test getting a System with a non-existent ID

    Verify that the `get` method properly handles the retrieval of a System with a non-existent ID
    """
    system_id = str(ObjectId())

    # Mock `find_one` to not return a system document
    test_helpers.mock_find_one(database_mock.systems, None)

    retrieved_system = system_repository.get(system_id)

    database_mock.systems.find_one.assert_called_with({"_id": CustomObjectId(system_id)})
    assert retrieved_system is None


@patch("inventory_management_system_api.repositories.system.utils")
def test_get_breadcrumbs(mock_utils, database_mock, system_repository):
    """
    Test getting breadcrumbs for a specific system

    Verify that the 'get_breadcrumbs' method properly handles the retrieval of breadcrumbs for a system
    """
    system_id = str(ObjectId())
    mock_aggregation_pipeline = MagicMock()
    mock_breadcrumbs = MagicMock()

    mock_utils.create_breadcrumbs_aggregation_pipeline.return_value = mock_aggregation_pipeline
    mock_utils.compute_breadcrumbs.return_value = mock_breadcrumbs
    database_mock.systems.aggregate.return_value = MOCK_BREADCRUMBS_QUERY_RESULT_LESS_THAN_MAX_LENGTH

    retrieved_breadcrumbs = system_repository.get_breadcrumbs(system_id)

    mock_utils.create_breadcrumbs_aggregation_pipeline.assert_called_once_with(
        entity_id=system_id, collection_name="systems"
    )
    mock_utils.compute_breadcrumbs.assert_called_once_with(
        list(MOCK_BREADCRUMBS_QUERY_RESULT_LESS_THAN_MAX_LENGTH),
        entity_id=system_id,
        collection_name="systems",
    )
    assert retrieved_breadcrumbs == mock_breadcrumbs


def test_list(test_helpers, database_mock, system_repository):
    """
    Test getting Systems

    Verify that the `list` method properly handles the retrieval of systems without filters
    """
    _test_list(test_helpers, database_mock, system_repository, None)


def test_list_with_parent_id_filter(test_helpers, database_mock, system_repository):
    """
    Test getting Systems based on the provided parent_id filter

    Verify that the `list` method properly handles the retrieval of systems based on the provided parent
    parent_id filter
    """
    _test_list(test_helpers, database_mock, system_repository, str(ObjectId()))


def test_list_with_null_parent_id_filter(test_helpers, database_mock, system_repository):
    """
    Test getting Systems when the provided parent_id filter is "null"

    Verify that the `list` method properly handles the retrieval of systems based on the provided
    parent_id filter
    """
    _test_list(test_helpers, database_mock, system_repository, "null")


def test_list_with_parent_id_filter_no_matching_results(test_helpers, database_mock, system_repository):
    """
    Test getting Systems based on the provided parent_id filter when there are no matching results
    in the database

    Verify that the `list` method properly handles the retrieval of systems based on the provided
    parent_id filter when there are no matching results in the database
    """
    # Mock `find` to return a list of System documents
    test_helpers.mock_find(database_mock.systems, [])

    parent_id = ObjectId()
    retrieved_systems = system_repository.list(str(parent_id))

    database_mock.systems.find.assert_called_once_with({"parent_id": parent_id})
    assert retrieved_systems == []


# pylint:disable=W0613
def test_list_with_invalid_parent_id_filter(test_helpers, database_mock, system_repository):
    """
    Test getting Systems when given an invalid parent_id to filter on

    Verify that the `list` method properly handles the retrieval of systems when given an invalid parent_id
    filter
    """
    with pytest.raises(InvalidObjectIdError) as exc:
        system_repository.list("invalid")
    database_mock.systems.find.assert_not_called()
    assert str(exc.value) == "Invalid ObjectId value 'invalid'"


@patch("inventory_management_system_api.repositories.system.utils")
def test_update(utils_mock, test_helpers, database_mock, system_repository):
    """
    Test updating a System

    Verify that the `update` method properly handles the update of a System
    """
    system = SystemOut(id=str(ObjectId()), **SYSTEM_A_INFO)

    # Mock `find_one` to return the stored System document
    test_helpers.mock_find_one(
        database_mock.systems,
        system.model_dump(),
    )

    # Mock `update_one` to return an object for the updated System document
    test_helpers.mock_update_one(database_mock.systems)

    # Mock `find_one` to return the updated System document
    test_helpers.mock_find_one(database_mock.systems, {**SYSTEM_A_INFO, "_id": CustomObjectId(system.id)})

    system_in = SystemIn(**SYSTEM_A_INFO)
    updated_system = system_repository.update(system.id, system_in)

    utils_mock.create_breadcrumbs_aggregation_pipeline.assert_not_called()
    utils_mock.is_valid_move_result.assert_not_called()

    database_mock.systems.update_one.assert_called_once_with(
        {
            "_id": CustomObjectId(system.id),
        },
        {
            "$set": {
                **system_in.model_dump(),
            },
        },
    )
    database_mock.systems.find_one.assert_has_calls(
        [
            call({"_id": CustomObjectId(system.id)}),
            call({"_id": CustomObjectId(system.id)}),
        ]
    )
    assert updated_system == system


@patch("inventory_management_system_api.repositories.system.utils")
def test_update_parent_id(utils_mock, test_helpers, database_mock, system_repository):
    """
    Test updating a System's parent_id

    Verify that the `update` method properly handles the update of a System when the parent id changes
    """
    parent_system_id = str(ObjectId())
    system = SystemOut(id=str(ObjectId()), **{**SYSTEM_A_INFO, "parent_id": parent_system_id})
    new_parent_id = str(ObjectId())
    expected_system = SystemOut(**{**system.model_dump(), "parent_id": new_parent_id})

    # Mock `find_one` to return a parent System document
    test_helpers.mock_find_one(
        database_mock.systems,
        {
            **SYSTEM_B_INFO,
            "_id": CustomObjectId(new_parent_id),
        },
    )

    # Mock `find_one` to return the stored System document
    test_helpers.mock_find_one(
        database_mock.systems,
        system.model_dump(),
    )
    # Mock `find_one` to return no duplicate systems found
    test_helpers.mock_find_one(database_mock.systems, None)
    # Mock `update_one` to return an object for the updated System document
    test_helpers.mock_update_one(database_mock.systems)
    # Mock `find_one` to return the updated System document
    test_helpers.mock_find_one(
        database_mock.systems,
        {**system.model_dump(), "parent_id": CustomObjectId(new_parent_id)},
    )

    # Mock utils so not moving to a child of itself
    mock_aggregation_pipeline = MagicMock()
    utils_mock.create_breadcrumbs_aggregation_pipeline.return_value = mock_aggregation_pipeline
    utils_mock.is_valid_move_result.return_value = True
    database_mock.systems.aggregate.return_value = MOCK_MOVE_QUERY_RESULT_VALID

    system_in = SystemIn(**{**SYSTEM_A_INFO, "parent_id": new_parent_id})
    updated_system = system_repository.update(system.id, system_in)

    utils_mock.create_move_check_aggregation_pipeline.assert_called_once_with(
        entity_id=system.id, destination_id=new_parent_id, collection_name="systems"
    )
    utils_mock.is_valid_move_result.assert_called_once()

    database_mock.systems.update_one.assert_called_once_with(
        {
            "_id": CustomObjectId(system.id),
        },
        {
            "$set": {
                **system_in.model_dump(),
            },
        },
    )
    database_mock.systems.find_one.assert_has_calls(
        [
            call({"_id": CustomObjectId(new_parent_id)}),
            call({"_id": CustomObjectId(system.id)}),
            call({"parent_id": CustomObjectId(new_parent_id), "code": system.code}),
            call({"_id": CustomObjectId(system.id)}),
        ]
    )
    assert updated_system == expected_system


@patch("inventory_management_system_api.repositories.system.utils")
def test_update_parent_id_moving_to_child(utils_mock, test_helpers, database_mock, system_repository):
    """
    Test updating a System's parent_id when moving to a child of itself

    Verify that the `update` method properly handles the update of a System when the new parent_id
    is a child of itself
    """
    parent_system_id = str(ObjectId())
    system = SystemOut(id=str(ObjectId()), **{**SYSTEM_A_INFO, "parent_id": parent_system_id})
    new_parent_id = str(ObjectId())

    # Mock `find_one` to return a parent System document
    test_helpers.mock_find_one(
        database_mock.systems,
        {
            **SYSTEM_B_INFO,
            "_id": CustomObjectId(new_parent_id),
        },
    )

    # Mock `find_one` to return the stored System document
    test_helpers.mock_find_one(
        database_mock.systems,
        system.model_dump(),
    )
    # Mock `find_one` to return no duplicates found
    test_helpers.mock_find_one(database_mock.systems, None)
    # Mock `update_one` to return an object for the updated System document
    test_helpers.mock_update_one(database_mock.systems)
    # Mock `find_one` to return the updated System document
    test_helpers.mock_find_one(
        database_mock.systems,
        {**SYSTEM_A_INFO, "_id": CustomObjectId(system.id), "parent_id": CustomObjectId(new_parent_id)},
    )

    # Mock utils so moving to a child of itself
    mock_aggregation_pipeline = MagicMock()
    utils_mock.create_breadcrumbs_aggregation_pipeline.return_value = mock_aggregation_pipeline
    utils_mock.is_valid_move_result.return_value = False
    database_mock.systems.aggregate.return_value = MOCK_MOVE_QUERY_RESULT_INVALID

    system_in = SystemIn(**{**SYSTEM_A_INFO, "parent_id": new_parent_id})

    with pytest.raises(InvalidActionError) as exc:
        system_repository.update(system.id, system_in)
    assert str(exc.value) == "Cannot move a system to one of its own children"

    utils_mock.create_move_check_aggregation_pipeline.assert_called_once_with(
        entity_id=system.id, destination_id=new_parent_id, collection_name="systems"
    )
    utils_mock.is_valid_move_result.assert_called_once()

    database_mock.systems.update_one.assert_not_called()
    database_mock.systems.find_one.assert_has_calls(
        [
            call({"_id": CustomObjectId(new_parent_id)}),
            call({"_id": CustomObjectId(system.id)}),
            call({"parent_id": CustomObjectId(new_parent_id), "code": system.code}),
        ]
    )


def test_update_with_invalid_id(database_mock, system_repository):
    """
    Test updating a System with an invalid ID

    Verify that the `update` method properly handles the update of a System with an invalid ID
    """
    system_id = "invalid"

    with pytest.raises(InvalidObjectIdError) as exc:
        system_repository.update(system_id, MagicMock())
    assert str(exc.value) == f"Invalid ObjectId value '{system_id}'"

    database_mock.systems.update_one.assert_not_called()
    database_mock.systems.find_one.assert_not_called()


def test_update_with_non_existent_parent_id(test_helpers, database_mock, system_repository):
    """
    Test updating a System with a non-existent parent ID

    Verify that the `update` method properly handles the update of a System with a non-existent parent ID
    """
    system = SystemIn(**{**SYSTEM_A_INFO, "parent_id": str(ObjectId())})
    system_id = str(ObjectId())

    # Mock `find_one` to not return a parent System document
    test_helpers.mock_find_one(database_mock.systems, None)

    with pytest.raises(MissingRecordError) as exc:
        system_repository.update(system_id, system)
    assert str(exc.value) == f"No parent System found with ID: {system.parent_id}"

    database_mock.systems.update_one.assert_not_called()
    database_mock.systems.find_one.assert_called_once_with({"_id": system.parent_id})


def test_update_duplicate_name_within_parent(test_helpers, database_mock, system_repository):
    """
    Test updating a System with a duplicate name within the parent System

    Verify that the `update` method properly handles the update of a System with a duplicate name in the
    parent System
    """
    system = SystemIn(**SYSTEM_A_INFO)
    system_id = str(ObjectId())

    # Mock `find_one` to return a parent System document
    test_helpers.mock_find_one(database_mock.systems, {**SYSTEM_B_INFO, "_id": CustomObjectId(system_id)})
    # Mock `find_one` to return duplicate systen found in parent system
    test_helpers.mock_find_one(
        database_mock.systems,
        {
            **SYSTEM_B_INFO,
            "_id": CustomObjectId(system_id),
        },
    )

    with pytest.raises(DuplicateRecordError) as exc:
        system_repository.update(system_id, system)
    assert str(exc.value) == "Duplicate System found within the parent System"

    database_mock.systems.update_one.assert_not_called()


def test_delete(test_helpers, database_mock, system_repository):
    """
    Test deleting a System

    Verify that the `delete` method properly handles the deletion of a System by its ID
    """
    system_id = str(ObjectId())

    # Mock `delete_one` to return that one document has been deleted
    test_helpers.mock_delete_one(database_mock.systems, 1)

    # Mock `find_one` to return no systems
    test_helpers.mock_find_one(database_mock.systems, None)
    # Mock `find_one` to return no items
    test_helpers.mock_find_one(database_mock.items, None)

    system_repository.delete(system_id)

    database_mock.systems.delete_one.assert_called_once_with({"_id": CustomObjectId(system_id)})


def test_delete_with_child_systems(test_helpers, database_mock, system_repository):
    """
    Test deleting a System with child Systems

    Verify that the `delete` method properly handles the deletion of a System with child Systems
    """
    system_id = str(ObjectId())

    # Mock `find_one` to return a system
    test_helpers.mock_find_one(database_mock.systems, MagicMock())
    # Mock `find_one` to return no items
    test_helpers.mock_find_one(database_mock.items, None)

    with pytest.raises(ChildElementsExistError) as exc:
        system_repository.delete(system_id)

    database_mock.systems.delete_one.assert_not_called()
    assert str(exc.value) == f"System with ID {system_id} has child elements and cannot be deleted"


def test_delete_with_child_items(test_helpers, database_mock, system_repository):
    """
    Test deleting a System with child Items

    Verify that the `delete` method properly handles the deletion of a System with child Items
    """
    system_id = str(ObjectId())

    # Mock `find_one` to return a system
    test_helpers.mock_find_one(database_mock.systems, None)
    # Mock `find_one` to return an item (child elements found)
    test_helpers.mock_find_one(database_mock.items, MagicMock())

    with pytest.raises(ChildElementsExistError) as exc:
        system_repository.delete(system_id)

    database_mock.systems.delete_one.assert_not_called()
    assert str(exc.value) == f"System with ID {system_id} has child elements and cannot be deleted"


def test_delete_with_invalid_id(database_mock, system_repository):
    """
    Test deleting a System with an invalid ID

    Verify that the `delete` method properly handles the deletion of a System with an invalid ID
    """

    with pytest.raises(InvalidObjectIdError) as exc:
        system_repository.delete("invalid")

    database_mock.systems.delete_one.assert_not_called()
    assert str(exc.value) == "Invalid ObjectId value 'invalid'"


def test_delete_with_non_existent_id(test_helpers, database_mock, system_repository):
    """
    Test deleting a System with a non-existent ID

    Verify that the `delete` method properly handles the deletion of a System with a non-existant ID
    """
    system_id = str(ObjectId())

    # Mock `delete_one` to return that no document has been deleted
    test_helpers.mock_delete_one(database_mock.systems, 0)

    # Mock `find_one` to return no systems
    test_helpers.mock_find_one(database_mock.systems, None)
    # Mock `find_one` to return no items
    test_helpers.mock_find_one(database_mock.items, None)

    with pytest.raises(MissingRecordError) as exc:
        system_repository.delete(system_id)
    assert str(exc.value) == f"No System found with ID: {system_id}"

    database_mock.systems.delete_one.assert_called_once_with({"_id": CustomObjectId(system_id)})<|MERGE_RESOLUTION|>--- conflicted
+++ resolved
@@ -1,17 +1,13 @@
 """
 Unit tests for the `SystemRepo` repository
 """
-
-<<<<<<< HEAD
-from test.unit.repositories.test_utils import MOCK_QUERY_RESULT_LESS_THAN_MAX_LENGTH
-=======
 
 from test.unit.repositories.test_utils import (
     MOCK_BREADCRUMBS_QUERY_RESULT_LESS_THAN_MAX_LENGTH,
     MOCK_MOVE_QUERY_RESULT_INVALID,
     MOCK_MOVE_QUERY_RESULT_VALID,
 )
->>>>>>> 67446ce2
+
 from typing import Optional
 from unittest.mock import MagicMock, call, patch
 
