# pylint: disable=too-many-lines
"""
Unit tests for the `CatalogueCategoryRepo` repository.
"""
from test.unit.repositories.test_catalogue_item import FULL_CATALOGUE_ITEM_A_INFO
from test.unit.repositories.test_utils import MOCK_QUERY_RESULT_LESS_THAN_MAX_LENGTH
from unittest.mock import MagicMock, call, patch

import pytest
from bson import ObjectId

from inventory_management_system_api.core.custom_object_id import CustomObjectId
from inventory_management_system_api.core.exceptions import (
    ChildElementsExistError,
    DuplicateRecordError,
    InvalidObjectIdError,
    MissingRecordError,
)
from inventory_management_system_api.models.catalogue_category import (
    CatalogueCategoryIn,
    CatalogueCategoryOut,
    CatalogueItemProperty,
)

CATALOGUE_CATEGORY_INFO = {
    "name": "Category A",
    "code": "category-a",
    "is_leaf": False,
    "parent_id": None,
    "catalogue_item_properties": [],
}


def test_create(test_helpers, database_mock, catalogue_category_repository):
    """
    Test creating a catalogue category.

    Verify that the `create` method properly handles the catalogue category to be created, checks that there is not a
    duplicate catalogue category, and creates the catalogue category.
    """
    # pylint: disable=duplicate-code
    catalogue_category = CatalogueCategoryOut(
        id=str(ObjectId()),
        name="Category A",
        code="category-a",
        is_leaf=False,
        parent_id=None,
        catalogue_item_properties=[],
    )
    # pylint: enable=duplicate-code

    # Mock `find_one` to return no duplicate catalogue categories found
    test_helpers.mock_find_one(database_mock.catalogue_categories, None)

    # Mock `insert_one` to return an object for the inserted catalogue category document
    test_helpers.mock_insert_one(database_mock.catalogue_categories, CustomObjectId(catalogue_category.id))
    # Mock `find_one` to return the inserted catalogue category document
    test_helpers.mock_find_one(
        database_mock.catalogue_categories,
        {
            "_id": CustomObjectId(catalogue_category.id),
            "name": catalogue_category.name,
            "code": catalogue_category.code,
            "is_leaf": catalogue_category.is_leaf,
            "parent_id": catalogue_category.parent_id,
            "catalogue_item_properties": catalogue_category.catalogue_item_properties,
        },
    )

    # pylint: disable=duplicate-code
    created_catalogue_category = catalogue_category_repository.create(
        CatalogueCategoryIn(
            name=catalogue_category.name,
            code=catalogue_category.code,
            is_leaf=catalogue_category.is_leaf,
            parent_id=catalogue_category.parent_id,
            catalogue_item_properties=catalogue_category.catalogue_item_properties,
        )
    )
    # pylint: enable=duplicate-code

    database_mock.catalogue_categories.insert_one.assert_called_once_with(
        {
            "name": catalogue_category.name,
            "code": catalogue_category.code,
            "is_leaf": catalogue_category.is_leaf,
            "parent_id": catalogue_category.parent_id,
            "catalogue_item_properties": catalogue_category.catalogue_item_properties,
        }
    )
    assert created_catalogue_category == catalogue_category


def test_create_leaf_category_without_catalogue_item_properties(
    test_helpers, database_mock, catalogue_category_repository
):
    """
    Test creating a leaf catalogue category without catalogue item properties.

    Verify that the `create` method properly handles the catalogue category to be created, checks that there is not a
    duplicate catalogue category, and creates the catalogue category.
    """
    # pylint: disable=duplicate-code
    catalogue_category = CatalogueCategoryOut(
        id=str(ObjectId()),
        name="Category A",
        code="category-a",
        is_leaf=True,
        parent_id=None,
        catalogue_item_properties=[],
    )
    # pylint: enable=duplicate-code

    # Mock `find_one` to return no duplicate catalogue categories found
    test_helpers.mock_find_one(database_mock.catalogue_categories, None)
    # Mock `insert_one` to return an object for the inserted catalogue category document
    test_helpers.mock_insert_one(database_mock.catalogue_categories, CustomObjectId(catalogue_category.id))
    # Mock `find_one` to return the inserted catalogue category document
    test_helpers.mock_find_one(
        database_mock.catalogue_categories,
        {
            "_id": CustomObjectId(catalogue_category.id),
            "name": catalogue_category.name,
            "code": catalogue_category.code,
            "is_leaf": catalogue_category.is_leaf,
            "parent_id": catalogue_category.parent_id,
            "catalogue_item_properties": catalogue_category.catalogue_item_properties,
        },
    )

    # pylint: disable=duplicate-code
    created_catalogue_category = catalogue_category_repository.create(
        CatalogueCategoryIn(
            name=catalogue_category.name,
            code=catalogue_category.code,
            is_leaf=catalogue_category.is_leaf,
            parent_id=catalogue_category.parent_id,
            catalogue_item_properties=None,
        )
    )
    # pylint: enable=duplicate-code

    database_mock.catalogue_categories.insert_one.assert_called_once_with(
        {
            "name": catalogue_category.name,
            "code": catalogue_category.code,
            "is_leaf": catalogue_category.is_leaf,
            "parent_id": catalogue_category.parent_id,
            "catalogue_item_properties": catalogue_category.catalogue_item_properties,
        }
    )
    assert created_catalogue_category == catalogue_category


def test_create_non_leaf_category_with_catalogue_item_properties(
    test_helpers, database_mock, catalogue_category_repository
):
    """
    Test creating a non-leaf catalogue category with catalogue item properties.

    Verify that the `create` method properly handles the catalogue category to be created, checks that there is not a
    duplicate catalogue category, and creates the catalogue category.
    """
    # pylint: disable=duplicate-code
    catalogue_category = CatalogueCategoryOut(
        id=str(ObjectId()),
        name="Category A",
        code="category-a",
        is_leaf=True,
        parent_id=None,
        catalogue_item_properties=[],
    )
    # pylint: enable=duplicate-code

    # Mock `find_one` to return no duplicate catalogue categories found
    test_helpers.mock_find_one(database_mock.catalogue_categories, None)
    # Mock `insert_one` to return an object for the inserted catalogue category document
    test_helpers.mock_insert_one(database_mock.catalogue_categories, CustomObjectId(catalogue_category.id))
    # Mock `find_one` to return the inserted catalogue category document
    test_helpers.mock_find_one(
        database_mock.catalogue_categories,
        {
            "_id": CustomObjectId(catalogue_category.id),
            "name": catalogue_category.name,
            "code": catalogue_category.code,
            "is_leaf": catalogue_category.is_leaf,
            "parent_id": catalogue_category.parent_id,
            "catalogue_item_properties": catalogue_category.catalogue_item_properties,
        },
    )

    catalogue_item_properties = [
        CatalogueItemProperty(name="Property A", type="number", unit="mm", mandatory=False),
        CatalogueItemProperty(name="Property B", type="boolean", mandatory=True),
    ]
    # pylint: disable=duplicate-code
    created_catalogue_category = catalogue_category_repository.create(
        CatalogueCategoryIn(
            name=catalogue_category.name,
            code=catalogue_category.code,
            is_leaf=catalogue_category.is_leaf,
            parent_id=catalogue_category.parent_id,
            catalogue_item_properties=catalogue_item_properties,
        )
    )
    # pylint: enable=duplicate-code

    database_mock.catalogue_categories.insert_one.assert_called_once_with(
        {
            "name": catalogue_category.name,
            "code": catalogue_category.code,
            "is_leaf": catalogue_category.is_leaf,
            "parent_id": catalogue_category.parent_id,
            "catalogue_item_properties": [prop.model_dump() for prop in catalogue_item_properties],
        }
    )
    assert created_catalogue_category == catalogue_category


def test_create_with_parent_id(test_helpers, database_mock, catalogue_category_repository):
    """
    Test creating a catalogue category with a parent ID.

    Verify that the `create` method properly handles a catalogue category with a parent ID.
    """
    catalogue_category = CatalogueCategoryOut(
        id=str(ObjectId()),
        is_leaf=True,
        name="Category B",
        code="category-b",
        parent_id=str(ObjectId()),
        catalogue_item_properties=[
            CatalogueItemProperty(name="Property A", type="number", unit="mm", mandatory=False),
            CatalogueItemProperty(name="Property B", type="boolean", mandatory=True),
        ],
    )

    # Mock `find_one` to return the parent catalogue category document
    test_helpers.mock_find_one(
        database_mock.catalogue_categories,
        {
            **CATALOGUE_CATEGORY_INFO,
            "_id": CustomObjectId(catalogue_category.parent_id),
        },
    )

    # Mock `find_one` to return no duplicate catalogue categories found
    test_helpers.mock_find_one(database_mock.catalogue_categories, None)

    # Mock `insert_one` to return an object for the inserted catalogue category document
    test_helpers.mock_insert_one(database_mock.catalogue_categories, CustomObjectId(catalogue_category.id))

    # Mock `find_one` to return the inserted catalogue category document
    test_helpers.mock_find_one(
        database_mock.catalogue_categories,
        {
            "_id": CustomObjectId(catalogue_category.id),
            "name": catalogue_category.name,
            "code": catalogue_category.code,
            "is_leaf": catalogue_category.is_leaf,
            "parent_id": CustomObjectId(catalogue_category.parent_id),
            "catalogue_item_properties": catalogue_category.catalogue_item_properties,
        },
    )

    # pylint: disable=duplicate-code
    created_catalogue_category = catalogue_category_repository.create(
        CatalogueCategoryIn(
            name=catalogue_category.name,
            code=catalogue_category.code,
            is_leaf=catalogue_category.is_leaf,
            parent_id=catalogue_category.parent_id,
            catalogue_item_properties=catalogue_category.catalogue_item_properties,
        )
    )
    # pylint: enable=duplicate-code

    database_mock.catalogue_categories.insert_one.assert_called_once_with(
        {
            "name": catalogue_category.name,
            "code": catalogue_category.code,
            "is_leaf": catalogue_category.is_leaf,
            "parent_id": CustomObjectId(catalogue_category.parent_id),
            "catalogue_item_properties": [prop.model_dump() for prop in catalogue_category.catalogue_item_properties],
        }
    )
    database_mock.catalogue_categories.find_one.assert_has_calls(
        [
            call({"_id": CustomObjectId(catalogue_category.parent_id)}),
            call({"parent_id": CustomObjectId(catalogue_category.parent_id), "code": catalogue_category.code}),
            call({"_id": CustomObjectId(catalogue_category.id)}),
        ]
    )
    assert created_catalogue_category == catalogue_category


def test_create_with_nonexistent_parent_id(test_helpers, database_mock, catalogue_category_repository):
    """
    Test creating a catalogue category with a nonexistent parent ID.

    Verify that the `create` method properly handles a catalogue category with a nonexistent parent ID, does not find a
    parent catalogue category with an ID specified by `parent_id`, and does not create the catalogue category.
    """
    # pylint: disable=duplicate-code
    catalogue_category = CatalogueCategoryOut(
        id=str(ObjectId()),
        name="Category A",
        code="category-a",
        is_leaf=False,
        parent_id=str(ObjectId()),
        catalogue_item_properties=[],
    )
    # pylint: enable=duplicate-code

    # Mock `find_one` to not return a parent catalogue category document
    test_helpers.mock_find_one(database_mock.catalogue_categories, None)

    with pytest.raises(MissingRecordError) as exc:
        catalogue_category_repository.create(
            CatalogueCategoryIn(
                name=catalogue_category.name,
                code=catalogue_category.code,
                is_leaf=False,
                parent_id=catalogue_category.parent_id,
                catalogue_item_properties=[],
            )
        )
    database_mock.catalogue_categories.insert_one.assert_not_called()
    assert str(exc.value) == f"No parent catalogue category found with ID: {catalogue_category.parent_id}"


def test_create_with_duplicate_name_within_parent(test_helpers, database_mock, catalogue_category_repository):
    """
    Test creating a catalogue category with a duplicate name within the parent catalogue category.

    Verify that the `create` method properly handles a catalogue category with a duplicate name, finds that there is a
    duplicate catalogue category, and does not create the catalogue category.
    """
    # pylint: disable=duplicate-code
    catalogue_category = CatalogueCategoryOut(
        id=str(ObjectId()),
        name="Category B",
        code="category-b",
        is_leaf=True,
        parent_id=str(ObjectId()),
        catalogue_item_properties=[
            CatalogueItemProperty(name="Property A", type="number", unit="mm", mandatory=False),
            CatalogueItemProperty(name="Property B", type="boolean", mandatory=True),
        ],
    )
    # pylint: enable=duplicate-code

    # Mock `find_one` to return the parent catalogue category document
    test_helpers.mock_find_one(
        database_mock.catalogue_categories,
        {
            **CATALOGUE_CATEGORY_INFO,
            "_id": CustomObjectId(catalogue_category.parent_id),
        },
    )
    # Mock `find_one` to return duplicate catalogue category found
    test_helpers.mock_find_one(
        database_mock.catalogue_categories,
        {
            **CATALOGUE_CATEGORY_INFO,
            "_id": CustomObjectId(catalogue_category.parent_id),
        },
    )

    with pytest.raises(DuplicateRecordError) as exc:
        # pylint: disable=duplicate-code
        catalogue_category_repository.create(
            CatalogueCategoryIn(
                name=catalogue_category.name,
                code=catalogue_category.code,
                is_leaf=catalogue_category.is_leaf,
                parent_id=catalogue_category.parent_id,
                catalogue_item_properties=catalogue_category.catalogue_item_properties,
            )
        )
        # pylint: enable=duplicate-code
    assert str(exc.value) == "Duplicate catalogue category found within the parent catalogue category"
    database_mock.catalogue_categories.find_one.assert_called_with(
        {"parent_id": CustomObjectId(catalogue_category.parent_id), "code": catalogue_category.code}
    )


def test_delete(test_helpers, database_mock, catalogue_category_repository):
    """
    Test deleting a catalogue category.

    Verify that the `delete` method properly handles the deletion of a catalogue category by ID.
    """
    catalogue_category_id = str(ObjectId())

    # Mock `delete_one` to return that one document has been deleted
    test_helpers.mock_delete_one(database_mock.catalogue_categories, 1)

<<<<<<< HEAD
    # Mock `find_one` to return no child catalogue category document
    test_helpers.mock_find_one(database_mock.catalogue_items, None)
    test_helpers.mock_find_one(database_mock.catalogue_categories, None)
=======
    # Mock count_documents to return 0 (child elements not found)
    test_helpers.mock_count_documents(database_mock.catalogue_categories, 0)
    test_helpers.mock_count_documents(database_mock.catalogue_items, 0)
>>>>>>> eb21c829

    catalogue_category_repository.delete(catalogue_category_id)

    database_mock.catalogue_categories.delete_one.assert_called_once_with(
        {"_id": CustomObjectId(catalogue_category_id)}
    )


def test_delete_with_child_catalogue_categories(test_helpers, database_mock, catalogue_category_repository):
    """
    Test deleting a catalogue category with child catalogue categories.

    Verify that the `delete` method properly handles the deletion of a catalogue category with child catalogue
    categories.
    """
    catalogue_category_id = str(ObjectId())

<<<<<<< HEAD
    # Mock find_one to return 1 (children catalogue categories found)
    test_helpers.mock_find_one(
        database_mock.catalogue_categories,
        {
            **CATALOGUE_CATEGORY_INFO,
            "_id": CustomObjectId(str(ObjectId())),
            "parent_id": catalogue_category_id,
        },
    )
    # Mock find_one to return 0 (children catalogue items not found)
    test_helpers.mock_find_one(database_mock.catalogue_items, None)
=======
    # Mock count_documents to return 1 (child catalogue categories found)
    test_helpers.mock_count_documents(database_mock.catalogue_categories, 1)
    # Mock count_documents to return 0 (child catalogue items not found)
    test_helpers.mock_count_documents(database_mock.catalogue_items, 0)
>>>>>>> eb21c829

    with pytest.raises(ChildElementsExistError) as exc:
        catalogue_category_repository.delete(catalogue_category_id)
    assert str(exc.value) == (
        f"Catalogue category with ID {catalogue_category_id} has child elements and cannot be deleted"
    )


def test_delete_with_child_catalogue_items(test_helpers, database_mock, catalogue_category_repository):
    """
    Test deleting a catalogue category with child catalogue items.

    Verify that the `delete` method properly handles the deletion of a catalogue category with child catalogue items.
    """
    catalogue_category_id = str(ObjectId())

<<<<<<< HEAD
    # Mock `find_one` to return no child catalogue category document
    test_helpers.mock_find_one(database_mock.catalogue_categories, None)
    # pylint: disable=duplicate-code
    # Mock `find_one` to return the child catalogue item document
    test_helpers.mock_find_one(
        database_mock.catalogue_items,
        {
            **FULL_CATALOGUE_ITEM_A_INFO,
            "_id": CustomObjectId(str(ObjectId())),
            "catalogue_category_id": CustomObjectId(catalogue_category_id),
        },
    )
    # pylint: enable=duplicate-code
    with pytest.raises(ChildrenElementsExistError) as exc:
=======
    # Mock count_documents to return 0 (child catalogue categories not found)
    test_helpers.mock_count_documents(database_mock.catalogue_categories, 0)
    # Mock count_documents to return 1 (child catalogue items found)
    test_helpers.mock_count_documents(database_mock.catalogue_items, 1)

    with pytest.raises(ChildElementsExistError) as exc:
>>>>>>> eb21c829
        catalogue_category_repository.delete(catalogue_category_id)
    assert str(exc.value) == (
        f"Catalogue category with ID {catalogue_category_id} has child elements and cannot be deleted"
    )


def test_delete_with_invalid_id(catalogue_category_repository):
    """
    Test deleting a catalogue category with an invalid ID.

    Verify that the `delete` method properly handles the deletion of a catalogue category with an invalid ID.
    """
    with pytest.raises(InvalidObjectIdError) as exc:
        catalogue_category_repository.delete("invalid")
    assert str(exc.value) == "Invalid ObjectId value 'invalid'"


def test_delete_with_nonexistent_id(test_helpers, database_mock, catalogue_category_repository):
    """
    Test deleting a catalogue category with a nonexistent ID.

    Verify that the `delete` method properly handles the deletion of a catalogue category with a nonexistent ID.
    """
    catalogue_category_id = str(ObjectId())

    # Mock `delete_one` to return that no document has been deleted
    test_helpers.mock_delete_one(database_mock.catalogue_categories, 0)

<<<<<<< HEAD
    # Mock `find_one` to return no child catalogue category document
    test_helpers.mock_find_one(database_mock.catalogue_items, None)
    test_helpers.mock_find_one(database_mock.catalogue_categories, None)
=======
    # Mock count_documents to return 0 (child elements not found)
    test_helpers.mock_count_documents(database_mock.catalogue_categories, 0)
    test_helpers.mock_count_documents(database_mock.catalogue_items, 0)
>>>>>>> eb21c829

    with pytest.raises(MissingRecordError) as exc:
        catalogue_category_repository.delete(catalogue_category_id)
    assert str(exc.value) == f"No catalogue category found with ID: {catalogue_category_id}"
    database_mock.catalogue_categories.delete_one.assert_called_once_with(
        {"_id": CustomObjectId(catalogue_category_id)}
    )


def test_get(test_helpers, database_mock, catalogue_category_repository):
    """
    Test getting a catalogue category.

    Verify that the `get` method properly handles the retrieval of a catalogue category by ID.
    """
    # pylint: disable=duplicate-code
    catalogue_category = CatalogueCategoryOut(
        id=str(ObjectId()),
        name="Category A",
        code="category-a",
        is_leaf=False,
        parent_id=None,
        catalogue_item_properties=[],
    )
    # pylint: enable=duplicate-code

    # Mock `find_one` to return a catalogue category document
    test_helpers.mock_find_one(
        database_mock.catalogue_categories,
        {
            "_id": CustomObjectId(catalogue_category.id),
            "name": catalogue_category.name,
            "code": catalogue_category.code,
            "is_leaf": catalogue_category.is_leaf,
            "parent_id": catalogue_category.parent_id,
            "catalogue_item_properties": catalogue_category.catalogue_item_properties,
        },
    )

    retrieved_catalogue_category = catalogue_category_repository.get(catalogue_category.id)

    database_mock.catalogue_categories.find_one.assert_called_once_with({"_id": CustomObjectId(catalogue_category.id)})
    assert retrieved_catalogue_category == catalogue_category


def test_get_with_invalid_id(catalogue_category_repository):
    """
    Test getting a catalogue category with an invalid ID.

    Verify that the `get` method properly handles the retrieval of a catalogue category with an invalid ID.
    """
    with pytest.raises(InvalidObjectIdError) as exc:
        catalogue_category_repository.get("invalid")
    assert str(exc.value) == "Invalid ObjectId value 'invalid'"


def test_get_with_nonexistent_id(test_helpers, database_mock, catalogue_category_repository):
    """
    Test getting a catalogue category with a nonexistent ID.

    Verify that the `get` method properly handles the retrieval of a catalogue category with a nonexistent ID.
    """
    catalogue_category_id = str(ObjectId())

    # Mock `find_one` to not return a catalogue category document
    test_helpers.mock_find_one(database_mock.catalogue_categories, None)

    retrieved_catalogue_category = catalogue_category_repository.get(catalogue_category_id)

    assert retrieved_catalogue_category is None
    database_mock.catalogue_categories.find_one.assert_called_once_with({"_id": CustomObjectId(catalogue_category_id)})


@patch("inventory_management_system_api.repositories.catalogue_category.utils")
def test_get_breadcrumbs(mock_utils, database_mock, catalogue_category_repository):
    """
    Test getting breadcrumbs for a specific catalogue category

    Verify that the 'get_breadcrumbs' method properly handles the retrieval of breadcrumbs for a catalogue
    category
    """
    catalogue_category_id = str(ObjectId())
    mock_aggregation_pipeline = MagicMock()
    mock_breadcrumbs = MagicMock()

    mock_utils.create_breadcrumbs_aggregation_pipeline.return_value = mock_aggregation_pipeline
    mock_utils.compute_breadcrumbs.return_value = mock_breadcrumbs
    database_mock.catalogue_categories.aggregate.return_value = MOCK_QUERY_RESULT_LESS_THAN_MAX_LENGTH

    retrieved_breadcrumbs = catalogue_category_repository.get_breadcrumbs(catalogue_category_id)

    mock_utils.create_breadcrumbs_aggregation_pipeline.assert_called_once_with(
        entity_id=catalogue_category_id, collection_name="catalogue_categories"
    )
    mock_utils.compute_breadcrumbs.assert_called_once_with(
        list(MOCK_QUERY_RESULT_LESS_THAN_MAX_LENGTH),
        entity_id=catalogue_category_id,
        collection_name="catalogue_categories",
    )
    assert retrieved_breadcrumbs == mock_breadcrumbs


def test_list(test_helpers, database_mock, catalogue_category_repository):
    """
    Test getting catalogue categories.

    Verify that the `list` method properly handles the retrieval of catalogue categories without filters.
    """
    # pylint: disable=duplicate-code
    catalogue_category_a = CatalogueCategoryOut(
        id=str(ObjectId()),
        name="Category A",
        code="category-a",
        is_leaf=False,
        parent_id=None,
        catalogue_item_properties=[],
    )

    catalogue_category_b = CatalogueCategoryOut(
        id=str(ObjectId()),
        name="Category B",
        code="category-b",
        is_leaf=False,
        parent_id=None,
        catalogue_item_properties=[],
    )
    # pylint: enable=duplicate-code

    # Mock `find` to return a list of catalogue category documents
    test_helpers.mock_find(
        database_mock.catalogue_categories,
        [
            {
                "_id": CustomObjectId(catalogue_category_a.id),
                "name": catalogue_category_a.name,
                "code": catalogue_category_a.code,
                "is_leaf": catalogue_category_a.is_leaf,
                "parent_id": catalogue_category_a.parent_id,
                "catalogue_item_properties": catalogue_category_a.catalogue_item_properties,
            },
            {
                "_id": CustomObjectId(catalogue_category_b.id),
                "name": catalogue_category_b.name,
                "code": catalogue_category_b.code,
                "is_leaf": catalogue_category_b.is_leaf,
                "parent_id": catalogue_category_b.parent_id,
                "catalogue_item_properties": catalogue_category_b.catalogue_item_properties,
            },
        ],
    )

    retrieved_catalogue_categories = catalogue_category_repository.list(None)

    database_mock.catalogue_categories.find.assert_called_once_with({})
    assert retrieved_catalogue_categories == [catalogue_category_a, catalogue_category_b]


def test_list_with_parent_id_filter(test_helpers, database_mock, catalogue_category_repository):
    """
    Test getting catalogue categories based on the provided parent_id filter.

    Verify that the `list` method properly handles the retrieval of catalogue categories based on the provided
    parent_id filter.
    """
    # pylint: disable=duplicate-code
    catalogue_category = CatalogueCategoryOut(
        id=str(ObjectId()),
        name="Category A",
        code="category-a",
        is_leaf=False,
        parent_id=None,
        catalogue_item_properties=[],
    )
    # pylint: enable=duplicate-code

    # Mock `find` to return a list of catalogue category documents
    test_helpers.mock_find(
        database_mock.catalogue_categories,
        [
            {
                "_id": CustomObjectId(catalogue_category.id),
                "name": catalogue_category.name,
                "code": catalogue_category.code,
                "is_leaf": catalogue_category.is_leaf,
                "parent_id": catalogue_category.parent_id,
                "catalogue_item_properties": catalogue_category.catalogue_item_properties,
            }
        ],
    )

    parent_id = ObjectId()
    retrieved_catalogue_categories = catalogue_category_repository.list(str(parent_id))

    database_mock.catalogue_categories.find.assert_called_once_with({"parent_id": parent_id})
    assert retrieved_catalogue_categories == [catalogue_category]


def test_list_with_null_parent_id_filter(test_helpers, database_mock, catalogue_category_repository):
    """
    Test getting catalogue categories when the provided parent_id filter is "null"

    Verify that the `list` method properly handles the retrieval of catalogue categories based on the provided parent
    parent_id filter.
    """
    # pylint: disable=duplicate-code
    catalogue_category_a = CatalogueCategoryOut(
        id=str(ObjectId()),
        name="Category A",
        code="category-a",
        is_leaf=False,
        parent_id=None,
        catalogue_item_properties=[],
    )

    catalogue_category_b = CatalogueCategoryOut(
        id=str(ObjectId()),
        name="Category B",
        code="category-b",
        is_leaf=False,
        parent_id=None,
        catalogue_item_properties=[],
    )
    # pylint: enable=duplicate-code

    # Mock `find` to return a list of catalogue category documents
    test_helpers.mock_find(
        database_mock.catalogue_categories,
        [
            {
                "_id": CustomObjectId(catalogue_category_a.id),
                "name": catalogue_category_a.name,
                "code": catalogue_category_a.code,
                "is_leaf": catalogue_category_a.is_leaf,
                "parent_id": catalogue_category_a.parent_id,
                "catalogue_item_properties": catalogue_category_a.catalogue_item_properties,
            },
            {
                "_id": CustomObjectId(catalogue_category_b.id),
                "name": catalogue_category_b.name,
                "code": catalogue_category_b.code,
                "is_leaf": catalogue_category_b.is_leaf,
                "parent_id": catalogue_category_b.parent_id,
                "catalogue_item_properties": catalogue_category_b.catalogue_item_properties,
            },
        ],
    )

    retrieved_catalogue_categories = catalogue_category_repository.list("null")

    database_mock.catalogue_categories.find.assert_called_once_with({"parent_id": None})
    assert retrieved_catalogue_categories == [catalogue_category_a, catalogue_category_b]


def test_list_with_parent_id_filter_no_matching_results(test_helpers, database_mock, catalogue_category_repository):
    """
    Test getting catalogue categories based on the provided parent_id filter when there is no matching
    results in the database.

    Verify that the `list` method properly handles the retrieval of catalogue categories based on the provided
    parent_id filter when there are no matching results in the database
    """
    # Mock `find` to return an empty list of catalogue category documents
    test_helpers.mock_find(database_mock.catalogue_categories, [])

    parent_id = ObjectId()
    retrieved_catalogue_categories = catalogue_category_repository.list(str(parent_id))

    database_mock.catalogue_categories.find.assert_called_once_with({"parent_id": parent_id})
    assert retrieved_catalogue_categories == []


# pylint:disable=W0613
def test_list_with_invalid_parent_id_filter(test_helpers, database_mock, catalogue_category_repository):
    """
    Test getting catalogue_categories when given an invalid parent_id to filter on

    Verify that the `list` method properly handles the retrieval of catalogue categories when given an invalid
    parent_id filter
    """
    with pytest.raises(InvalidObjectIdError) as exc:
        catalogue_category_repository.list("invalid")
    database_mock.catalogue_categories.find.assert_not_called()
    assert str(exc.value) == "Invalid ObjectId value 'invalid'"


def test_update(test_helpers, database_mock, catalogue_category_repository):
    """
    Test updating a catalogue category.

    Verify that the `update` method properly handles the catalogue category to be updated, checks that the catalogue
    category does not have child elements, there is not a duplicate catalogue category, and updates the catalogue
    category.
    """
    # pylint: disable=duplicate-code
    catalogue_category = CatalogueCategoryOut(
        id=str(ObjectId()),
        name="Category B",
        code="category-b",
        is_leaf=False,
        parent_id=None,
        catalogue_item_properties=[],
    )
    # pylint: enable=duplicate-code

    # Mock `find_one` to return a catalogue category document
    test_helpers.mock_find_one(
        database_mock.catalogue_categories,
        {
            **CATALOGUE_CATEGORY_INFO,
            "_id": CustomObjectId(catalogue_category.id),
            "is_leaf": catalogue_category.is_leaf,
            "parent_id": catalogue_category.parent_id,
            "catalogue_item_properties": catalogue_category.catalogue_item_properties,
        },
    )
    # Mock `find_one` to return no duplicate catalogue categories found
    test_helpers.mock_find_one(database_mock.catalogue_categories, None)
    # Mock `update_one` to return an object for the updated catalogue category document
    test_helpers.mock_update_one(database_mock.catalogue_categories)
    # Mock `find_one` to return the updated catalogue category document
    test_helpers.mock_find_one(
        database_mock.catalogue_categories,
        {
            "_id": CustomObjectId(catalogue_category.id),
            "name": catalogue_category.name,
            "code": catalogue_category.code,
            "is_leaf": catalogue_category.is_leaf,
            "parent_id": catalogue_category.parent_id,
            "catalogue_item_properties": catalogue_category.catalogue_item_properties,
        },
    )

    # pylint: disable=duplicate-code
    updated_catalogue_category = catalogue_category_repository.update(
        catalogue_category.id,
        CatalogueCategoryIn(
            name=catalogue_category.name,
            code=catalogue_category.code,
            is_leaf=catalogue_category.is_leaf,
            parent_id=catalogue_category.parent_id,
            catalogue_item_properties=catalogue_category.catalogue_item_properties,
        ),
    )
    # pylint: enable=duplicate-code

    database_mock.catalogue_categories.update_one.assert_called_once_with(
        {"_id": CustomObjectId(catalogue_category.id)},
        {
            "$set": {
                "name": catalogue_category.name,
                "code": catalogue_category.code,
                "is_leaf": catalogue_category.is_leaf,
                "parent_id": catalogue_category.parent_id,
                "catalogue_item_properties": catalogue_category.catalogue_item_properties,
            }
        },
    )
    database_mock.catalogue_categories.find_one.assert_has_calls(
        [
            call({"_id": CustomObjectId(catalogue_category.id)}),
            call({"parent_id": catalogue_category.parent_id, "code": catalogue_category.code}),
            call({"_id": CustomObjectId(catalogue_category.id)}),
        ]
    )
    assert updated_catalogue_category == catalogue_category


def test_update_with_invalid_id(catalogue_category_repository):
    """
    Test updating a catalogue category with invalid ID.

    Verify that the `update` method properly handles the update of a catalogue category with an invalid ID.
    """
    update_catalogue_category = MagicMock()
    catalogue_category_id = "invalid"

    with pytest.raises(InvalidObjectIdError) as exc:
        catalogue_category_repository.update(catalogue_category_id, update_catalogue_category)
    assert str(exc.value) == f"Invalid ObjectId value '{catalogue_category_id}'"


def test_update_with_nonexistent_parent_id(test_helpers, database_mock, catalogue_category_repository):
    """
    Test updating a catalogue category with non-existent parent ID.

    Verify that the `update` method properly handles the update of a catalogue category with non-existent parent ID.
    """
    # pylint: disable=duplicate-code
    update_catalogue_category = CatalogueCategoryIn(
        name="Category A",
        code="category-a",
        is_leaf=False,
        parent_id=str(ObjectId()),
        catalogue_item_properties=[],
    )
    # pylint: enable=duplicate-code

    # Mock `find_one` to not return a parent catalogue category document
    test_helpers.mock_find_one(database_mock.catalogue_categories, None)

    with pytest.raises(MissingRecordError) as exc:
        catalogue_category_repository.update(str(ObjectId()), update_catalogue_category)
    assert str(exc.value) == f"No parent catalogue category found with ID: {update_catalogue_category.parent_id}"


def test_update_duplicate_name_within_parent(test_helpers, database_mock, catalogue_category_repository):
    """
    Test updating a catalogue category with a duplicate name within the parent catalogue category.

    Verify that the `update` method properly handles the update of a catalogue category with a duplicate name in a
    parent catalogue category.
    """
    # pylint: disable=duplicate-code
    update_catalogue_category = CatalogueCategoryIn(
        name="Category B",
        code="category-B",
        is_leaf=False,
        parent_id=None,
        catalogue_item_properties=[],
    )
    # pylint: enable=duplicate-code

    catalogue_category_id = str(ObjectId())
    # Mock `find_one` to return a catalogue category document
    test_helpers.mock_find_one(
        database_mock.catalogue_categories,
        {
            **CATALOGUE_CATEGORY_INFO,
            "_id": CustomObjectId(catalogue_category_id),
            "is_leaf": update_catalogue_category.is_leaf,
            "parent_id": update_catalogue_category.parent_id,
            "catalogue_item_properties": update_catalogue_category.catalogue_item_properties,
        },
    )
    # Mock `find_one` to return duplicate catalogue category found
    test_helpers.mock_find_one(
        database_mock.catalogue_categories,
        {
            **CATALOGUE_CATEGORY_INFO,
            "_id": CustomObjectId(catalogue_category_id),
        },
    )

    with pytest.raises(DuplicateRecordError) as exc:
        catalogue_category_repository.update(catalogue_category_id, update_catalogue_category)
    assert str(exc.value) == "Duplicate catalogue category found within the parent catalogue category"


def test_update_duplicate_name_within_new_parent(test_helpers, database_mock, catalogue_category_repository):
    """
    Test updating a catalogue category with a duplicate name within a new parent catalogue category.

    Verify that the `update` method properly handles the update of a catalogue category with a duplicate name in a new
    parent catalogue category.
    """
    update_catalogue_category = CatalogueCategoryIn(
        name="Category A",
        code="category-a",
        is_leaf=True,
        parent_id=str(ObjectId()),
        catalogue_item_properties=[],
    )

    # Mock `find_one` to return a parent catalogue category document
    # pylint: disable=duplicate-code
    test_helpers.mock_find_one(
        database_mock.catalogue_categories,
        {
            "_id": update_catalogue_category.parent_id,
            "name": "Category B",
            "code": "category-b",
            "is_leaf": False,
            "parent_id": None,
            "catalogue_item_properties": [],
        },
    )
    # pylint: enable=duplicate-code
    catalogue_category_id = str(ObjectId())
    # Mock `find_one` to return a catalogue category document
    test_helpers.mock_find_one(
        database_mock.catalogue_categories,
        {
            "_id": CustomObjectId(catalogue_category_id),
            "name": update_catalogue_category.name,
            "code": update_catalogue_category.code,
            "is_leaf": update_catalogue_category.is_leaf,
            "parent_id": None,
            "catalogue_item_properties": update_catalogue_category.catalogue_item_properties,
        },
    )
    # Mock `find_one` to return duplicate catalogue category found
    test_helpers.mock_find_one(
        database_mock.catalogue_categories,
        {
            **CATALOGUE_CATEGORY_INFO,
            "_id": CustomObjectId(catalogue_category_id),
        },
    )

    with pytest.raises(DuplicateRecordError) as exc:
        catalogue_category_repository.update(catalogue_category_id, update_catalogue_category)
    assert str(exc.value) == "Duplicate catalogue category found within the parent catalogue category"


def test_has_child_elements_with_no_child_categories(test_helpers, database_mock, catalogue_category_repository):
    """
    Test has_child_elements returns false when there are no child categories
    """
<<<<<<< HEAD
    # Mock `find_one` to return no child catalogue category document
    test_helpers.mock_find_one(database_mock.catalogue_items, None)
    test_helpers.mock_find_one(database_mock.catalogue_categories, None)
=======

    # Mock count_documents to return 0 (child elements not found)
    test_helpers.mock_count_documents(database_mock.catalogue_categories, 0)
    test_helpers.mock_count_documents(database_mock.catalogue_items, 0)
>>>>>>> eb21c829

    result = catalogue_category_repository.has_child_elements(ObjectId())

    assert not result


def test_has_child_elements_with_child_categories(test_helpers, database_mock, catalogue_category_repository):
    """
    Test has_child_elements returns true when there are child categories
    """

    catalogue_category_id = str(ObjectId())

    # Mock find_one to return 1 (children catalogue categories found)
    test_helpers.mock_find_one(
        database_mock.catalogue_categories,
        {
            **CATALOGUE_CATEGORY_INFO,
            "_id": CustomObjectId(str(ObjectId())),
            "parent_id": catalogue_category_id,
        },
    )
    # Mock find_one to return 0 (children catalogue items not found)
    test_helpers.mock_find_one(database_mock.catalogue_items, None)

    result = catalogue_category_repository.has_child_elements(catalogue_category_id)

    assert result


def test_has_child_elements_with_child_catalogue_items(test_helpers, database_mock, catalogue_category_repository):
    """
    Test has_child_elements returns true when there are child catalogue items.
    """
    catalogue_category_id = str(ObjectId())

    # Mock `find_one` to return no child catalogue category document
    test_helpers.mock_find_one(database_mock.catalogue_categories, None)
    # pylint: disable=duplicate-code
    # Mock `find_one` to return the child catalogue item document
    test_helpers.mock_find_one(
        database_mock.catalogue_items,
        {
            **FULL_CATALOGUE_ITEM_A_INFO,
            "_id": CustomObjectId(str(ObjectId())),
            "catalogue_category_id": CustomObjectId(catalogue_category_id),
        },
    )
    # pylint: enable=duplicate-code
    result = catalogue_category_repository.has_child_elements(catalogue_category_id)

    assert result<|MERGE_RESOLUTION|>--- conflicted
+++ resolved
@@ -396,15 +396,9 @@
     # Mock `delete_one` to return that one document has been deleted
     test_helpers.mock_delete_one(database_mock.catalogue_categories, 1)
 
-<<<<<<< HEAD
     # Mock `find_one` to return no child catalogue category document
     test_helpers.mock_find_one(database_mock.catalogue_items, None)
     test_helpers.mock_find_one(database_mock.catalogue_categories, None)
-=======
-    # Mock count_documents to return 0 (child elements not found)
-    test_helpers.mock_count_documents(database_mock.catalogue_categories, 0)
-    test_helpers.mock_count_documents(database_mock.catalogue_items, 0)
->>>>>>> eb21c829
 
     catalogue_category_repository.delete(catalogue_category_id)
 
@@ -422,8 +416,7 @@
     """
     catalogue_category_id = str(ObjectId())
 
-<<<<<<< HEAD
-    # Mock find_one to return 1 (children catalogue categories found)
+    # Mock find_one to return children catalogue category found
     test_helpers.mock_find_one(
         database_mock.catalogue_categories,
         {
@@ -432,14 +425,8 @@
             "parent_id": catalogue_category_id,
         },
     )
-    # Mock find_one to return 0 (children catalogue items not found)
+    # Mock find_one to return no children catalogue items found
     test_helpers.mock_find_one(database_mock.catalogue_items, None)
-=======
-    # Mock count_documents to return 1 (child catalogue categories found)
-    test_helpers.mock_count_documents(database_mock.catalogue_categories, 1)
-    # Mock count_documents to return 0 (child catalogue items not found)
-    test_helpers.mock_count_documents(database_mock.catalogue_items, 0)
->>>>>>> eb21c829
 
     with pytest.raises(ChildElementsExistError) as exc:
         catalogue_category_repository.delete(catalogue_category_id)
@@ -456,7 +443,6 @@
     """
     catalogue_category_id = str(ObjectId())
 
-<<<<<<< HEAD
     # Mock `find_one` to return no child catalogue category document
     test_helpers.mock_find_one(database_mock.catalogue_categories, None)
     # pylint: disable=duplicate-code
@@ -470,15 +456,7 @@
         },
     )
     # pylint: enable=duplicate-code
-    with pytest.raises(ChildrenElementsExistError) as exc:
-=======
-    # Mock count_documents to return 0 (child catalogue categories not found)
-    test_helpers.mock_count_documents(database_mock.catalogue_categories, 0)
-    # Mock count_documents to return 1 (child catalogue items found)
-    test_helpers.mock_count_documents(database_mock.catalogue_items, 1)
-
     with pytest.raises(ChildElementsExistError) as exc:
->>>>>>> eb21c829
         catalogue_category_repository.delete(catalogue_category_id)
     assert str(exc.value) == (
         f"Catalogue category with ID {catalogue_category_id} has child elements and cannot be deleted"
@@ -507,15 +485,9 @@
     # Mock `delete_one` to return that no document has been deleted
     test_helpers.mock_delete_one(database_mock.catalogue_categories, 0)
 
-<<<<<<< HEAD
     # Mock `find_one` to return no child catalogue category document
     test_helpers.mock_find_one(database_mock.catalogue_items, None)
     test_helpers.mock_find_one(database_mock.catalogue_categories, None)
-=======
-    # Mock count_documents to return 0 (child elements not found)
-    test_helpers.mock_count_documents(database_mock.catalogue_categories, 0)
-    test_helpers.mock_count_documents(database_mock.catalogue_items, 0)
->>>>>>> eb21c829
 
     with pytest.raises(MissingRecordError) as exc:
         catalogue_category_repository.delete(catalogue_category_id)
@@ -1024,16 +996,9 @@
     """
     Test has_child_elements returns false when there are no child categories
     """
-<<<<<<< HEAD
     # Mock `find_one` to return no child catalogue category document
     test_helpers.mock_find_one(database_mock.catalogue_items, None)
     test_helpers.mock_find_one(database_mock.catalogue_categories, None)
-=======
-
-    # Mock count_documents to return 0 (child elements not found)
-    test_helpers.mock_count_documents(database_mock.catalogue_categories, 0)
-    test_helpers.mock_count_documents(database_mock.catalogue_items, 0)
->>>>>>> eb21c829
 
     result = catalogue_category_repository.has_child_elements(ObjectId())
 
