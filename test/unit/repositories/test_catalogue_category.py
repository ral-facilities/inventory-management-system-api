--- conflicted
+++ resolved
@@ -82,17 +82,13 @@
     a duplicate catalogue category, and creates the catalogue category.
     """
     catalogue_category = CatalogueCategoryOut(
-<<<<<<< HEAD
         id=str(ObjectId()),
         name="Category A",
         code="category-a",
         is_leaf=False,
-        path="/category-a/",
+        path="/category-a",
         parent_path="/",
         parent_id=None,
-=======
-        id=str(ObjectId()), name="Category A", code="category-a", path="/category-a", parent_path="/", parent_id=None
->>>>>>> c13369d2
     )
 
     # Mock count_documents to return 0 (no duplicate catalogue category found within the parent catalogue category)
@@ -161,12 +157,8 @@
             "_id": CustomObjectId(catalogue_category.parent_id),
             "name": "Category A",
             "code": "category-a",
-<<<<<<< HEAD
             "is_leaf": False,
-            "path": "/category-a/",
-=======
             "path": "/category-a",
->>>>>>> c13369d2
             "parent_path": "/",
             "parent_id": None,
         },
@@ -230,12 +222,8 @@
         id=str(ObjectId()),
         name="Category A",
         code="category-a",
-<<<<<<< HEAD
         is_leaf=False,
-        path="/category-a/",
-=======
         path="/category-a",
->>>>>>> c13369d2
         parent_path="/",
         parent_id=str(ObjectId()),
     )
@@ -271,14 +259,9 @@
         id=str(ObjectId()),
         name="Category B",
         code="category-b",
-<<<<<<< HEAD
         is_leaf=True,
-        path="/category-a/category-b/",
-        parent_path="/category-a/",
-=======
         path="/category-a/category-b",
         parent_path="/category-a",
->>>>>>> c13369d2
         parent_id=str(ObjectId()),
     )
 
@@ -289,12 +272,8 @@
             "_id": CustomObjectId(catalogue_category.parent_id),
             "name": "Category A",
             "code": "category-a",
-<<<<<<< HEAD
             "is_leaf": False,
-            "path": "/category-a/",
-=======
             "path": "/category-a",
->>>>>>> c13369d2
             "parent_path": "/",
             "parent_id": None,
         },
