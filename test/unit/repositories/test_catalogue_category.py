--- conflicted
+++ resolved
@@ -855,12 +855,8 @@
 
     database_mock.catalogue_categories.update_one.assert_called_once_with(
         {"_id": CustomObjectId(catalogue_category.id)},
-<<<<<<< HEAD
         {"$set": {**catalogue_category_in.model_dump(by_alias=True)}},
-=======
-        {"$set": {**catalogue_category_in.model_dump()}},
         session=session,
->>>>>>> ac4e4328
     )
     database_mock.catalogue_categories.find_one.assert_has_calls(
         [
