--- conflicted
+++ resolved
@@ -828,18 +828,7 @@
 
     Verify that the `update` method properly handles the update of a catalogue category with an invalid ID.
     """
-<<<<<<< HEAD
-    update_catalogue_category = CatalogueCategoryIn(
-        name="Category B",
-        code="category-b",
-        is_leaf=False,
-        parent_id=None,
-        catalogue_item_properties=[],
-    )
-
-=======
     update_catalogue_category = MagicMock()
->>>>>>> 6e3d9254
     catalogue_category_id = "invalid"
 
     with pytest.raises(InvalidObjectIdError) as exc:
