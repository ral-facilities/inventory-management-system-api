# pylint: disable=too-many-lines
"""
Unit tests for the `CatalogueCategoryRepo` repository.
"""
<<<<<<< HEAD
from unittest.mock import MagicMock, call, patch
=======
from unittest.mock import call, MagicMock
>>>>>>> 75b0d925

import pytest
from bson import ObjectId

from inventory_management_system_api.core.custom_object_id import CustomObjectId
from inventory_management_system_api.core.exceptions import (
    ChildrenElementsExistError,
    DuplicateRecordError,
    InvalidObjectIdError,
    MissingRecordError,
)
from inventory_management_system_api.models.catalogue_category import (
    CatalogueCategoryIn,
    CatalogueCategoryOut,
    CatalogueItemProperty,
)


def test_create(test_helpers, database_mock, catalogue_category_repository):
    """
    Test creating a catalogue category.

    Verify that the `create` method properly handles the catalogue category to be created, checks that there is not a
    duplicate catalogue category, and creates the catalogue category.
    """
    # pylint: disable=duplicate-code
    catalogue_category = CatalogueCategoryOut(
        id=str(ObjectId()),
        name="Category A",
        code="category-a",
        is_leaf=False,
        path="/category-a",
        parent_path="/",
        parent_id=None,
        catalogue_item_properties=[],
    )
    # pylint: enable=duplicate-code

    # Mock `count_documents` to return 0 (no duplicate catalogue category found within the parent catalogue category)
    test_helpers.mock_count_documents(database_mock.catalogue_categories, 0)
    # Mock `insert_one` to return an object for the inserted catalogue category document
    test_helpers.mock_insert_one(database_mock.catalogue_categories, CustomObjectId(catalogue_category.id))
    # Mock `find_one` to return the inserted catalogue category document
    test_helpers.mock_find_one(
        database_mock.catalogue_categories,
        {
            "_id": CustomObjectId(catalogue_category.id),
            "name": catalogue_category.name,
            "code": catalogue_category.code,
            "is_leaf": catalogue_category.is_leaf,
            "path": catalogue_category.path,
            "parent_path": catalogue_category.parent_path,
            "parent_id": catalogue_category.parent_id,
            "catalogue_item_properties": catalogue_category.catalogue_item_properties,
        },
    )

    # pylint: disable=duplicate-code
    created_catalogue_category = catalogue_category_repository.create(
        CatalogueCategoryIn(
            name=catalogue_category.name,
            code=catalogue_category.code,
            is_leaf=catalogue_category.is_leaf,
            path=catalogue_category.path,
            parent_path=catalogue_category.parent_path,
            parent_id=catalogue_category.parent_id,
            catalogue_item_properties=catalogue_category.catalogue_item_properties,
        )
    )
    # pylint: enable=duplicate-code

    database_mock.catalogue_categories.insert_one.assert_called_once_with(
        {
            "name": catalogue_category.name,
            "code": catalogue_category.code,
            "is_leaf": catalogue_category.is_leaf,
            "path": catalogue_category.path,
            "parent_path": catalogue_category.parent_path,
            "parent_id": catalogue_category.parent_id,
            "catalogue_item_properties": catalogue_category.catalogue_item_properties,
        }
    )
    assert created_catalogue_category == catalogue_category


def test_create_leaf_category_without_catalogue_item_properties(
    test_helpers, database_mock, catalogue_category_repository
):
    """
    Test creating a leaf catalogue category without catalogue item properties.

    Verify that the `create` method properly handles the catalogue category to be created, checks that there is not a
    duplicate catalogue category, and creates the catalogue category.
    """
    # pylint: disable=duplicate-code
    catalogue_category = CatalogueCategoryOut(
        id=str(ObjectId()),
        name="Category A",
        code="category-a",
        is_leaf=True,
        path="/category-a",
        parent_path="/",
        parent_id=None,
        catalogue_item_properties=[],
    )
    # pylint: enable=duplicate-code

    # Mock `count_documents` to return 0 (no duplicate catalogue category found within the parent catalogue category)
    test_helpers.mock_count_documents(database_mock.catalogue_categories, 0)
    # Mock `insert_one` to return an object for the inserted catalogue category document
    test_helpers.mock_insert_one(database_mock.catalogue_categories, CustomObjectId(catalogue_category.id))
    # Mock `find_one` to return the inserted catalogue category document
    test_helpers.mock_find_one(
        database_mock.catalogue_categories,
        {
            "_id": CustomObjectId(catalogue_category.id),
            "name": catalogue_category.name,
            "code": catalogue_category.code,
            "is_leaf": catalogue_category.is_leaf,
            "path": catalogue_category.path,
            "parent_path": catalogue_category.parent_path,
            "parent_id": catalogue_category.parent_id,
            "catalogue_item_properties": catalogue_category.catalogue_item_properties,
        },
    )

    # pylint: disable=duplicate-code
    created_catalogue_category = catalogue_category_repository.create(
        CatalogueCategoryIn(
            name=catalogue_category.name,
            code=catalogue_category.code,
            is_leaf=catalogue_category.is_leaf,
            path=catalogue_category.path,
            parent_path=catalogue_category.parent_path,
            parent_id=catalogue_category.parent_id,
            catalogue_item_properties=None,
        )
    )
    # pylint: enable=duplicate-code

    database_mock.catalogue_categories.insert_one.assert_called_once_with(
        {
            "name": catalogue_category.name,
            "code": catalogue_category.code,
            "is_leaf": catalogue_category.is_leaf,
            "path": catalogue_category.path,
            "parent_path": catalogue_category.parent_path,
            "parent_id": catalogue_category.parent_id,
            "catalogue_item_properties": catalogue_category.catalogue_item_properties,
        }
    )
    assert created_catalogue_category == catalogue_category


def test_create_non_leaf_category_with_catalogue_item_properties(
    test_helpers, database_mock, catalogue_category_repository
):
    """
    Test creating a non-leaf catalogue category with catalogue item properties.

    Verify that the `create` method properly handles the catalogue category to be created, checks that there is not a
    duplicate catalogue category, and creates the catalogue category.
    """
    # pylint: disable=duplicate-code
    catalogue_category = CatalogueCategoryOut(
        id=str(ObjectId()),
        name="Category A",
        code="category-a",
        is_leaf=True,
        path="/category-a",
        parent_path="/",
        parent_id=None,
        catalogue_item_properties=[],
    )
    # pylint: enable=duplicate-code

    # Mock `count_documents` to return 0 (no duplicate catalogue category found within the parent catalogue category)
    test_helpers.mock_count_documents(database_mock.catalogue_categories, 0)
    # Mock `insert_one` to return an object for the inserted catalogue category document
    test_helpers.mock_insert_one(database_mock.catalogue_categories, CustomObjectId(catalogue_category.id))
    # Mock `find_one` to return the inserted catalogue category document
    test_helpers.mock_find_one(
        database_mock.catalogue_categories,
        {
            "_id": CustomObjectId(catalogue_category.id),
            "name": catalogue_category.name,
            "code": catalogue_category.code,
            "is_leaf": catalogue_category.is_leaf,
            "path": catalogue_category.path,
            "parent_path": catalogue_category.parent_path,
            "parent_id": catalogue_category.parent_id,
            "catalogue_item_properties": catalogue_category.catalogue_item_properties,
        },
    )

    catalogue_item_properties = [
        CatalogueItemProperty(name="Property A", type="number", unit="mm", mandatory=False),
        CatalogueItemProperty(name="Property B", type="boolean", mandatory=True),
    ]
    # pylint: disable=duplicate-code
    created_catalogue_category = catalogue_category_repository.create(
        CatalogueCategoryIn(
            name=catalogue_category.name,
            code=catalogue_category.code,
            is_leaf=catalogue_category.is_leaf,
            path=catalogue_category.path,
            parent_path=catalogue_category.parent_path,
            parent_id=catalogue_category.parent_id,
            catalogue_item_properties=catalogue_item_properties,
        )
    )
    # pylint: enable=duplicate-code

    database_mock.catalogue_categories.insert_one.assert_called_once_with(
        {
            "name": catalogue_category.name,
            "code": catalogue_category.code,
            "is_leaf": catalogue_category.is_leaf,
            "path": catalogue_category.path,
            "parent_path": catalogue_category.parent_path,
            "parent_id": catalogue_category.parent_id,
            "catalogue_item_properties": catalogue_item_properties,
        }
    )
    assert created_catalogue_category == catalogue_category


def test_create_with_parent_id(test_helpers, database_mock, catalogue_category_repository):
    """
    Test creating a catalogue category with a parent ID.

    Verify that the `create` method properly handles a catalogue category with a parent ID.
    """
    catalogue_category = CatalogueCategoryOut(
        id=str(ObjectId()),
        is_leaf=True,
        name="Category B",
        code="category-b",
        path="/category-a/category-b",
        parent_path="/category-a",
        parent_id=str(ObjectId()),
        catalogue_item_properties=[
            CatalogueItemProperty(name="Property A", type="number", unit="mm", mandatory=False),
            CatalogueItemProperty(name="Property B", type="boolean", mandatory=True),
        ],
    )

    # Mock `find_one` to return the parent catalogue category document
    test_helpers.mock_find_one(
        database_mock.catalogue_categories,
        {
            "_id": CustomObjectId(catalogue_category.parent_id),
            "name": "Category A",
            "code": "category-a",
            "is_leaf": False,
            "path": "/category-a",
            "parent_path": "/",
            "parent_id": None,
            "catalogue_item_properties": [],
        },
    )
    # Mock `count_documents` to return 0 (no duplicate catalogue category found within the parent catalogue category)
    test_helpers.mock_count_documents(database_mock.catalogue_categories, 0)
    # Mock `insert_one` to return an object for the inserted catalogue category document
    test_helpers.mock_insert_one(database_mock.catalogue_categories, CustomObjectId(catalogue_category.id))
    # Mock `find_one` to return the inserted catalogue category document
    test_helpers.mock_find_one(
        database_mock.catalogue_categories,
        {
            "_id": CustomObjectId(catalogue_category.id),
            "name": catalogue_category.name,
            "code": catalogue_category.code,
            "is_leaf": catalogue_category.is_leaf,
            "path": catalogue_category.path,
            "parent_path": catalogue_category.parent_path,
            "parent_id": CustomObjectId(catalogue_category.parent_id),
            "catalogue_item_properties": catalogue_category.catalogue_item_properties,
        },
    )

    # pylint: disable=duplicate-code
    created_catalogue_category = catalogue_category_repository.create(
        CatalogueCategoryIn(
            name=catalogue_category.name,
            code=catalogue_category.code,
            is_leaf=catalogue_category.is_leaf,
            path=catalogue_category.path,
            parent_path=catalogue_category.parent_path,
            parent_id=catalogue_category.parent_id,
            catalogue_item_properties=catalogue_category.catalogue_item_properties,
        )
    )
    # pylint: enable=duplicate-code

    database_mock.catalogue_categories.insert_one.assert_called_once_with(
        {
            "name": catalogue_category.name,
            "code": catalogue_category.code,
            "is_leaf": catalogue_category.is_leaf,
            "path": catalogue_category.path,
            "parent_path": catalogue_category.parent_path,
            "parent_id": CustomObjectId(catalogue_category.parent_id),
            "catalogue_item_properties": catalogue_category.catalogue_item_properties,
        }
    )
    database_mock.catalogue_categories.find_one.assert_has_calls(
        [
            call({"_id": CustomObjectId(catalogue_category.parent_id)}),
            call({"_id": CustomObjectId(catalogue_category.id)}),
        ]
    )
    assert created_catalogue_category == catalogue_category


def test_create_with_nonexistent_parent_id(test_helpers, database_mock, catalogue_category_repository):
    """
    Test creating a catalogue category with a nonexistent parent ID.

    Verify that the `create` method properly handles a catalogue category with a nonexistent parent ID, does not find a
    parent catalogue category with an ID specified by `parent_id`, and does not create the catalogue category.
    """
    # pylint: disable=duplicate-code
    catalogue_category = CatalogueCategoryOut(
        id=str(ObjectId()),
        name="Category A",
        code="category-a",
        is_leaf=False,
        path="/category-a",
        parent_path="/",
        parent_id=str(ObjectId()),
        catalogue_item_properties=[],
    )
    # pylint: enable=duplicate-code

    # Mock `find_one` to not return a parent catalogue category document
    test_helpers.mock_find_one(database_mock.catalogue_categories, None)

    with pytest.raises(MissingRecordError) as exc:
        catalogue_category_repository.create(
            CatalogueCategoryIn(
                name=catalogue_category.name,
                code=catalogue_category.code,
                is_leaf=False,
                path=catalogue_category.path,
                parent_path=catalogue_category.parent_path,
                parent_id=catalogue_category.parent_id,
                catalogue_item_properties=[],
            )
        )
    database_mock.catalogue_categories.insert_one.assert_not_called()
    assert str(exc.value) == f"No parent catalogue category found with ID: {catalogue_category.parent_id}"


def test_create_with_duplicate_name_within_parent(test_helpers, database_mock, catalogue_category_repository):
    """
    Test creating a catalogue category with a duplicate name within the parent catalogue category.

    Verify that the `create` method properly handles a catalogue category with a duplicate name, finds that there is a
    duplicate catalogue category, and does not create the catalogue category.
    """
    # pylint: disable=duplicate-code
    catalogue_category = CatalogueCategoryOut(
        id=str(ObjectId()),
        name="Category B",
        code="category-b",
        is_leaf=True,
        path="/category-a/category-b",
        parent_path="/category-a",
        parent_id=str(ObjectId()),
        catalogue_item_properties=[
            CatalogueItemProperty(name="Property A", type="number", unit="mm", mandatory=False),
            CatalogueItemProperty(name="Property B", type="boolean", mandatory=True),
        ],
    )
    # pylint: enable=duplicate-code

    # Mock `find_one` to return the parent catalogue category document
    test_helpers.mock_find_one(
        database_mock.catalogue_categories,
        {
            "_id": CustomObjectId(catalogue_category.parent_id),
            "name": "Category A",
            "code": "category-a",
            "is_leaf": False,
            "path": "/category-a",
            "parent_path": "/",
            "parent_id": None,
            "catalogue_item_properties": [],
        },
    )
    # Mock `count_documents` to return 1 (duplicate catalogue category found within the parent catalogue category)
    test_helpers.mock_count_documents(database_mock.catalogue_categories, 1)

    with pytest.raises(DuplicateRecordError) as exc:
        # pylint: disable=duplicate-code
        catalogue_category_repository.create(
            CatalogueCategoryIn(
                name=catalogue_category.name,
                code=catalogue_category.code,
                is_leaf=catalogue_category.is_leaf,
                path=catalogue_category.path,
                parent_path=catalogue_category.parent_path,
                parent_id=catalogue_category.parent_id,
                catalogue_item_properties=catalogue_category.catalogue_item_properties,
            )
        )
        # pylint: enable=duplicate-code
    assert str(exc.value) == "Duplicate catalogue category found within the parent catalogue category"
    database_mock.catalogue_categories.count_documents.assert_called_once_with(
        {"parent_id": CustomObjectId(catalogue_category.parent_id), "code": catalogue_category.code}
    )


def test_delete(test_helpers, database_mock, catalogue_category_repository):
    """
    Test deleting a catalogue category.

    Verify that the `delete` method properly handles the deletion of a catalogue category by ID.
    """
    catalogue_category_id = str(ObjectId())

    # Mock `delete_one` to return that one document has been deleted
    test_helpers.mock_delete_one(database_mock.catalogue_categories, 1)

    # Mock count_documents to return 0 (children elements not found)
    test_helpers.mock_count_documents(database_mock.catalogue_categories, 0)
    test_helpers.mock_count_documents(database_mock.catalogue_items, 0)

    catalogue_category_repository.delete(catalogue_category_id)

    database_mock.catalogue_categories.delete_one.assert_called_once_with(
        {"_id": CustomObjectId(catalogue_category_id)}
    )


def test_delete_with_children_catalogue_categories(test_helpers, database_mock, catalogue_category_repository):
    """
    Test deleting a catalogue category with children catalogue categories.

    Verify that the `delete` method properly handles the deletion of a catalogue category with children catalogue
    categories.
    """
    catalogue_category_id = str(ObjectId())

    # Mock count_documents to return 1 (children catalogue categories found)
    test_helpers.mock_count_documents(database_mock.catalogue_categories, 1)
    # Mock count_documents to return 0 (children catalogue items not found)
    test_helpers.mock_count_documents(database_mock.catalogue_items, 0)

    with pytest.raises(ChildrenElementsExistError) as exc:
        catalogue_category_repository.delete(catalogue_category_id)
    assert str(exc.value) == (
        f"Catalogue category with ID {catalogue_category_id} has children elements and cannot be deleted"
    )


def test_delete_with_children_catalogue_items(test_helpers, database_mock, catalogue_category_repository):
    """
    Test deleting a catalogue category with children catalogue items.

    Verify that the `delete` method properly handles the deletion of a catalogue category with children catalogue items.
    """
    catalogue_category_id = str(ObjectId())

    # Mock count_documents to return 0 (children catalogue categories not found)
    test_helpers.mock_count_documents(database_mock.catalogue_categories, 0)
    # Mock count_documents to return 1 (children catalogue items found)
    test_helpers.mock_count_documents(database_mock.catalogue_items, 1)

    with pytest.raises(ChildrenElementsExistError) as exc:
        catalogue_category_repository.delete(catalogue_category_id)
    assert str(exc.value) == (
        f"Catalogue category with ID {catalogue_category_id} has children elements and cannot be deleted"
    )


def test_delete_with_invalid_id(catalogue_category_repository):
    """
    Test deleting a catalogue category with an invalid ID.

    Verify that the `delete` method properly handles the deletion of a catalogue category with an invalid ID.
    """
    with pytest.raises(InvalidObjectIdError) as exc:
        catalogue_category_repository.delete("invalid")
    assert str(exc.value) == "Invalid ObjectId value 'invalid'"


def test_delete_with_nonexistent_id(test_helpers, database_mock, catalogue_category_repository):
    """
    Test deleting a catalogue category with a nonexistent ID.

    Verify that the `delete` method properly handles the deletion of a catalogue category with a nonexistent ID.
    """
    catalogue_category_id = str(ObjectId())

    # Mock `delete_one` to return that no document has been deleted
    test_helpers.mock_delete_one(database_mock.catalogue_categories, 0)

    # Mock count_documents to return 0 (children elements not found)
    test_helpers.mock_count_documents(database_mock.catalogue_categories, 0)
    test_helpers.mock_count_documents(database_mock.catalogue_items, 0)

    with pytest.raises(MissingRecordError) as exc:
        catalogue_category_repository.delete(catalogue_category_id)
    assert str(exc.value) == f"No catalogue category found with ID: {catalogue_category_id}"
    database_mock.catalogue_categories.delete_one.assert_called_once_with(
        {"_id": CustomObjectId(catalogue_category_id)}
    )


def test_get(test_helpers, database_mock, catalogue_category_repository):
    """
    Test getting a catalogue category.

    Verify that the `get` method properly handles the retrieval of a catalogue category by ID.
    """
    # pylint: disable=duplicate-code
    catalogue_category = CatalogueCategoryOut(
        id=str(ObjectId()),
        name="Category A",
        code="category-a",
        is_leaf=False,
        path="/category-a",
        parent_path="/",
        parent_id=None,
        catalogue_item_properties=[],
    )
    # pylint: enable=duplicate-code

    # Mock `find_one` to return a catalogue category document
    test_helpers.mock_find_one(
        database_mock.catalogue_categories,
        {
            "_id": CustomObjectId(catalogue_category.id),
            "name": catalogue_category.name,
            "code": catalogue_category.code,
            "is_leaf": catalogue_category.is_leaf,
            "path": catalogue_category.path,
            "parent_path": catalogue_category.parent_path,
            "parent_id": catalogue_category.parent_id,
            "catalogue_item_properties": catalogue_category.catalogue_item_properties,
        },
    )

    retrieved_catalogue_category = catalogue_category_repository.get(catalogue_category.id)

    database_mock.catalogue_categories.find_one.assert_called_once_with({"_id": CustomObjectId(catalogue_category.id)})
    assert retrieved_catalogue_category == catalogue_category


def test_get_with_invalid_id(catalogue_category_repository):
    """
    Test getting a catalogue category with an invalid ID.

    Verify that the `get` method properly handles the retrieval of a catalogue category with an invalid ID.
    """
    with pytest.raises(InvalidObjectIdError) as exc:
        catalogue_category_repository.get("invalid")
    assert str(exc.value) == "Invalid ObjectId value 'invalid'"


def test_get_with_nonexistent_id(test_helpers, database_mock, catalogue_category_repository):
    """
    Test getting a catalogue category with a nonexistent ID.

    Verify that the `get` method properly handles the retrieval of a catalogue category with a nonexistent ID.
    """
    catalogue_category_id = str(ObjectId())

    # Mock `find_one` to not return a catalogue category document
    test_helpers.mock_find_one(database_mock.catalogue_categories, None)

    retrieved_catalogue_category = catalogue_category_repository.get(catalogue_category_id)

    assert retrieved_catalogue_category is None
    database_mock.catalogue_categories.find_one.assert_called_once_with({"_id": CustomObjectId(catalogue_category_id)})


@patch("inventory_management_system_api.repositories.catalogue_category.query_breadcrumbs")
def test_get_breadcrumbs(mock_query_breadcrumbs, database_mock, catalogue_category_repository):
    """
    Test getting breadcrumbs for a specific catalogue category

    Verify that the 'get_breadcrumbs' method properly handles the retrieval of breadcrumbs for a system
    """
    catalogue_category_id = str(ObjectId())
    mock_breadcrumbs = MagicMock()
    mock_query_breadcrumbs.return_value = mock_breadcrumbs

    retrieved_breadcrumbs = catalogue_category_repository.get_breadcrumbs(catalogue_category_id)

    mock_query_breadcrumbs.assert_called_once_with(
        entity_id=catalogue_category_id,
        entity_collection=database_mock.catalogue_categories,
        graph_lookup_from="catalogue_categories",
    )
    assert retrieved_breadcrumbs == mock_breadcrumbs


def test_list(test_helpers, database_mock, catalogue_category_repository):
    """
    Test getting catalogue categories.

    Verify that the `list` method properly handles the retrieval of catalogue categories without filters.
    """
    # pylint: disable=duplicate-code
    catalogue_category_a = CatalogueCategoryOut(
        id=str(ObjectId()),
        name="Category A",
        code="category-a",
        is_leaf=False,
        path="/category-a",
        parent_path="/",
        parent_id=None,
        catalogue_item_properties=[],
    )

    catalogue_category_b = CatalogueCategoryOut(
        id=str(ObjectId()),
        name="Category B",
        code="category-b",
        is_leaf=False,
        path="/category-b",
        parent_path="/",
        parent_id=None,
        catalogue_item_properties=[],
    )
    # pylint: enable=duplicate-code

    # Mock `find` to return a list of catalogue category documents
    test_helpers.mock_find(
        database_mock.catalogue_categories,
        [
            {
                "_id": CustomObjectId(catalogue_category_a.id),
                "name": catalogue_category_a.name,
                "code": catalogue_category_a.code,
                "is_leaf": catalogue_category_a.is_leaf,
                "path": catalogue_category_a.path,
                "parent_path": catalogue_category_a.parent_path,
                "parent_id": catalogue_category_a.parent_id,
                "catalogue_item_properties": catalogue_category_a.catalogue_item_properties,
            },
            {
                "_id": CustomObjectId(catalogue_category_b.id),
                "name": catalogue_category_b.name,
                "code": catalogue_category_b.code,
                "is_leaf": catalogue_category_b.is_leaf,
                "path": catalogue_category_b.path,
                "parent_path": catalogue_category_b.parent_path,
                "parent_id": catalogue_category_b.parent_id,
                "catalogue_item_properties": catalogue_category_b.catalogue_item_properties,
            },
        ],
    )

    retrieved_catalogue_categories = catalogue_category_repository.list(None, None)

    database_mock.catalogue_categories.find.assert_called_once_with({})
    assert retrieved_catalogue_categories == [catalogue_category_a, catalogue_category_b]


def test_list_with_path_filter(test_helpers, database_mock, catalogue_category_repository):
    """
    Test getting catalogue categories based on the provided path filter.

    Verify that the `list` method properly handles the retrieval of catalogue categories based on the provided path
    filter.
    """
    # pylint: disable=duplicate-code
    catalogue_category = CatalogueCategoryOut(
        id=str(ObjectId()),
        name="Category A",
        code="category-a",
        is_leaf=False,
        path="/category-a",
        parent_path="/",
        parent_id=None,
        catalogue_item_properties=[],
    )
    # pylint: enable=duplicate-code

    # Mock `find` to return a list of catalogue category documents
    test_helpers.mock_find(
        database_mock.catalogue_categories,
        [
            {
                "_id": CustomObjectId(catalogue_category.id),
                "name": catalogue_category.name,
                "code": catalogue_category.code,
                "is_leaf": catalogue_category.is_leaf,
                "path": catalogue_category.path,
                "parent_path": catalogue_category.parent_path,
                "parent_id": catalogue_category.parent_id,
                "catalogue_item_properties": catalogue_category.catalogue_item_properties,
            }
        ],
    )

    retrieved_catalogue_categories = catalogue_category_repository.list("/category-a", None)

    database_mock.catalogue_categories.find.assert_called_once_with({"path": "/category-a"})
    assert retrieved_catalogue_categories == [catalogue_category]


def test_list_with_parent_path_filter(test_helpers, database_mock, catalogue_category_repository):
    """
    Test getting catalogue categories based on the provided parent path filter.

    Verify that the `list` method properly handles the retrieval of catalogue categories based on the provided parent
    path filter.
    """
    # pylint: disable=duplicate-code
    catalogue_category_a = CatalogueCategoryOut(
        id=str(ObjectId()),
        name="Category A",
        code="category-a",
        is_leaf=False,
        path="/category-a",
        parent_path="/",
        parent_id=None,
        catalogue_item_properties=[],
    )

    catalogue_category_b = CatalogueCategoryOut(
        id=str(ObjectId()),
        name="Category B",
        code="category-b",
        is_leaf=False,
        path="/category-b",
        parent_path="/",
        parent_id=None,
        catalogue_item_properties=[],
    )
    # pylint: enable=duplicate-code

    # Mock `find` to return a list of catalogue category documents
    test_helpers.mock_find(
        database_mock.catalogue_categories,
        [
            {
                "_id": CustomObjectId(catalogue_category_a.id),
                "name": catalogue_category_a.name,
                "code": catalogue_category_a.code,
                "is_leaf": catalogue_category_a.is_leaf,
                "path": catalogue_category_a.path,
                "parent_path": catalogue_category_a.parent_path,
                "parent_id": catalogue_category_a.parent_id,
                "catalogue_item_properties": catalogue_category_a.catalogue_item_properties,
            },
            {
                "_id": CustomObjectId(catalogue_category_b.id),
                "name": catalogue_category_b.name,
                "code": catalogue_category_b.code,
                "is_leaf": catalogue_category_b.is_leaf,
                "path": catalogue_category_b.path,
                "parent_path": catalogue_category_b.parent_path,
                "parent_id": catalogue_category_b.parent_id,
                "catalogue_item_properties": catalogue_category_b.catalogue_item_properties,
            },
        ],
    )

    retrieved_catalogue_categories = catalogue_category_repository.list(None, "/")

    database_mock.catalogue_categories.find.assert_called_once_with({"parent_path": "/"})
    assert retrieved_catalogue_categories == [catalogue_category_a, catalogue_category_b]


def test_list_with_path_and_parent_path_filters(test_helpers, database_mock, catalogue_category_repository):
    """
    Test getting catalogue categories based on the provided path and parent path filters.

    Verify that the `list` method properly handles the retrieval of catalogue categories based on the provided path and
    parent path filters.
    """
    # pylint: disable=duplicate-code
    catalogue_category = CatalogueCategoryOut(
        id=str(ObjectId()),
        name="Category B",
        code="category-b",
        is_leaf=False,
        path="/category-b",
        parent_path="/",
        parent_id=None,
        catalogue_item_properties=[],
    )
    # pylint: enable=duplicate-code

    # Mock `find` to return a list of catalogue category documents
    test_helpers.mock_find(
        database_mock.catalogue_categories,
        [
            {
                "_id": CustomObjectId(catalogue_category.id),
                "name": catalogue_category.name,
                "code": catalogue_category.code,
                "is_leaf": catalogue_category.is_leaf,
                "path": catalogue_category.path,
                "parent_path": catalogue_category.parent_path,
                "parent_id": catalogue_category.parent_id,
                "catalogue_item_properties": catalogue_category.catalogue_item_properties,
            }
        ],
    )

    retrieved_catalogue_categories = catalogue_category_repository.list("/category-b", "/")

    database_mock.catalogue_categories.find.assert_called_once_with({"path": "/category-b", "parent_path": "/"})
    assert retrieved_catalogue_categories == [catalogue_category]


def test_list_with_path_and_parent_path_filters_no_matching_results(
    test_helpers, database_mock, catalogue_category_repository
):
    """
    Test getting catalogue categories based on the provided path and parent path filters when there is no matching
    results in the database.

    Verify that the `list` method properly handles the retrieval of catalogue categories based on the provided path and
    parent path filters.
    """
    # Mock `find` to return an empty list of catalogue category documents
    test_helpers.mock_find(database_mock.catalogue_categories, [])

    retrieved_catalogue_categories = catalogue_category_repository.list("/category-a", "/")

    database_mock.catalogue_categories.find.assert_called_once_with({"path": "/category-a", "parent_path": "/"})
    assert retrieved_catalogue_categories == []


def test_update(test_helpers, database_mock, catalogue_category_repository):
    """
    Test updating a catalogue category.

    Verify that the `update` method properly handles the catalogue category to be updated, checks that the catalogue
    category does not have children elements, there is not a duplicate catalogue category, and updates the catalogue
    category.
    """
    # pylint: disable=duplicate-code
    catalogue_category = CatalogueCategoryOut(
        id=str(ObjectId()),
        name="Category B",
        code="category-b",
        is_leaf=False,
        path="/category-b",
        parent_path="/",
        parent_id=None,
        catalogue_item_properties=[],
    )
    # pylint: enable=duplicate-code

    # Mock count_documents to return 0 (children elements not found)
    test_helpers.mock_count_documents(database_mock.catalogue_categories, 0)
    test_helpers.mock_count_documents(database_mock.catalogue_items, 0)
    # Mock `find_one` to return a catalogue category document
    test_helpers.mock_find_one(
        database_mock.catalogue_categories,
        {
            "_id": CustomObjectId(catalogue_category.id),
            "name": "Category A",
            "code": "category-a",
            "is_leaf": catalogue_category.is_leaf,
            "path": "/category-a",
            "parent_path": catalogue_category.parent_path,
            "parent_id": catalogue_category.parent_id,
            "catalogue_item_properties": catalogue_category.catalogue_item_properties,
        },
    )
    # Mock `count_documents` to return 0 (no duplicate catalogue category found within the parent catalogue category)
    test_helpers.mock_count_documents(database_mock.catalogue_categories, 0)
    # Mock `update_one` to return an object for the updated catalogue category document
    test_helpers.mock_update_one(database_mock.catalogue_categories)
    # Mock `find_one` to return the updated catalogue category document
    test_helpers.mock_find_one(
        database_mock.catalogue_categories,
        {
            "_id": CustomObjectId(catalogue_category.id),
            "name": catalogue_category.name,
            "code": catalogue_category.code,
            "is_leaf": catalogue_category.is_leaf,
            "path": catalogue_category.path,
            "parent_path": catalogue_category.parent_path,
            "parent_id": catalogue_category.parent_id,
            "catalogue_item_properties": catalogue_category.catalogue_item_properties,
        },
    )

    # pylint: disable=duplicate-code
    updated_catalogue_category = catalogue_category_repository.update(
        catalogue_category.id,
        CatalogueCategoryIn(
            name=catalogue_category.name,
            code=catalogue_category.code,
            is_leaf=catalogue_category.is_leaf,
            path=catalogue_category.path,
            parent_path=catalogue_category.parent_path,
            parent_id=catalogue_category.parent_id,
            catalogue_item_properties=catalogue_category.catalogue_item_properties,
        ),
    )
    # pylint: enable=duplicate-code

    database_mock.catalogue_categories.update_one.assert_called_once_with(
        {"_id": CustomObjectId(catalogue_category.id)},
        {
            "$set": {
                "name": catalogue_category.name,
                "code": catalogue_category.code,
                "is_leaf": catalogue_category.is_leaf,
                "path": catalogue_category.path,
                "parent_path": catalogue_category.parent_path,
                "parent_id": catalogue_category.parent_id,
                "catalogue_item_properties": catalogue_category.catalogue_item_properties,
            }
        },
    )
    database_mock.catalogue_categories.find_one.assert_has_calls(
        [
            call({"_id": CustomObjectId(catalogue_category.id)}),
            call({"_id": CustomObjectId(catalogue_category.id)}),
        ]
    )
    assert updated_catalogue_category == catalogue_category


def test_update_with_invalid_id(catalogue_category_repository):
    """
    Test updating a catalogue category with invalid ID.

    Verify that the `update` method properly handles the update of a catalogue category with an invalid ID.
    """
    update_catalogue_category = MagicMock()
    catalogue_category_id = "invalid"

    with pytest.raises(InvalidObjectIdError) as exc:
        catalogue_category_repository.update(catalogue_category_id, update_catalogue_category)
    assert str(exc.value) == f"Invalid ObjectId value '{catalogue_category_id}'"


def test_update_has_children_catalogue_categories(test_helpers, database_mock, catalogue_category_repository):
    """
    Test updating a catalogue category with children catalogue categories.

    Verify that the `update` method properly handles the update of a catalogue category with children catalogue
    categories.
    """
    update_catalogue_category = CatalogueCategoryIn(
        name="Category B",
        code="category-b",
        is_leaf=False,
        path="/category-b",
        parent_path="/",
        parent_id=None,
        catalogue_item_properties=[],
    )

    # Mock count_documents to return 1 (children catalogue categories found)
    test_helpers.mock_count_documents(database_mock.catalogue_categories, 1)
    # Mock count_documents to return 0 (children catalogue items not found)
    test_helpers.mock_count_documents(database_mock.catalogue_items, 0)

    catalogue_category_id = str(ObjectId())
    with pytest.raises(ChildrenElementsExistError) as exc:
        catalogue_category_repository.update(catalogue_category_id, update_catalogue_category)
    assert (
        str(exc.value)
        == f"Catalogue category with ID {str(catalogue_category_id)} has children elements and cannot be updated"
    )


def test_update_has_children_catalogue_items(test_helpers, database_mock, catalogue_category_repository):
    """
    Test updating a catalogue category with children catalogue items.

    Verify that the `update` method properly handles the update of a catalogue category with children catalogue items.
    """
    update_catalogue_category = CatalogueCategoryIn(
        name="Category B",
        code="category-b",
        is_leaf=False,
        path="/category-b",
        parent_path="/",
        parent_id=None,
        catalogue_item_properties=[],
    )

    # Mock count_documents to return 0 (children catalogue categories not found)
    test_helpers.mock_count_documents(database_mock.catalogue_categories, 0)
    # Mock count_documents to return 1 (children catalogue items found)
    test_helpers.mock_count_documents(database_mock.catalogue_items, 1)

    catalogue_category_id = str(ObjectId())
    with pytest.raises(ChildrenElementsExistError) as exc:
        catalogue_category_repository.update(catalogue_category_id, update_catalogue_category)
    assert (
        str(exc.value)
        == f"Catalogue category with ID {str(catalogue_category_id)} has children elements and cannot be updated"
    )


def test_update_with_nonexistent_parent_id(test_helpers, database_mock, catalogue_category_repository):
    """
    Test updating a catalogue category with non-existent parent ID.

    Verify that the `update` method properly handles the update of a catalogue category with non-existent parent ID.
    """
    # pylint: disable=duplicate-code
    update_catalogue_category = CatalogueCategoryIn(
        name="Category A",
        code="category-a",
        is_leaf=False,
        path="/category-a",
        parent_path="/",
        parent_id=str(ObjectId()),
        catalogue_item_properties=[],
    )
    # pylint: enable=duplicate-code

    # Mock count_documents to return 0 (children elements not found)
    test_helpers.mock_count_documents(database_mock.catalogue_categories, 0)
    test_helpers.mock_count_documents(database_mock.catalogue_items, 0)
    # Mock `find_one` to not return a parent catalogue category document
    test_helpers.mock_find_one(database_mock.catalogue_categories, None)

    with pytest.raises(MissingRecordError) as exc:
        catalogue_category_repository.update(str(ObjectId()), update_catalogue_category)
    assert str(exc.value) == f"No parent catalogue category found with ID: {update_catalogue_category.parent_id}"


def test_update_duplicate_name_within_parent(test_helpers, database_mock, catalogue_category_repository):
    """
    Test updating a catalogue category with a duplicate name within the parent catalogue category.

    Verify that the `update` method properly handles the update of a catalogue category with a duplicate name in a
    parent catalogue category.
    """
    # pylint: disable=duplicate-code
    update_catalogue_category = CatalogueCategoryIn(
        name="Category B",
        code="category-B",
        is_leaf=False,
        path="/category-b",
        parent_path="/",
        parent_id=None,
        catalogue_item_properties=[],
    )
    # pylint: enable=duplicate-code

    # Mock count_documents to return 0 (children elements not found)
    test_helpers.mock_count_documents(database_mock.catalogue_categories, 0)
    test_helpers.mock_count_documents(database_mock.catalogue_items, 0)
    catalogue_category_id = str(ObjectId())
    # Mock `find_one` to return a catalogue category document
    test_helpers.mock_find_one(
        database_mock.catalogue_categories,
        {
            "_id": CustomObjectId(catalogue_category_id),
            "name": "Category A",
            "code": "category-a",
            "is_leaf": update_catalogue_category.is_leaf,
            "path": "/category-a",
            "parent_path": update_catalogue_category.parent_path,
            "parent_id": update_catalogue_category.parent_id,
            "catalogue_item_properties": update_catalogue_category.catalogue_item_properties,
        },
    )
    # Mock `count_documents` to return 1 (duplicate catalogue category found within the parent catalogue category)
    test_helpers.mock_count_documents(database_mock.catalogue_categories, 1)

    with pytest.raises(DuplicateRecordError) as exc:
        catalogue_category_repository.update(catalogue_category_id, update_catalogue_category)
    assert str(exc.value) == "Duplicate catalogue category found within the parent catalogue category"


def test_update_duplicate_name_within_new_parent(test_helpers, database_mock, catalogue_category_repository):
    """
    Test updating a catalogue category with a duplicate name within a new parent catalogue category.

    Verify that the `update` method properly handles the update of a catalogue category with a duplicate name in a new
    parent catalogue category.
    """
    update_catalogue_category = CatalogueCategoryIn(
        name="Category A",
        code="category-a",
        is_leaf=True,
        path="/category-b/category-a",
        parent_path="/category-b",
        parent_id=str(ObjectId()),
        catalogue_item_properties=[],
    )

    # Mock count_documents to return 0 (children elements not found)
    test_helpers.mock_count_documents(database_mock.catalogue_categories, 0)
    test_helpers.mock_count_documents(database_mock.catalogue_items, 0)
    # Mock `find_one` to return a parent catalogue category document
    test_helpers.mock_find_one(
        database_mock.catalogue_categories,
        {
            "_id": update_catalogue_category.parent_id,
            "name": "Category B",
            "code": "category-b",
            "is_leaf": False,
            "path": "/category-b",
            "parent_path": "/",
            "parent_id": None,
            "catalogue_item_properties": [],
        },
    )
    catalogue_category_id = str(ObjectId())
    # Mock `find_one` to return a catalogue category document
    test_helpers.mock_find_one(
        database_mock.catalogue_categories,
        {
            "_id": CustomObjectId(catalogue_category_id),
            "name": update_catalogue_category.is_leaf,
            "code": update_catalogue_category.code,
            "is_leaf": update_catalogue_category.is_leaf,
            "path": "/category-a",
            "parent_path": "/",
            "parent_id": None,
            "catalogue_item_properties": update_catalogue_category.catalogue_item_properties,
        },
    )
    # Mock `count_documents` to return 1 (duplicate catalogue category found within the parent catalogue category)
    test_helpers.mock_count_documents(database_mock.catalogue_categories, 1)

    with pytest.raises(DuplicateRecordError) as exc:
        catalogue_category_repository.update(catalogue_category_id, update_catalogue_category)
    assert str(exc.value) == "Duplicate catalogue category found within the parent catalogue category"<|MERGE_RESOLUTION|>--- conflicted
+++ resolved
@@ -2,11 +2,7 @@
 """
 Unit tests for the `CatalogueCategoryRepo` repository.
 """
-<<<<<<< HEAD
 from unittest.mock import MagicMock, call, patch
-=======
-from unittest.mock import call, MagicMock
->>>>>>> 75b0d925
 
 import pytest
 from bson import ObjectId
