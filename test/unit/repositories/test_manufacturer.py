--- conflicted
+++ resolved
@@ -393,13 +393,8 @@
             "_id": CustomObjectId(manufacturer.id),
             "name": "Manufacturer A",
             "code": "manufacturer-a",
-<<<<<<< HEAD
-            "url": "http://testUrl.co.uk",
+            "url": "http://testurl.co.uk/",
             "address": {"address_line": "100 Test Street", "postcode": "test", "country": "test"},
-=======
-            "url": "http://testurl.co.uk/",
-            "address": {"building_number": "100", "street_name": "test", "postcode": "test"},
->>>>>>> fc674b80
             "telephone": "0932348348",
         },
     )
