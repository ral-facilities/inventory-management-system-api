"""
Unit tests for the `ManufacturerRepo` repository.
"""

import pytest
from bson import ObjectId

from inventory_management_system_api.core.custom_object_id import CustomObjectId
from inventory_management_system_api.core.exceptions import DuplicateRecordError, InvalidObjectIdError
from inventory_management_system_api.models.manufacturer import ManufacturerIn, ManufacturerOut


def test_create_manufacturer(test_helpers, database_mock, manufacturer_repository):
    """
    Test creating a manufacturer.

    Verify that the `create` method properly handles the manufacturer to be created, checks that there is not a
    duplicate manufacturer, and creates the manufacturer.
    """

    manufacturer = ManufacturerOut(
        _id=str(ObjectId()),
        name="Manufacturer A",
        code="manufacturer-a",
        url="http://testUrl.co.uk",
        address="1 Example street",
    )
    # Mock 'count documents' to return 0 (no duplicates found)
    test_helpers.mock_count_documents(database_mock.manufacturer, 0)
    # Mock 'insert one' to return object for inserted manufacturer
    test_helpers.mock_insert_one(database_mock.manufacturer, CustomObjectId(manufacturer.id))
    # Mock 'find_one' to return the inserted manufacturer document
    test_helpers.mock_find_one(
        database_mock.manufacturer,
        {
            "_id": CustomObjectId(manufacturer.id),
            "code": manufacturer.code,
            "name": manufacturer.name,
            "url": manufacturer.url,
            "address": manufacturer.address,
        },
    )
    # pylint: disable=duplicate-code
    created_manufacturer = manufacturer_repository.create(
        ManufacturerIn(
            name=manufacturer.name,
            code=manufacturer.code,
            url=manufacturer.url,
            address=manufacturer.address,
        )
    )

    database_mock.manufacturer.insert_one.assert_called_once_with(
        {
            "name": manufacturer.name,
            "code": manufacturer.code,
            "url": manufacturer.url,
            "address": manufacturer.address,
        }
    )
    # pylint: enable=duplicate-code
    database_mock.manufacturer.find_one.assert_called_once_with({"_id": CustomObjectId(manufacturer.id)})
    assert created_manufacturer == manufacturer


def test_create_manufacturer_duplicate(test_helpers, database_mock, manufacturer_repository):
    """
    Test creating a manufacturer with a duplicate code

    Verify that the `create` method properly handles a manufacturer with a duplicate name, finds that there is a
    duplicate manufacturer, and does not create the manufacturer.
    """
    manufacturer = ManufacturerOut(
        _id=str(ObjectId()),
        name="Manufacturer B",
        code="manufacturer-b",
        url="http://duplicate.co.uk",
        address="street B",
    )

    # Mock count_documents to return 1 (duplicat manufacturer found)
    test_helpers.mock_count_documents(database_mock.manufacturer, 1)

    with pytest.raises(DuplicateRecordError) as exc:
        manufacturer_repository.create(
        # pylint: disable=duplicate-code
            ManufacturerIn(
                name=manufacturer.name,
                code=manufacturer.code,
                url=manufacturer.url,
                address=manufacturer.address,
            )
        )
    # pylint: enable=duplicate-code
    assert str(exc.value) == "Duplicate manufacturer found"


def test_list(test_helpers, database_mock, manufacturer_repository):
    """Test getting all manufacturers"""
    manufacturer_1 = ManufacturerOut(
        _id=str(ObjectId()),
        code="manufacturer-a",
        name="Manufacturer A",
        url="http://testUrl.co.uk",
        address="1 Example street",
    )

    manufacturer_2 = ManufacturerOut(
        _id=str(ObjectId()),
        code="manufacturer-b",
        name="Manufacturer B",
        url="http://2ndTestUrl.co.uk",
        address="2 Example street",
    )

    test_helpers.mock_find(
        database_mock.manufacturer,
        [
            {
                "_id": CustomObjectId(manufacturer_1.id),
                "code": manufacturer_1.code,
                "name": manufacturer_1.name,
                "url": manufacturer_1.url,
                "address": manufacturer_1.address,
            },
            {
                "_id": CustomObjectId(manufacturer_2.id),
                "code": manufacturer_2.code,
                "name": manufacturer_2.name,
                "url": manufacturer_2.url,
                "address": manufacturer_2.address,
            },
        ],
    )

    retrieved_manufacturers = manufacturer_repository.list()

    database_mock.manufacturer.find.assert_called_once_with()
    assert retrieved_manufacturers == [manufacturer_1, manufacturer_2]

<<<<<<< HEAD

def test_get_manufacturer_by_id(test_helpers, database_mock, manufacturer_repository):
    """
    Test getting a manufacturer by id
    """
    manufacturer = ManufacturerOut(
        _id=str(ObjectId()),
        name="Manufacturer A",
        code="manufacturer-a",
        url="http://testUrl.co.uk",
        address="1 Example street",
    )
    test_helpers.mock_find_one(
        database_mock.manufacturer,
        {
            "_id": CustomObjectId(manufacturer.id),
            "code": manufacturer.code,
            "name": manufacturer.name,
            "url": manufacturer.url,
            "address": manufacturer.address,
        },
    )
    retrieved_manufacturer = manufacturer_repository.get(manufacturer.id)
    database_mock.manufacturer.find_one.assert_called_once_with({"_id": CustomObjectId(manufacturer.id)})
    assert retrieved_manufacturer == manufacturer


def test_get_with_invalid_id(manufacturer_repository):
    """
    Test getting a manufacturer with an Invalid ID
    """
    with pytest.raises(InvalidObjectIdError) as exc:
        manufacturer_repository.get("invalid")
    assert str(exc.value) == "Invalid ObjectId value"


def test_get_with_nonexistent_id(test_helpers, database_mock, manufacturer_repository):
    """
    Test getting a manufacturer with an ID that does not exist
    """
    manufacturer_id = str(ObjectId())
    test_helpers.mock_find_one(database_mock.manufacturer, None)
    retrieved_manufacturer = manufacturer_repository.get(manufacturer_id)

    assert retrieved_manufacturer is None
    database_mock.manufacturer.find_one.assert_called_once_with({"_id": CustomObjectId(manufacturer_id)})
=======
def test_list_when_no_manufacturers(test_helpers, database_mock, manufacturer_repository):
    """Test trying to get all manufacturers when there are none in the databse"""
    test_helpers.mock_find(database_mock.manufacturer, [])
    retrieved_manufacturers = manufacturer_repository.list()

    assert retrieved_manufacturers == []
>>>>>>> d51c1702
<|MERGE_RESOLUTION|>--- conflicted
+++ resolved
@@ -17,6 +17,7 @@
     Verify that the `create` method properly handles the manufacturer to be created, checks that there is not a
     duplicate manufacturer, and creates the manufacturer.
     """
+     # pylint: disable=duplicate-code
 
     manufacturer = ManufacturerOut(
         _id=str(ObjectId()),
@@ -25,6 +26,8 @@
         url="http://testUrl.co.uk",
         address="1 Example street",
     )
+     # pylint: enable=duplicate-code
+
     # Mock 'count documents' to return 0 (no duplicates found)
     test_helpers.mock_count_documents(database_mock.manufacturer, 0)
     # Mock 'insert one' to return object for inserted manufacturer
@@ -83,7 +86,7 @@
 
     with pytest.raises(DuplicateRecordError) as exc:
         manufacturer_repository.create(
-        # pylint: disable=duplicate-code
+            # pylint: disable=duplicate-code
             ManufacturerIn(
                 name=manufacturer.name,
                 code=manufacturer.code,
@@ -138,7 +141,14 @@
     database_mock.manufacturer.find.assert_called_once_with()
     assert retrieved_manufacturers == [manufacturer_1, manufacturer_2]
 
-<<<<<<< HEAD
+
+def test_list_when_no_manufacturers(test_helpers, database_mock, manufacturer_repository):
+    """Test trying to get all manufacturers when there are none in the databse"""
+    test_helpers.mock_find(database_mock.manufacturer, [])
+    retrieved_manufacturers = manufacturer_repository.list()
+
+    assert retrieved_manufacturers == []
+
 
 def test_get_manufacturer_by_id(test_helpers, database_mock, manufacturer_repository):
     """
@@ -184,12 +194,4 @@
     retrieved_manufacturer = manufacturer_repository.get(manufacturer_id)
 
     assert retrieved_manufacturer is None
-    database_mock.manufacturer.find_one.assert_called_once_with({"_id": CustomObjectId(manufacturer_id)})
-=======
-def test_list_when_no_manufacturers(test_helpers, database_mock, manufacturer_repository):
-    """Test trying to get all manufacturers when there are none in the databse"""
-    test_helpers.mock_find(database_mock.manufacturer, [])
-    retrieved_manufacturers = manufacturer_repository.list()
-
-    assert retrieved_manufacturers == []
->>>>>>> d51c1702
+    database_mock.manufacturer.find_one.assert_called_once_with({"_id": CustomObjectId(manufacturer_id)})