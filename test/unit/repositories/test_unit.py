--- conflicted
+++ resolved
@@ -81,16 +81,9 @@
         """
         Mocks database methods appropriately to test the `create` repo method.
 
-<<<<<<< HEAD
-        :param unit_in_data: Dictionary containing the unit data as would be required for a
-            `UnitIn` database model (i.e. no ID or created and modified times required).
-        :param duplicate_unit_in_data: Either `None` or a dictionary containing unit data for a
-            duplicate unit.
-=======
         :param unit_in_data: Dictionary containing the unit data as would be required for a `UnitIn` database model
             (i.e. no ID or created and modified times required).
         :param duplicate_unit_in_data: Either `None` or a dictionary containing unit data for a duplicate unit.
->>>>>>> 145f93f0
         """
         inserted_unit_id = CustomObjectId(str(ObjectId()))
 
@@ -178,13 +171,8 @@
         Mocks database methods appropriately to test the `get` repo method.
 
         :param unit_id: ID of the unit to be obtained.
-<<<<<<< HEAD
-        :param unit_in_data: Either `None` or a dictionary containing the unit data as would be required
-            for a `UnitIn` database model (i.e. no ID or created and modified times required).
-=======
         :param unit_in_data: Either `None` or a dictionary containing the unit data as would be required for a `UnitIn`
             database model (i.e. no ID or created and modified times required).
->>>>>>> 145f93f0
         """
         self._expected_unit_out = (
             UnitOut(**UnitIn(**unit_in_data).model_dump(), id=CustomObjectId(unit_id)) if unit_in_data else None
@@ -206,13 +194,8 @@
 
     def call_get_expecting_error(self, unit_id: str, error_type: type[BaseException]) -> None:
         """
-<<<<<<< HEAD
-        Calls the `UnitRepo` `get` method with the appropriate data from a prior call to `mock_get` while
-        expecting an error to be raised.
-=======
         Calls the `UnitRepo` `get` method with the appropriate data from a prior call to `mock_get` while expecting an
         error to be raised.
->>>>>>> 145f93f0
 
         :param unit_id: ID of the unit to be obtained.
         :param error_type: Expected exception to be raised.
@@ -276,13 +259,8 @@
         """
         Mocks database methods appropriately to test the `list` repo method.
 
-<<<<<<< HEAD
-        :param units_in_data: List of dictionaries containing the unit data as would be required for a
-            `UnitIn` database model (i.e. no ID or created and modified times required).
-=======
         :param units_in_data: List of dictionaries containing the unit data as would be required for a `UnitIn` database
             model (i.e. no ID or created and modified times required).
->>>>>>> 145f93f0
         """
         self._expected_units_out = [
             UnitOut(**UnitIn(**unit_in_data).model_dump(), id=ObjectId()) for unit_in_data in units_in_data
@@ -331,11 +309,7 @@
         Mocks database methods appropriately to test the `delete` repo method.
 
         :param deleted_count: Number of documents deleted successfully.
-<<<<<<< HEAD
-        :param catalogue_item_data: Dictionary containing a catalogue item's data (or `None`).
-=======
         :param catalogue_category_data: Dictionary containing a catalogue category's data (or `None`).
->>>>>>> 145f93f0
         """
         self.mock_is_unit_in_catalogue_category(catalogue_category_data)
         RepositoryTestHelpers.mock_delete_one(self.units_collection, deleted_count)
@@ -364,11 +338,7 @@
 
     def check_delete_success(self) -> None:
         """Checks that a prior call to `call_delete` worked as expected."""
-<<<<<<< HEAD
-        self.check_is_unit_in_catalogue_item_performed_expected_calls(self._delete_unit_id)
-=======
         self.check_is_unit_in_catalogue_category_performed_expected_calls(self._delete_unit_id)
->>>>>>> 145f93f0
         self.units_collection.delete_one.assert_called_once_with(
             {"_id": CustomObjectId(self._delete_unit_id)}, session=self.mock_session
         )
@@ -392,26 +362,16 @@
 
     def mock_is_unit_in_catalogue_category(self, catalogue_category_data: Optional[dict] = None) -> None:
         """
-<<<<<<< HEAD
-        Mocks database methods appropriately for when the `_is_unit_in_catalogue_item` repo method will be
-        called.
-=======
         Mocks database methods appropriately for when the `_is_unit_in_catalogue_category` repo method will be called.
->>>>>>> 145f93f0
 
         :param catalogue_category_data: Dictionary containing a catalogue category's data (or `None`).
         """
         self._mock_catalogue_category_data = catalogue_category_data
         RepositoryTestHelpers.mock_find_one(self.catalogue_categories_collection, catalogue_category_data)
 
-<<<<<<< HEAD
-    def check_is_unit_in_catalogue_item_performed_expected_calls(self, expected_unit_id: str) -> None:
-        """Checks that a call to `_is_unit_in_catalogue_item` performed the expected method calls.
-=======
     def check_is_unit_in_catalogue_category_performed_expected_calls(self, expected_unit_id: str) -> None:
         """
         Checks that a call to `_is_unit_in_catalogue_category` performed the expected method calls.
->>>>>>> 145f93f0
 
         :param expected_unit_id: Expected unit ID used in the database calls.
         """
