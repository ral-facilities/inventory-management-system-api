--- conflicted
+++ resolved
@@ -201,7 +201,6 @@
     ],
 }
 
-<<<<<<< HEAD
 CATALOGUE_CATEGORY_IN_DATA_LEAF_NO_PARENT_WITH_PROPERTIES_MM = {
     **CATALOGUE_CATEGORY_DATA_LEAF_NO_PARENT_WITH_PROPERTIES_MM,
     "code": "leaf-category-no-parent-with-properties",
@@ -210,7 +209,22 @@
         CATALOGUE_CATEGORY_PROPERTY_IN_DATA_NUMBER_NON_MANDATORY_WITH_MM_UNIT,
         CATALOGUE_CATEGORY_PROPERTY_IN_DATA_STRING_NON_MANDATORY_WITH_ALLOWED_VALUES_LIST,
     ],
-=======
+}
+
+
+CATALOGUE_CATEGORY_GET_DATA_LEAF_NO_PARENT_WITH_PROPERTIES_MM = {
+    **CATALOGUE_CATEGORY_DATA_LEAF_NO_PARENT_WITH_PROPERTIES_MM,
+    **CREATED_MODIFIED_GET_DATA_EXPECTED,
+    "id": ANY,
+    "parent_id": None,
+    "code": "leaf-category-no-parent-with-properties",
+    "properties": [
+        CATALOGUE_CATEGORY_PROPERTY_GET_DATA_BOOLEAN_MANDATORY,
+        CATALOGUE_CATEGORY_PROPERTY_GET_DATA_NUMBER_NON_MANDATORY_WITH_MM_UNIT,
+        CATALOGUE_CATEGORY_PROPERTY_GET_DATA_STRING_NON_MANDATORY_WITH_ALLOWED_VALUES_LIST,
+    ],
+}
+
 # --------------------------------- MANUFACTURERS ---------------------------------
 
 # Required values only
@@ -272,23 +286,7 @@
 MANUFACTURER_IN_DATA_B = {
     **MANUFACTURER_POST_DATA_B,
     "code": "manufacturer-b",
->>>>>>> 2ceed143
-}
-
-
-CATALOGUE_CATEGORY_GET_DATA_LEAF_NO_PARENT_WITH_PROPERTIES_MM = {
-    **CATALOGUE_CATEGORY_DATA_LEAF_NO_PARENT_WITH_PROPERTIES_MM,
-    **CREATED_MODIFIED_GET_DATA_EXPECTED,
-    "id": ANY,
-    "parent_id": None,
-    "code": "leaf-category-no-parent-with-properties",
-    "properties": [
-        CATALOGUE_CATEGORY_PROPERTY_GET_DATA_BOOLEAN_MANDATORY,
-        CATALOGUE_CATEGORY_PROPERTY_GET_DATA_NUMBER_NON_MANDATORY_WITH_MM_UNIT,
-        CATALOGUE_CATEGORY_PROPERTY_GET_DATA_STRING_NON_MANDATORY_WITH_ALLOWED_VALUES_LIST,
-    ],
-}
-
+}
 
 # --------------------------------- SYSTEMS ---------------------------------
 
